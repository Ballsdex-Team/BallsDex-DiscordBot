version = 1
revision = 3
requires-python = ">=3.14"

[[package]]
name = "aiohappyeyeballs"
version = "2.6.1"
source = { registry = "https://pypi.org/simple" }
sdist = { url = "https://files.pythonhosted.org/packages/26/30/f84a107a9c4331c14b2b586036f40965c128aa4fee4dda5d3d51cb14ad54/aiohappyeyeballs-2.6.1.tar.gz", hash = "sha256:c3f9d0113123803ccadfdf3f0faa505bc78e6a72d1cc4806cbd719826e943558", size = 22760, upload-time = "2025-03-12T01:42:48.764Z" }
wheels = [
    { url = "https://files.pythonhosted.org/packages/0f/15/5bf3b99495fb160b63f95972b81750f18f7f4e02ad051373b669d17d44f2/aiohappyeyeballs-2.6.1-py3-none-any.whl", hash = "sha256:f349ba8f4b75cb25c99c5c2d84e997e485204d2902a9597802b0371f09331fb8", size = 15265, upload-time = "2025-03-12T01:42:47.083Z" },
]

[[package]]
name = "aiohttp"
version = "3.13.2"
source = { registry = "https://pypi.org/simple" }
dependencies = [
    { name = "aiohappyeyeballs" },
    { name = "aiosignal" },
    { name = "attrs" },
    { name = "frozenlist" },
    { name = "multidict" },
    { name = "propcache" },
    { name = "yarl" },
]
sdist = { url = "https://files.pythonhosted.org/packages/1c/ce/3b83ebba6b3207a7135e5fcaba49706f8a4b6008153b4e30540c982fae26/aiohttp-3.13.2.tar.gz", hash = "sha256:40176a52c186aefef6eb3cad2cdd30cd06e3afbe88fe8ab2af9c0b90f228daca", size = 7837994, upload-time = "2025-10-28T20:59:39.937Z" }
wheels = [
    { url = "https://files.pythonhosted.org/packages/9b/36/e2abae1bd815f01c957cbf7be817b3043304e1c87bad526292a0410fdcf9/aiohttp-3.13.2-cp314-cp314-macosx_10_13_universal2.whl", hash = "sha256:2475391c29230e063ef53a66669b7b691c9bfc3f1426a0f7bcdf1216bdbac38b", size = 735234, upload-time = "2025-10-28T20:57:36.415Z" },
    { url = "https://files.pythonhosted.org/packages/ca/e3/1ee62dde9b335e4ed41db6bba02613295a0d5b41f74a783c142745a12763/aiohttp-3.13.2-cp314-cp314-macosx_10_13_x86_64.whl", hash = "sha256:f33c8748abef4d8717bb20e8fb1b3e07c6adacb7fd6beaae971a764cf5f30d61", size = 490733, upload-time = "2025-10-28T20:57:38.205Z" },
    { url = "https://files.pythonhosted.org/packages/1a/aa/7a451b1d6a04e8d15a362af3e9b897de71d86feac3babf8894545d08d537/aiohttp-3.13.2-cp314-cp314-macosx_11_0_arm64.whl", hash = "sha256:ae32f24bbfb7dbb485a24b30b1149e2f200be94777232aeadba3eecece4d0aa4", size = 491303, upload-time = "2025-10-28T20:57:40.122Z" },
    { url = "https://files.pythonhosted.org/packages/57/1e/209958dbb9b01174870f6a7538cd1f3f28274fdbc88a750c238e2c456295/aiohttp-3.13.2-cp314-cp314-manylinux2014_aarch64.manylinux_2_17_aarch64.manylinux_2_28_aarch64.whl", hash = "sha256:5d7f02042c1f009ffb70067326ef183a047425bb2ff3bc434ead4dd4a4a66a2b", size = 1717965, upload-time = "2025-10-28T20:57:42.28Z" },
    { url = "https://files.pythonhosted.org/packages/08/aa/6a01848d6432f241416bc4866cae8dc03f05a5a884d2311280f6a09c73d6/aiohttp-3.13.2-cp314-cp314-manylinux2014_armv7l.manylinux_2_17_armv7l.manylinux_2_31_armv7l.whl", hash = "sha256:93655083005d71cd6c072cdab54c886e6570ad2c4592139c3fb967bfc19e4694", size = 1667221, upload-time = "2025-10-28T20:57:44.869Z" },
    { url = "https://files.pythonhosted.org/packages/87/4f/36c1992432d31bbc789fa0b93c768d2e9047ec8c7177e5cd84ea85155f36/aiohttp-3.13.2-cp314-cp314-manylinux2014_ppc64le.manylinux_2_17_ppc64le.manylinux_2_28_ppc64le.whl", hash = "sha256:0db1e24b852f5f664cd728db140cf11ea0e82450471232a394b3d1a540b0f906", size = 1757178, upload-time = "2025-10-28T20:57:47.216Z" },
    { url = "https://files.pythonhosted.org/packages/ac/b4/8e940dfb03b7e0f68a82b88fd182b9be0a65cb3f35612fe38c038c3112cf/aiohttp-3.13.2-cp314-cp314-manylinux2014_s390x.manylinux_2_17_s390x.manylinux_2_28_s390x.whl", hash = "sha256:b009194665bcd128e23eaddef362e745601afa4641930848af4c8559e88f18f9", size = 1838001, upload-time = "2025-10-28T20:57:49.337Z" },
    { url = "https://files.pythonhosted.org/packages/d7/ef/39f3448795499c440ab66084a9db7d20ca7662e94305f175a80f5b7e0072/aiohttp-3.13.2-cp314-cp314-manylinux2014_x86_64.manylinux_2_17_x86_64.manylinux_2_28_x86_64.whl", hash = "sha256:c038a8fdc8103cd51dbd986ecdce141473ffd9775a7a8057a6ed9c3653478011", size = 1716325, upload-time = "2025-10-28T20:57:51.327Z" },
    { url = "https://files.pythonhosted.org/packages/d7/51/b311500ffc860b181c05d91c59a1313bdd05c82960fdd4035a15740d431e/aiohttp-3.13.2-cp314-cp314-manylinux_2_31_riscv64.manylinux_2_39_riscv64.whl", hash = "sha256:66bac29b95a00db411cd758fea0e4b9bdba6d549dfe333f9a945430f5f2cc5a6", size = 1547978, upload-time = "2025-10-28T20:57:53.554Z" },
    { url = "https://files.pythonhosted.org/packages/31/64/b9d733296ef79815226dab8c586ff9e3df41c6aff2e16c06697b2d2e6775/aiohttp-3.13.2-cp314-cp314-musllinux_1_2_aarch64.whl", hash = "sha256:4ebf9cfc9ba24a74cf0718f04aac2a3bbe745902cc7c5ebc55c0f3b5777ef213", size = 1682042, upload-time = "2025-10-28T20:57:55.617Z" },
    { url = "https://files.pythonhosted.org/packages/3f/30/43d3e0f9d6473a6db7d472104c4eff4417b1e9df01774cb930338806d36b/aiohttp-3.13.2-cp314-cp314-musllinux_1_2_armv7l.whl", hash = "sha256:a4b88ebe35ce54205c7074f7302bd08a4cb83256a3e0870c72d6f68a3aaf8e49", size = 1680085, upload-time = "2025-10-28T20:57:57.59Z" },
    { url = "https://files.pythonhosted.org/packages/16/51/c709f352c911b1864cfd1087577760ced64b3e5bee2aa88b8c0c8e2e4972/aiohttp-3.13.2-cp314-cp314-musllinux_1_2_ppc64le.whl", hash = "sha256:98c4fb90bb82b70a4ed79ca35f656f4281885be076f3f970ce315402b53099ae", size = 1728238, upload-time = "2025-10-28T20:57:59.525Z" },
    { url = "https://files.pythonhosted.org/packages/19/e2/19bd4c547092b773caeb48ff5ae4b1ae86756a0ee76c16727fcfd281404b/aiohttp-3.13.2-cp314-cp314-musllinux_1_2_riscv64.whl", hash = "sha256:ec7534e63ae0f3759df3a1ed4fa6bc8f75082a924b590619c0dd2f76d7043caa", size = 1544395, upload-time = "2025-10-28T20:58:01.914Z" },
    { url = "https://files.pythonhosted.org/packages/cf/87/860f2803b27dfc5ed7be532832a3498e4919da61299b4a1f8eb89b8ff44d/aiohttp-3.13.2-cp314-cp314-musllinux_1_2_s390x.whl", hash = "sha256:5b927cf9b935a13e33644cbed6c8c4b2d0f25b713d838743f8fe7191b33829c4", size = 1742965, upload-time = "2025-10-28T20:58:03.972Z" },
    { url = "https://files.pythonhosted.org/packages/67/7f/db2fc7618925e8c7a601094d5cbe539f732df4fb570740be88ed9e40e99a/aiohttp-3.13.2-cp314-cp314-musllinux_1_2_x86_64.whl", hash = "sha256:88d6c017966a78c5265d996c19cdb79235be5e6412268d7e2ce7dee339471b7a", size = 1697585, upload-time = "2025-10-28T20:58:06.189Z" },
    { url = "https://files.pythonhosted.org/packages/0c/07/9127916cb09bb38284db5036036042b7b2c514c8ebaeee79da550c43a6d6/aiohttp-3.13.2-cp314-cp314-win32.whl", hash = "sha256:f7c183e786e299b5d6c49fb43a769f8eb8e04a2726a2bd5887b98b5cc2d67940", size = 431621, upload-time = "2025-10-28T20:58:08.636Z" },
    { url = "https://files.pythonhosted.org/packages/fb/41/554a8a380df6d3a2bba8a7726429a23f4ac62aaf38de43bb6d6cde7b4d4d/aiohttp-3.13.2-cp314-cp314-win_amd64.whl", hash = "sha256:fe242cd381e0fb65758faf5ad96c2e460df6ee5b2de1072fe97e4127927e00b4", size = 457627, upload-time = "2025-10-28T20:58:11Z" },
    { url = "https://files.pythonhosted.org/packages/c7/8e/3824ef98c039d3951cb65b9205a96dd2b20f22241ee17d89c5701557c826/aiohttp-3.13.2-cp314-cp314t-macosx_10_13_universal2.whl", hash = "sha256:f10d9c0b0188fe85398c61147bbd2a657d616c876863bfeff43376e0e3134673", size = 767360, upload-time = "2025-10-28T20:58:13.358Z" },
    { url = "https://files.pythonhosted.org/packages/a4/0f/6a03e3fc7595421274fa34122c973bde2d89344f8a881b728fa8c774e4f1/aiohttp-3.13.2-cp314-cp314t-macosx_10_13_x86_64.whl", hash = "sha256:e7c952aefdf2460f4ae55c5e9c3e80aa72f706a6317e06020f80e96253b1accd", size = 504616, upload-time = "2025-10-28T20:58:15.339Z" },
    { url = "https://files.pythonhosted.org/packages/c6/aa/ed341b670f1bc8a6f2c6a718353d13b9546e2cef3544f573c6a1ff0da711/aiohttp-3.13.2-cp314-cp314t-macosx_11_0_arm64.whl", hash = "sha256:c20423ce14771d98353d2e25e83591fa75dfa90a3c1848f3d7c68243b4fbded3", size = 509131, upload-time = "2025-10-28T20:58:17.693Z" },
    { url = "https://files.pythonhosted.org/packages/7f/f0/c68dac234189dae5c4bbccc0f96ce0cc16b76632cfc3a08fff180045cfa4/aiohttp-3.13.2-cp314-cp314t-manylinux2014_aarch64.manylinux_2_17_aarch64.manylinux_2_28_aarch64.whl", hash = "sha256:e96eb1a34396e9430c19d8338d2ec33015e4a87ef2b4449db94c22412e25ccdf", size = 1864168, upload-time = "2025-10-28T20:58:20.113Z" },
    { url = "https://files.pythonhosted.org/packages/8f/65/75a9a76db8364b5d0e52a0c20eabc5d52297385d9af9c35335b924fafdee/aiohttp-3.13.2-cp314-cp314t-manylinux2014_armv7l.manylinux_2_17_armv7l.manylinux_2_31_armv7l.whl", hash = "sha256:23fb0783bc1a33640036465019d3bba069942616a6a2353c6907d7fe1ccdaf4e", size = 1719200, upload-time = "2025-10-28T20:58:22.583Z" },
    { url = "https://files.pythonhosted.org/packages/f5/55/8df2ed78d7f41d232f6bd3ff866b6f617026551aa1d07e2f03458f964575/aiohttp-3.13.2-cp314-cp314t-manylinux2014_ppc64le.manylinux_2_17_ppc64le.manylinux_2_28_ppc64le.whl", hash = "sha256:2e1a9bea6244a1d05a4e57c295d69e159a5c50d8ef16aa390948ee873478d9a5", size = 1843497, upload-time = "2025-10-28T20:58:24.672Z" },
    { url = "https://files.pythonhosted.org/packages/e9/e0/94d7215e405c5a02ccb6a35c7a3a6cfff242f457a00196496935f700cde5/aiohttp-3.13.2-cp314-cp314t-manylinux2014_s390x.manylinux_2_17_s390x.manylinux_2_28_s390x.whl", hash = "sha256:0a3d54e822688b56e9f6b5816fb3de3a3a64660efac64e4c2dc435230ad23bad", size = 1935703, upload-time = "2025-10-28T20:58:26.758Z" },
    { url = "https://files.pythonhosted.org/packages/0b/78/1eeb63c3f9b2d1015a4c02788fb543141aad0a03ae3f7a7b669b2483f8d4/aiohttp-3.13.2-cp314-cp314t-manylinux2014_x86_64.manylinux_2_17_x86_64.manylinux_2_28_x86_64.whl", hash = "sha256:7a653d872afe9f33497215745da7a943d1dc15b728a9c8da1c3ac423af35178e", size = 1792738, upload-time = "2025-10-28T20:58:29.787Z" },
    { url = "https://files.pythonhosted.org/packages/41/75/aaf1eea4c188e51538c04cc568040e3082db263a57086ea74a7d38c39e42/aiohttp-3.13.2-cp314-cp314t-manylinux_2_31_riscv64.manylinux_2_39_riscv64.whl", hash = "sha256:56d36e80d2003fa3fc0207fac644216d8532e9504a785ef9a8fd013f84a42c61", size = 1624061, upload-time = "2025-10-28T20:58:32.529Z" },
    { url = "https://files.pythonhosted.org/packages/9b/c2/3b6034de81fbcc43de8aeb209073a2286dfb50b86e927b4efd81cf848197/aiohttp-3.13.2-cp314-cp314t-musllinux_1_2_aarch64.whl", hash = "sha256:78cd586d8331fb8e241c2dd6b2f4061778cc69e150514b39a9e28dd050475661", size = 1789201, upload-time = "2025-10-28T20:58:34.618Z" },
    { url = "https://files.pythonhosted.org/packages/c9/38/c15dcf6d4d890217dae79d7213988f4e5fe6183d43893a9cf2fe9e84ca8d/aiohttp-3.13.2-cp314-cp314t-musllinux_1_2_armv7l.whl", hash = "sha256:20b10bbfbff766294fe99987f7bb3b74fdd2f1a2905f2562132641ad434dcf98", size = 1776868, upload-time = "2025-10-28T20:58:38.835Z" },
    { url = "https://files.pythonhosted.org/packages/04/75/f74fd178ac81adf4f283a74847807ade5150e48feda6aef024403716c30c/aiohttp-3.13.2-cp314-cp314t-musllinux_1_2_ppc64le.whl", hash = "sha256:9ec49dff7e2b3c85cdeaa412e9d438f0ecd71676fde61ec57027dd392f00c693", size = 1790660, upload-time = "2025-10-28T20:58:41.507Z" },
    { url = "https://files.pythonhosted.org/packages/e7/80/7368bd0d06b16b3aba358c16b919e9c46cf11587dc572091031b0e9e3ef0/aiohttp-3.13.2-cp314-cp314t-musllinux_1_2_riscv64.whl", hash = "sha256:94f05348c4406450f9d73d38efb41d669ad6cd90c7ee194810d0eefbfa875a7a", size = 1617548, upload-time = "2025-10-28T20:58:43.674Z" },
    { url = "https://files.pythonhosted.org/packages/7d/4b/a6212790c50483cb3212e507378fbe26b5086d73941e1ec4b56a30439688/aiohttp-3.13.2-cp314-cp314t-musllinux_1_2_s390x.whl", hash = "sha256:fa4dcb605c6f82a80c7f95713c2b11c3b8e9893b3ebd2bc9bde93165ed6107be", size = 1817240, upload-time = "2025-10-28T20:58:45.787Z" },
    { url = "https://files.pythonhosted.org/packages/ff/f7/ba5f0ba4ea8d8f3c32850912944532b933acbf0f3a75546b89269b9b7dde/aiohttp-3.13.2-cp314-cp314t-musllinux_1_2_x86_64.whl", hash = "sha256:cf00e5db968c3f67eccd2778574cf64d8b27d95b237770aa32400bd7a1ca4f6c", size = 1762334, upload-time = "2025-10-28T20:58:47.936Z" },
    { url = "https://files.pythonhosted.org/packages/7e/83/1a5a1856574588b1cad63609ea9ad75b32a8353ac995d830bf5da9357364/aiohttp-3.13.2-cp314-cp314t-win32.whl", hash = "sha256:d23b5fe492b0805a50d3371e8a728a9134d8de5447dce4c885f5587294750734", size = 464685, upload-time = "2025-10-28T20:58:50.642Z" },
    { url = "https://files.pythonhosted.org/packages/9f/4d/d22668674122c08f4d56972297c51a624e64b3ed1efaa40187607a7cb66e/aiohttp-3.13.2-cp314-cp314t-win_amd64.whl", hash = "sha256:ff0a7b0a82a7ab905cbda74006318d1b12e37c797eb1b0d4eb3e316cf47f658f", size = 498093, upload-time = "2025-10-28T20:58:52.782Z" },
]

[[package]]
name = "aiosignal"
version = "1.4.0"
source = { registry = "https://pypi.org/simple" }
dependencies = [
    { name = "frozenlist" },
]
sdist = { url = "https://files.pythonhosted.org/packages/61/62/06741b579156360248d1ec624842ad0edf697050bbaf7c3e46394e106ad1/aiosignal-1.4.0.tar.gz", hash = "sha256:f47eecd9468083c2029cc99945502cb7708b082c232f9aca65da147157b251c7", size = 25007, upload-time = "2025-07-03T22:54:43.528Z" }
wheels = [
    { url = "https://files.pythonhosted.org/packages/fb/76/641ae371508676492379f16e2fa48f4e2c11741bd63c48be4b12a6b09cba/aiosignal-1.4.0-py3-none-any.whl", hash = "sha256:053243f8b92b990551949e63930a839ff0cf0b0ebbe0597b0f3fb19e1a0fe82e", size = 7490, upload-time = "2025-07-03T22:54:42.156Z" },
]

[[package]]
name = "anyio"
version = "4.11.0"
source = { registry = "https://pypi.org/simple" }
dependencies = [
    { name = "idna" },
    { name = "sniffio" },
]
sdist = { url = "https://files.pythonhosted.org/packages/c6/78/7d432127c41b50bccba979505f272c16cbcadcc33645d5fa3a738110ae75/anyio-4.11.0.tar.gz", hash = "sha256:82a8d0b81e318cc5ce71a5f1f8b5c4e63619620b63141ef8c995fa0db95a57c4", size = 219094, upload-time = "2025-09-23T09:19:12.58Z" }
wheels = [
    { url = "https://files.pythonhosted.org/packages/15/b3/9b1a8074496371342ec1e796a96f99c82c945a339cd81a8e73de28b4cf9e/anyio-4.11.0-py3-none-any.whl", hash = "sha256:0287e96f4d26d4149305414d4e3bc32f0dcd0862365a4bddea19d7a1ec38c4fc", size = 109097, upload-time = "2025-09-23T09:19:10.601Z" },
]

[[package]]
name = "asgiref"
version = "3.10.0"
source = { registry = "https://pypi.org/simple" }
sdist = { url = "https://files.pythonhosted.org/packages/46/08/4dfec9b90758a59acc6be32ac82e98d1fbfc321cb5cfa410436dbacf821c/asgiref-3.10.0.tar.gz", hash = "sha256:d89f2d8cd8b56dada7d52fa7dc8075baa08fb836560710d38c292a7a3f78c04e", size = 37483, upload-time = "2025-10-05T09:15:06.557Z" }
wheels = [
    { url = "https://files.pythonhosted.org/packages/17/9c/fc2331f538fbf7eedba64b2052e99ccf9ba9d6888e2f41441ee28847004b/asgiref-3.10.0-py3-none-any.whl", hash = "sha256:aef8a81283a34d0ab31630c9b7dfe70c812c95eba78171367ca8745e88124734", size = 24050, upload-time = "2025-10-05T09:15:05.11Z" },
]

[[package]]
name = "attrs"
version = "25.4.0"
source = { registry = "https://pypi.org/simple" }
sdist = { url = "https://files.pythonhosted.org/packages/6b/5c/685e6633917e101e5dcb62b9dd76946cbb57c26e133bae9e0cd36033c0a9/attrs-25.4.0.tar.gz", hash = "sha256:16d5969b87f0859ef33a48b35d55ac1be6e42ae49d5e853b597db70c35c57e11", size = 934251, upload-time = "2025-10-06T13:54:44.725Z" }
wheels = [
    { url = "https://files.pythonhosted.org/packages/3a/2a/7cc015f5b9f5db42b7d48157e23356022889fc354a2813c15934b7cb5c0e/attrs-25.4.0-py3-none-any.whl", hash = "sha256:adcf7e2a1fb3b36ac48d97835bb6d8ade15b8dcce26aba8bf1d14847b57a3373", size = 67615, upload-time = "2025-10-06T13:54:43.17Z" },
]

[[package]]
name = "audioop-lts"
version = "0.2.2"
source = { registry = "https://pypi.org/simple" }
sdist = { url = "https://files.pythonhosted.org/packages/38/53/946db57842a50b2da2e0c1e34bd37f36f5aadba1a929a3971c5d7841dbca/audioop_lts-0.2.2.tar.gz", hash = "sha256:64d0c62d88e67b98a1a5e71987b7aa7b5bcffc7dcee65b635823dbdd0a8dbbd0", size = 30686, upload-time = "2025-08-05T16:43:17.409Z" }
wheels = [
    { url = "https://files.pythonhosted.org/packages/de/d4/94d277ca941de5a507b07f0b592f199c22454eeaec8f008a286b3fbbacd6/audioop_lts-0.2.2-cp313-abi3-macosx_10_13_universal2.whl", hash = "sha256:fd3d4602dc64914d462924a08c1a9816435a2155d74f325853c1f1ac3b2d9800", size = 46523, upload-time = "2025-08-05T16:42:20.836Z" },
    { url = "https://files.pythonhosted.org/packages/f8/5a/656d1c2da4b555920ce4177167bfeb8623d98765594af59702c8873f60ec/audioop_lts-0.2.2-cp313-abi3-macosx_10_13_x86_64.whl", hash = "sha256:550c114a8df0aafe9a05442a1162dfc8fec37e9af1d625ae6060fed6e756f303", size = 27455, upload-time = "2025-08-05T16:42:22.283Z" },
    { url = "https://files.pythonhosted.org/packages/1b/83/ea581e364ce7b0d41456fb79d6ee0ad482beda61faf0cab20cbd4c63a541/audioop_lts-0.2.2-cp313-abi3-macosx_11_0_arm64.whl", hash = "sha256:9a13dc409f2564de15dd68be65b462ba0dde01b19663720c68c1140c782d1d75", size = 26997, upload-time = "2025-08-05T16:42:23.849Z" },
    { url = "https://files.pythonhosted.org/packages/b8/3b/e8964210b5e216e5041593b7d33e97ee65967f17c282e8510d19c666dab4/audioop_lts-0.2.2-cp313-abi3-manylinux1_x86_64.manylinux_2_28_x86_64.manylinux_2_5_x86_64.whl", hash = "sha256:51c916108c56aa6e426ce611946f901badac950ee2ddaf302b7ed35d9958970d", size = 85844, upload-time = "2025-08-05T16:42:25.208Z" },
    { url = "https://files.pythonhosted.org/packages/c7/2e/0a1c52faf10d51def20531a59ce4c706cb7952323b11709e10de324d6493/audioop_lts-0.2.2-cp313-abi3-manylinux2014_aarch64.manylinux_2_17_aarch64.manylinux_2_28_aarch64.whl", hash = "sha256:47eba38322370347b1c47024defbd36374a211e8dd5b0dcbce7b34fdb6f8847b", size = 85056, upload-time = "2025-08-05T16:42:26.559Z" },
    { url = "https://files.pythonhosted.org/packages/75/e8/cd95eef479656cb75ab05dfece8c1f8c395d17a7c651d88f8e6e291a63ab/audioop_lts-0.2.2-cp313-abi3-manylinux2014_ppc64le.manylinux_2_17_ppc64le.manylinux_2_28_ppc64le.whl", hash = "sha256:ba7c3a7e5f23e215cb271516197030c32aef2e754252c4c70a50aaff7031a2c8", size = 93892, upload-time = "2025-08-05T16:42:27.902Z" },
    { url = "https://files.pythonhosted.org/packages/5c/1e/a0c42570b74f83efa5cca34905b3eef03f7ab09fe5637015df538a7f3345/audioop_lts-0.2.2-cp313-abi3-manylinux2014_s390x.manylinux_2_17_s390x.manylinux_2_28_s390x.whl", hash = "sha256:def246fe9e180626731b26e89816e79aae2276f825420a07b4a647abaa84becc", size = 96660, upload-time = "2025-08-05T16:42:28.9Z" },
    { url = "https://files.pythonhosted.org/packages/50/d5/8a0ae607ca07dbb34027bac8db805498ee7bfecc05fd2c148cc1ed7646e7/audioop_lts-0.2.2-cp313-abi3-manylinux_2_31_riscv64.manylinux_2_39_riscv64.whl", hash = "sha256:e160bf9df356d841bb6c180eeeea1834085464626dc1b68fa4e1d59070affdc3", size = 79143, upload-time = "2025-08-05T16:42:29.929Z" },
    { url = "https://files.pythonhosted.org/packages/12/17/0d28c46179e7910bfb0bb62760ccb33edb5de973052cb2230b662c14ca2e/audioop_lts-0.2.2-cp313-abi3-musllinux_1_2_aarch64.whl", hash = "sha256:4b4cd51a57b698b2d06cb9993b7ac8dfe89a3b2878e96bc7948e9f19ff51dba6", size = 84313, upload-time = "2025-08-05T16:42:30.949Z" },
    { url = "https://files.pythonhosted.org/packages/84/ba/bd5d3806641564f2024e97ca98ea8f8811d4e01d9b9f9831474bc9e14f9e/audioop_lts-0.2.2-cp313-abi3-musllinux_1_2_ppc64le.whl", hash = "sha256:4a53aa7c16a60a6857e6b0b165261436396ef7293f8b5c9c828a3a203147ed4a", size = 93044, upload-time = "2025-08-05T16:42:31.959Z" },
    { url = "https://files.pythonhosted.org/packages/f9/5e/435ce8d5642f1f7679540d1e73c1c42d933331c0976eb397d1717d7f01a3/audioop_lts-0.2.2-cp313-abi3-musllinux_1_2_riscv64.whl", hash = "sha256:3fc38008969796f0f689f1453722a0f463da1b8a6fbee11987830bfbb664f623", size = 78766, upload-time = "2025-08-05T16:42:33.302Z" },
    { url = "https://files.pythonhosted.org/packages/ae/3b/b909e76b606cbfd53875693ec8c156e93e15a1366a012f0b7e4fb52d3c34/audioop_lts-0.2.2-cp313-abi3-musllinux_1_2_s390x.whl", hash = "sha256:15ab25dd3e620790f40e9ead897f91e79c0d3ce65fe193c8ed6c26cffdd24be7", size = 87640, upload-time = "2025-08-05T16:42:34.854Z" },
    { url = "https://files.pythonhosted.org/packages/30/e7/8f1603b4572d79b775f2140d7952f200f5e6c62904585d08a01f0a70393a/audioop_lts-0.2.2-cp313-abi3-musllinux_1_2_x86_64.whl", hash = "sha256:03f061a1915538fd96272bac9551841859dbb2e3bf73ebe4a23ef043766f5449", size = 86052, upload-time = "2025-08-05T16:42:35.839Z" },
    { url = "https://files.pythonhosted.org/packages/b5/96/c37846df657ccdda62ba1ae2b6534fa90e2e1b1742ca8dcf8ebd38c53801/audioop_lts-0.2.2-cp313-abi3-win32.whl", hash = "sha256:3bcddaaf6cc5935a300a8387c99f7a7fbbe212a11568ec6cf6e4bc458c048636", size = 26185, upload-time = "2025-08-05T16:42:37.04Z" },
    { url = "https://files.pythonhosted.org/packages/34/a5/9d78fdb5b844a83da8a71226c7bdae7cc638861085fff7a1d707cb4823fa/audioop_lts-0.2.2-cp313-abi3-win_amd64.whl", hash = "sha256:a2c2a947fae7d1062ef08c4e369e0ba2086049a5e598fda41122535557012e9e", size = 30503, upload-time = "2025-08-05T16:42:38.427Z" },
    { url = "https://files.pythonhosted.org/packages/34/25/20d8fde083123e90c61b51afb547bb0ea7e77bab50d98c0ab243d02a0e43/audioop_lts-0.2.2-cp313-abi3-win_arm64.whl", hash = "sha256:5f93a5db13927a37d2d09637ccca4b2b6b48c19cd9eda7b17a2e9f77edee6a6f", size = 24173, upload-time = "2025-08-05T16:42:39.704Z" },
    { url = "https://files.pythonhosted.org/packages/5c/73/413b5a2804091e2c7d5def1d618e4837f1cb82464e230f827226278556b7/audioop_lts-0.2.2-cp314-cp314t-macosx_10_13_universal2.whl", hash = "sha256:f9ee9b52f5f857fbaf9d605a360884f034c92c1c23021fb90b2e39b8e64bede6", size = 47104, upload-time = "2025-08-05T16:42:58.518Z" },
    { url = "https://files.pythonhosted.org/packages/ae/8c/daa3308dc6593944410c2c68306a5e217f5c05b70a12e70228e7dd42dc5c/audioop_lts-0.2.2-cp314-cp314t-macosx_10_13_x86_64.whl", hash = "sha256:49ee1a41738a23e98d98b937a0638357a2477bc99e61b0f768a8f654f45d9b7a", size = 27754, upload-time = "2025-08-05T16:43:00.132Z" },
    { url = "https://files.pythonhosted.org/packages/4e/86/c2e0f627168fcf61781a8f72cab06b228fe1da4b9fa4ab39cfb791b5836b/audioop_lts-0.2.2-cp314-cp314t-macosx_11_0_arm64.whl", hash = "sha256:5b00be98ccd0fc123dcfad31d50030d25fcf31488cde9e61692029cd7394733b", size = 27332, upload-time = "2025-08-05T16:43:01.666Z" },
    { url = "https://files.pythonhosted.org/packages/c7/bd/35dce665255434f54e5307de39e31912a6f902d4572da7c37582809de14f/audioop_lts-0.2.2-cp314-cp314t-manylinux1_x86_64.manylinux_2_28_x86_64.manylinux_2_5_x86_64.whl", hash = "sha256:a6d2e0f9f7a69403e388894d4ca5ada5c47230716a03f2847cfc7bd1ecb589d6", size = 92396, upload-time = "2025-08-05T16:43:02.991Z" },
    { url = "https://files.pythonhosted.org/packages/2d/d2/deeb9f51def1437b3afa35aeb729d577c04bcd89394cb56f9239a9f50b6f/audioop_lts-0.2.2-cp314-cp314t-manylinux2014_aarch64.manylinux_2_17_aarch64.manylinux_2_28_aarch64.whl", hash = "sha256:f9b0b8a03ef474f56d1a842af1a2e01398b8f7654009823c6d9e0ecff4d5cfbf", size = 91811, upload-time = "2025-08-05T16:43:04.096Z" },
    { url = "https://files.pythonhosted.org/packages/76/3b/09f8b35b227cee28cc8231e296a82759ed80c1a08e349811d69773c48426/audioop_lts-0.2.2-cp314-cp314t-manylinux2014_ppc64le.manylinux_2_17_ppc64le.manylinux_2_28_ppc64le.whl", hash = "sha256:2b267b70747d82125f1a021506565bdc5609a2b24bcb4773c16d79d2bb260bbd", size = 100483, upload-time = "2025-08-05T16:43:05.085Z" },
    { url = "https://files.pythonhosted.org/packages/0b/15/05b48a935cf3b130c248bfdbdea71ce6437f5394ee8533e0edd7cfd93d5e/audioop_lts-0.2.2-cp314-cp314t-manylinux2014_s390x.manylinux_2_17_s390x.manylinux_2_28_s390x.whl", hash = "sha256:0337d658f9b81f4cd0fdb1f47635070cc084871a3d4646d9de74fdf4e7c3d24a", size = 103885, upload-time = "2025-08-05T16:43:06.197Z" },
    { url = "https://files.pythonhosted.org/packages/83/80/186b7fce6d35b68d3d739f228dc31d60b3412105854edb975aa155a58339/audioop_lts-0.2.2-cp314-cp314t-manylinux_2_31_riscv64.manylinux_2_39_riscv64.whl", hash = "sha256:167d3b62586faef8b6b2275c3218796b12621a60e43f7e9d5845d627b9c9b80e", size = 84899, upload-time = "2025-08-05T16:43:07.291Z" },
    { url = "https://files.pythonhosted.org/packages/49/89/c78cc5ac6cb5828f17514fb12966e299c850bc885e80f8ad94e38d450886/audioop_lts-0.2.2-cp314-cp314t-musllinux_1_2_aarch64.whl", hash = "sha256:0d9385e96f9f6da847f4d571ce3cb15b5091140edf3db97276872647ce37efd7", size = 89998, upload-time = "2025-08-05T16:43:08.335Z" },
    { url = "https://files.pythonhosted.org/packages/4c/4b/6401888d0c010e586c2ca50fce4c903d70a6bb55928b16cfbdfd957a13da/audioop_lts-0.2.2-cp314-cp314t-musllinux_1_2_ppc64le.whl", hash = "sha256:48159d96962674eccdca9a3df280e864e8ac75e40a577cc97c5c42667ffabfc5", size = 99046, upload-time = "2025-08-05T16:43:09.367Z" },
    { url = "https://files.pythonhosted.org/packages/de/f8/c874ca9bb447dae0e2ef2e231f6c4c2b0c39e31ae684d2420b0f9e97ee68/audioop_lts-0.2.2-cp314-cp314t-musllinux_1_2_riscv64.whl", hash = "sha256:8fefe5868cd082db1186f2837d64cfbfa78b548ea0d0543e9b28935ccce81ce9", size = 84843, upload-time = "2025-08-05T16:43:10.749Z" },
    { url = "https://files.pythonhosted.org/packages/3e/c0/0323e66f3daebc13fd46b36b30c3be47e3fc4257eae44f1e77eb828c703f/audioop_lts-0.2.2-cp314-cp314t-musllinux_1_2_s390x.whl", hash = "sha256:58cf54380c3884fb49fdd37dfb7a772632b6701d28edd3e2904743c5e1773602", size = 94490, upload-time = "2025-08-05T16:43:12.131Z" },
    { url = "https://files.pythonhosted.org/packages/98/6b/acc7734ac02d95ab791c10c3f17ffa3584ccb9ac5c18fd771c638ed6d1f5/audioop_lts-0.2.2-cp314-cp314t-musllinux_1_2_x86_64.whl", hash = "sha256:088327f00488cdeed296edd9215ca159f3a5a5034741465789cad403fcf4bec0", size = 92297, upload-time = "2025-08-05T16:43:13.139Z" },
    { url = "https://files.pythonhosted.org/packages/13/c3/c3dc3f564ce6877ecd2a05f8d751b9b27a8c320c2533a98b0c86349778d0/audioop_lts-0.2.2-cp314-cp314t-win32.whl", hash = "sha256:068aa17a38b4e0e7de771c62c60bbca2455924b67a8814f3b0dee92b5820c0b3", size = 27331, upload-time = "2025-08-05T16:43:14.19Z" },
    { url = "https://files.pythonhosted.org/packages/72/bb/b4608537e9ffcb86449091939d52d24a055216a36a8bf66b936af8c3e7ac/audioop_lts-0.2.2-cp314-cp314t-win_amd64.whl", hash = "sha256:a5bf613e96f49712073de86f20dbdd4014ca18efd4d34ed18c75bd808337851b", size = 31697, upload-time = "2025-08-05T16:43:15.193Z" },
    { url = "https://files.pythonhosted.org/packages/f6/22/91616fe707a5c5510de2cac9b046a30defe7007ba8a0c04f9c08f27df312/audioop_lts-0.2.2-cp314-cp314t-win_arm64.whl", hash = "sha256:b492c3b040153e68b9fdaff5913305aaaba5bb433d8a7f73d5cf6a64ed3cc1dd", size = 25206, upload-time = "2025-08-05T16:43:16.444Z" },
]

[[package]]
name = "babel"
version = "2.17.0"
source = { registry = "https://pypi.org/simple" }
sdist = { url = "https://files.pythonhosted.org/packages/7d/6b/d52e42361e1aa00709585ecc30b3f9684b3ab62530771402248b1b1d6240/babel-2.17.0.tar.gz", hash = "sha256:0c54cffb19f690cdcc52a3b50bcbf71e07a808d1c80d549f2459b9d2cf0afb9d", size = 9951852, upload-time = "2025-02-01T15:17:41.026Z" }
wheels = [
    { url = "https://files.pythonhosted.org/packages/b7/b8/3fe70c75fe32afc4bb507f75563d39bc5642255d1d94f1f23604725780bf/babel-2.17.0-py3-none-any.whl", hash = "sha256:4d0b53093fdfb4b21c92b5213dba5a1b23885afa8383709427046b21c366e5f2", size = 10182537, upload-time = "2025-02-01T15:17:37.39Z" },
]

[[package]]
name = "backrefs"
version = "5.9"
source = { registry = "https://pypi.org/simple" }
sdist = { url = "https://files.pythonhosted.org/packages/eb/a7/312f673df6a79003279e1f55619abbe7daebbb87c17c976ddc0345c04c7b/backrefs-5.9.tar.gz", hash = "sha256:808548cb708d66b82ee231f962cb36faaf4f2baab032f2fbb783e9c2fdddaa59", size = 5765857, upload-time = "2025-06-22T19:34:13.97Z" }
wheels = [
    { url = "https://files.pythonhosted.org/packages/19/4d/798dc1f30468134906575156c089c492cf79b5a5fd373f07fe26c4d046bf/backrefs-5.9-py310-none-any.whl", hash = "sha256:db8e8ba0e9de81fcd635f440deab5ae5f2591b54ac1ebe0550a2ca063488cd9f", size = 380267, upload-time = "2025-06-22T19:34:05.252Z" },
    { url = "https://files.pythonhosted.org/packages/55/07/f0b3375bf0d06014e9787797e6b7cc02b38ac9ff9726ccfe834d94e9991e/backrefs-5.9-py311-none-any.whl", hash = "sha256:6907635edebbe9b2dc3de3a2befff44d74f30a4562adbb8b36f21252ea19c5cf", size = 392072, upload-time = "2025-06-22T19:34:06.743Z" },
    { url = "https://files.pythonhosted.org/packages/9d/12/4f345407259dd60a0997107758ba3f221cf89a9b5a0f8ed5b961aef97253/backrefs-5.9-py312-none-any.whl", hash = "sha256:7fdf9771f63e6028d7fee7e0c497c81abda597ea45d6b8f89e8ad76994f5befa", size = 397947, upload-time = "2025-06-22T19:34:08.172Z" },
    { url = "https://files.pythonhosted.org/packages/10/bf/fa31834dc27a7f05e5290eae47c82690edc3a7b37d58f7fb35a1bdbf355b/backrefs-5.9-py313-none-any.whl", hash = "sha256:cc37b19fa219e93ff825ed1fed8879e47b4d89aa7a1884860e2db64ccd7c676b", size = 399843, upload-time = "2025-06-22T19:34:09.68Z" },
    { url = "https://files.pythonhosted.org/packages/fc/24/b29af34b2c9c41645a9f4ff117bae860291780d73880f449e0b5d948c070/backrefs-5.9-py314-none-any.whl", hash = "sha256:df5e169836cc8acb5e440ebae9aad4bf9d15e226d3bad049cf3f6a5c20cc8dc9", size = 411762, upload-time = "2025-06-22T19:34:11.037Z" },
    { url = "https://files.pythonhosted.org/packages/41/ff/392bff89415399a979be4a65357a41d92729ae8580a66073d8ec8d810f98/backrefs-5.9-py39-none-any.whl", hash = "sha256:f48ee18f6252b8f5777a22a00a09a85de0ca931658f1dd96d4406a34f3748c60", size = 380265, upload-time = "2025-06-22T19:34:12.405Z" },
]

[[package]]
name = "ballsdex"
version = "1.0.0"
source = { editable = "." }
dependencies = [
    { name = "cachetools" },
    { name = "discord-py" },
    { name = "dj-database-url" },
    { name = "django" },
    { name = "django-admin-action-forms" },
    { name = "django-admin-autocomplete-filter" },
    { name = "django-admin-inline-paginator" },
    { name = "django-allow-cidr" },
    { name = "django-nonrelated-inlines" },
    { name = "pillow" },
    { name = "prometheus-client" },
    { name = "psycopg", extra = ["pool"] },
    { name = "psycopg-binary" },
    { name = "python-dateutil" },
    { name = "pyyaml" },
    { name = "rich" },
    { name = "sentry-sdk", extra = ["django"] },
    { name = "social-auth-app-django" },
    { name = "uvicorn", extra = ["standard"] },
    { name = "uvloop", marker = "sys_platform != 'win32'" },
    { name = "watchfiles" },
]

[package.optional-dependencies]
dev = [
    { name = "django-debug-toolbar" },
    { name = "django-types" },
    { name = "pre-commit" },
    { name = "pyinstrument" },
    { name = "pyright" },
    { name = "ruff" },
]
docs = [
    { name = "griffe-generics" },
    { name = "griffe-modernized-annotations" },
    { name = "mkdocs" },
    { name = "mkdocs-git-revision-date-localized-plugin" },
    { name = "mkdocs-material" },
    { name = "mkdocstrings", extra = ["python"] },
]

[package.metadata]
requires-dist = [
    { name = "cachetools", specifier = "==6.2.1" },
    { name = "discord-py", git = "https://github.com/Rapptz/discord.py.git?rev=8b154754960eda6f96b59dc8ae21e3a7a8b5c357" },
    { name = "dj-database-url", specifier = "==3.0.1" },
    { name = "django", specifier = "==5.2.7" },
    { name = "django-admin-action-forms", specifier = "==2.2.0" },
    { name = "django-admin-autocomplete-filter", specifier = "==0.7.1" },
    { name = "django-admin-inline-paginator", specifier = "==0.4.0" },
    { name = "django-allow-cidr", specifier = "==0.8.0" },
    { name = "django-debug-toolbar", marker = "extra == 'dev'", specifier = "==6.0.0" },
    { name = "django-nonrelated-inlines", specifier = "==0.2" },
<<<<<<< HEAD
    { name = "django-types", marker = "extra == 'dev'", git = "https://github.com/sbdchd/django-types.git?rev=f17818a8b664a713bbc3f609686cc6f9c9317be2" },
    { name = "pillow", specifier = "==11.2.1" },
    { name = "pre-commit", marker = "extra == 'dev'", specifier = "==4.2.0" },
    { name = "prometheus-client", specifier = "==0.21.1" },
    { name = "psycopg", specifier = "==3.2.3" },
    { name = "psycopg-binary", specifier = "==3.2.3" },
    { name = "pyinstrument", marker = "extra == 'dev'", specifier = "==5.0.0" },
    { name = "pyright", marker = "extra == 'dev'", specifier = "==1.1.399" },
=======
    { name = "django-types", marker = "extra == 'dev'", git = "https://github.com/sbdchd/django-types.git?rev=dadf37d11b2ea5517b5d5bfc51d9f93c649c5546" },
    { name = "griffe-generics", marker = "extra == 'docs'", specifier = ">=1.0.13" },
    { name = "griffe-modernized-annotations", marker = "extra == 'docs'", specifier = ">=1.0.8" },
    { name = "mkdocs", marker = "extra == 'docs'", specifier = ">=1.6.1" },
    { name = "mkdocs-git-revision-date-localized-plugin", marker = "extra == 'docs'", specifier = ">=1.4.7" },
    { name = "mkdocs-material", marker = "extra == 'docs'", specifier = ">=9.6.14" },
    { name = "mkdocstrings", extras = ["python"], marker = "extra == 'docs'", specifier = ">=0.29.1" },
    { name = "pillow", specifier = "==12.0.0" },
    { name = "pre-commit", marker = "extra == 'dev'", specifier = "==4.3.0" },
    { name = "prometheus-client", specifier = "==0.23.1" },
    { name = "psycopg", extras = ["pool"], specifier = "==3.2.10" },
    { name = "psycopg-binary", specifier = "==3.2.10" },
    { name = "pyinstrument", marker = "extra == 'dev'", specifier = "==5.1.1" },
    { name = "pyright", marker = "extra == 'dev'", specifier = "==1.1.406" },
>>>>>>> 8f203067
    { name = "python-dateutil", specifier = ">=2.9.0" },
    { name = "pyyaml", specifier = "==6.0.3" },
    { name = "rich", specifier = "==14.2.0" },
    { name = "ruff", marker = "extra == 'dev'", specifier = "==0.14.1" },
    { name = "sentry-sdk", extras = ["django"], specifier = "==2.42.0" },
    { name = "social-auth-app-django", specifier = "==5.6.0" },
    { name = "uvicorn", extras = ["standard"], specifier = "==0.37.0" },
    { name = "uvloop", marker = "sys_platform != 'win32'", specifier = "==0.22.1" },
    { name = "watchfiles", specifier = "==1.1.1" },
]
provides-extras = ["dev", "docs"]

[[package]]
name = "cachetools"
version = "6.2.1"
source = { registry = "https://pypi.org/simple" }
sdist = { url = "https://files.pythonhosted.org/packages/cc/7e/b975b5814bd36faf009faebe22c1072a1fa1168db34d285ef0ba071ad78c/cachetools-6.2.1.tar.gz", hash = "sha256:3f391e4bd8f8bf0931169baf7456cc822705f4e2a31f840d218f445b9a854201", size = 31325, upload-time = "2025-10-12T14:55:30.139Z" }
wheels = [
    { url = "https://files.pythonhosted.org/packages/96/c5/1e741d26306c42e2bf6ab740b2202872727e0f606033c9dd713f8b93f5a8/cachetools-6.2.1-py3-none-any.whl", hash = "sha256:09868944b6dde876dfd44e1d47e18484541eaf12f26f29b7af91b26cc892d701", size = 11280, upload-time = "2025-10-12T14:55:28.382Z" },
]

[[package]]
name = "certifi"
version = "2025.10.5"
source = { registry = "https://pypi.org/simple" }
sdist = { url = "https://files.pythonhosted.org/packages/4c/5b/b6ce21586237c77ce67d01dc5507039d444b630dd76611bbca2d8e5dcd91/certifi-2025.10.5.tar.gz", hash = "sha256:47c09d31ccf2acf0be3f701ea53595ee7e0b8fa08801c6624be771df09ae7b43", size = 164519, upload-time = "2025-10-05T04:12:15.808Z" }
wheels = [
    { url = "https://files.pythonhosted.org/packages/e4/37/af0d2ef3967ac0d6113837b44a4f0bfe1328c2b9763bd5b1744520e5cfed/certifi-2025.10.5-py3-none-any.whl", hash = "sha256:0f212c2744a9bb6de0c56639a6f68afe01ecd92d91f14ae897c4fe7bbeeef0de", size = 163286, upload-time = "2025-10-05T04:12:14.03Z" },
]

[[package]]
name = "cffi"
version = "2.0.0"
source = { registry = "https://pypi.org/simple" }
dependencies = [
    { name = "pycparser", marker = "implementation_name != 'PyPy'" },
]
sdist = { url = "https://files.pythonhosted.org/packages/eb/56/b1ba7935a17738ae8453301356628e8147c79dbb825bcbc73dc7401f9846/cffi-2.0.0.tar.gz", hash = "sha256:44d1b5909021139fe36001ae048dbdde8214afa20200eda0f64c068cac5d5529", size = 523588, upload-time = "2025-09-08T23:24:04.541Z" }
wheels = [
    { url = "https://files.pythonhosted.org/packages/92/c4/3ce07396253a83250ee98564f8d7e9789fab8e58858f35d07a9a2c78de9f/cffi-2.0.0-cp314-cp314-macosx_10_13_x86_64.whl", hash = "sha256:fc33c5141b55ed366cfaad382df24fe7dcbc686de5be719b207bb248e3053dc5", size = 185320, upload-time = "2025-09-08T23:23:18.087Z" },
    { url = "https://files.pythonhosted.org/packages/59/dd/27e9fa567a23931c838c6b02d0764611c62290062a6d4e8ff7863daf9730/cffi-2.0.0-cp314-cp314-macosx_11_0_arm64.whl", hash = "sha256:c654de545946e0db659b3400168c9ad31b5d29593291482c43e3564effbcee13", size = 181487, upload-time = "2025-09-08T23:23:19.622Z" },
    { url = "https://files.pythonhosted.org/packages/d6/43/0e822876f87ea8a4ef95442c3d766a06a51fc5298823f884ef87aaad168c/cffi-2.0.0-cp314-cp314-manylinux2014_aarch64.manylinux_2_17_aarch64.whl", hash = "sha256:24b6f81f1983e6df8db3adc38562c83f7d4a0c36162885ec7f7b77c7dcbec97b", size = 220049, upload-time = "2025-09-08T23:23:20.853Z" },
    { url = "https://files.pythonhosted.org/packages/b4/89/76799151d9c2d2d1ead63c2429da9ea9d7aac304603de0c6e8764e6e8e70/cffi-2.0.0-cp314-cp314-manylinux2014_ppc64le.manylinux_2_17_ppc64le.whl", hash = "sha256:12873ca6cb9b0f0d3a0da705d6086fe911591737a59f28b7936bdfed27c0d47c", size = 207793, upload-time = "2025-09-08T23:23:22.08Z" },
    { url = "https://files.pythonhosted.org/packages/bb/dd/3465b14bb9e24ee24cb88c9e3730f6de63111fffe513492bf8c808a3547e/cffi-2.0.0-cp314-cp314-manylinux2014_s390x.manylinux_2_17_s390x.whl", hash = "sha256:d9b97165e8aed9272a6bb17c01e3cc5871a594a446ebedc996e2397a1c1ea8ef", size = 206300, upload-time = "2025-09-08T23:23:23.314Z" },
    { url = "https://files.pythonhosted.org/packages/47/d9/d83e293854571c877a92da46fdec39158f8d7e68da75bf73581225d28e90/cffi-2.0.0-cp314-cp314-manylinux2014_x86_64.manylinux_2_17_x86_64.whl", hash = "sha256:afb8db5439b81cf9c9d0c80404b60c3cc9c3add93e114dcae767f1477cb53775", size = 219244, upload-time = "2025-09-08T23:23:24.541Z" },
    { url = "https://files.pythonhosted.org/packages/2b/0f/1f177e3683aead2bb00f7679a16451d302c436b5cbf2505f0ea8146ef59e/cffi-2.0.0-cp314-cp314-musllinux_1_2_aarch64.whl", hash = "sha256:737fe7d37e1a1bffe70bd5754ea763a62a066dc5913ca57e957824b72a85e205", size = 222828, upload-time = "2025-09-08T23:23:26.143Z" },
    { url = "https://files.pythonhosted.org/packages/c6/0f/cafacebd4b040e3119dcb32fed8bdef8dfe94da653155f9d0b9dc660166e/cffi-2.0.0-cp314-cp314-musllinux_1_2_x86_64.whl", hash = "sha256:38100abb9d1b1435bc4cc340bb4489635dc2f0da7456590877030c9b3d40b0c1", size = 220926, upload-time = "2025-09-08T23:23:27.873Z" },
    { url = "https://files.pythonhosted.org/packages/3e/aa/df335faa45b395396fcbc03de2dfcab242cd61a9900e914fe682a59170b1/cffi-2.0.0-cp314-cp314-win32.whl", hash = "sha256:087067fa8953339c723661eda6b54bc98c5625757ea62e95eb4898ad5e776e9f", size = 175328, upload-time = "2025-09-08T23:23:44.61Z" },
    { url = "https://files.pythonhosted.org/packages/bb/92/882c2d30831744296ce713f0feb4c1cd30f346ef747b530b5318715cc367/cffi-2.0.0-cp314-cp314-win_amd64.whl", hash = "sha256:203a48d1fb583fc7d78a4c6655692963b860a417c0528492a6bc21f1aaefab25", size = 185650, upload-time = "2025-09-08T23:23:45.848Z" },
    { url = "https://files.pythonhosted.org/packages/9f/2c/98ece204b9d35a7366b5b2c6539c350313ca13932143e79dc133ba757104/cffi-2.0.0-cp314-cp314-win_arm64.whl", hash = "sha256:dbd5c7a25a7cb98f5ca55d258b103a2054f859a46ae11aaf23134f9cc0d356ad", size = 180687, upload-time = "2025-09-08T23:23:47.105Z" },
    { url = "https://files.pythonhosted.org/packages/3e/61/c768e4d548bfa607abcda77423448df8c471f25dbe64fb2ef6d555eae006/cffi-2.0.0-cp314-cp314t-macosx_10_13_x86_64.whl", hash = "sha256:9a67fc9e8eb39039280526379fb3a70023d77caec1852002b4da7e8b270c4dd9", size = 188773, upload-time = "2025-09-08T23:23:29.347Z" },
    { url = "https://files.pythonhosted.org/packages/2c/ea/5f76bce7cf6fcd0ab1a1058b5af899bfbef198bea4d5686da88471ea0336/cffi-2.0.0-cp314-cp314t-macosx_11_0_arm64.whl", hash = "sha256:7a66c7204d8869299919db4d5069a82f1561581af12b11b3c9f48c584eb8743d", size = 185013, upload-time = "2025-09-08T23:23:30.63Z" },
    { url = "https://files.pythonhosted.org/packages/be/b4/c56878d0d1755cf9caa54ba71e5d049479c52f9e4afc230f06822162ab2f/cffi-2.0.0-cp314-cp314t-manylinux2014_aarch64.manylinux_2_17_aarch64.whl", hash = "sha256:7cc09976e8b56f8cebd752f7113ad07752461f48a58cbba644139015ac24954c", size = 221593, upload-time = "2025-09-08T23:23:31.91Z" },
    { url = "https://files.pythonhosted.org/packages/e0/0d/eb704606dfe8033e7128df5e90fee946bbcb64a04fcdaa97321309004000/cffi-2.0.0-cp314-cp314t-manylinux2014_ppc64le.manylinux_2_17_ppc64le.whl", hash = "sha256:92b68146a71df78564e4ef48af17551a5ddd142e5190cdf2c5624d0c3ff5b2e8", size = 209354, upload-time = "2025-09-08T23:23:33.214Z" },
    { url = "https://files.pythonhosted.org/packages/d8/19/3c435d727b368ca475fb8742ab97c9cb13a0de600ce86f62eab7fa3eea60/cffi-2.0.0-cp314-cp314t-manylinux2014_s390x.manylinux_2_17_s390x.whl", hash = "sha256:b1e74d11748e7e98e2f426ab176d4ed720a64412b6a15054378afdb71e0f37dc", size = 208480, upload-time = "2025-09-08T23:23:34.495Z" },
    { url = "https://files.pythonhosted.org/packages/d0/44/681604464ed9541673e486521497406fadcc15b5217c3e326b061696899a/cffi-2.0.0-cp314-cp314t-manylinux2014_x86_64.manylinux_2_17_x86_64.whl", hash = "sha256:28a3a209b96630bca57cce802da70c266eb08c6e97e5afd61a75611ee6c64592", size = 221584, upload-time = "2025-09-08T23:23:36.096Z" },
    { url = "https://files.pythonhosted.org/packages/25/8e/342a504ff018a2825d395d44d63a767dd8ebc927ebda557fecdaca3ac33a/cffi-2.0.0-cp314-cp314t-musllinux_1_2_aarch64.whl", hash = "sha256:7553fb2090d71822f02c629afe6042c299edf91ba1bf94951165613553984512", size = 224443, upload-time = "2025-09-08T23:23:37.328Z" },
    { url = "https://files.pythonhosted.org/packages/e1/5e/b666bacbbc60fbf415ba9988324a132c9a7a0448a9a8f125074671c0f2c3/cffi-2.0.0-cp314-cp314t-musllinux_1_2_x86_64.whl", hash = "sha256:6c6c373cfc5c83a975506110d17457138c8c63016b563cc9ed6e056a82f13ce4", size = 223437, upload-time = "2025-09-08T23:23:38.945Z" },
    { url = "https://files.pythonhosted.org/packages/a0/1d/ec1a60bd1a10daa292d3cd6bb0b359a81607154fb8165f3ec95fe003b85c/cffi-2.0.0-cp314-cp314t-win32.whl", hash = "sha256:1fc9ea04857caf665289b7a75923f2c6ed559b8298a1b8c49e59f7dd95c8481e", size = 180487, upload-time = "2025-09-08T23:23:40.423Z" },
    { url = "https://files.pythonhosted.org/packages/bf/41/4c1168c74fac325c0c8156f04b6749c8b6a8f405bbf91413ba088359f60d/cffi-2.0.0-cp314-cp314t-win_amd64.whl", hash = "sha256:d68b6cef7827e8641e8ef16f4494edda8b36104d79773a334beaa1e3521430f6", size = 191726, upload-time = "2025-09-08T23:23:41.742Z" },
    { url = "https://files.pythonhosted.org/packages/ae/3a/dbeec9d1ee0844c679f6bb5d6ad4e9f198b1224f4e7a32825f47f6192b0c/cffi-2.0.0-cp314-cp314t-win_arm64.whl", hash = "sha256:0a1527a803f0a659de1af2e1fd700213caba79377e27e4693648c2923da066f9", size = 184195, upload-time = "2025-09-08T23:23:43.004Z" },
]

[[package]]
name = "cfgv"
version = "3.4.0"
source = { registry = "https://pypi.org/simple" }
sdist = { url = "https://files.pythonhosted.org/packages/11/74/539e56497d9bd1d484fd863dd69cbbfa653cd2aa27abfe35653494d85e94/cfgv-3.4.0.tar.gz", hash = "sha256:e52591d4c5f5dead8e0f673fb16db7949d2cfb3f7da4582893288f0ded8fe560", size = 7114, upload-time = "2023-08-12T20:38:17.776Z" }
wheels = [
    { url = "https://files.pythonhosted.org/packages/c5/55/51844dd50c4fc7a33b653bfaba4c2456f06955289ca770a5dbd5fd267374/cfgv-3.4.0-py2.py3-none-any.whl", hash = "sha256:b7265b1f29fd3316bfcd2b330d63d024f2bfd8bcb8b0272f8e19a504856c48f9", size = 7249, upload-time = "2023-08-12T20:38:16.269Z" },
]

[[package]]
name = "charset-normalizer"
version = "3.4.4"
source = { registry = "https://pypi.org/simple" }
sdist = { url = "https://files.pythonhosted.org/packages/13/69/33ddede1939fdd074bce5434295f38fae7136463422fe4fd3e0e89b98062/charset_normalizer-3.4.4.tar.gz", hash = "sha256:94537985111c35f28720e43603b8e7b43a6ecfb2ce1d3058bbe955b73404e21a", size = 129418, upload-time = "2025-10-14T04:42:32.879Z" }
wheels = [
    { url = "https://files.pythonhosted.org/packages/2a/35/7051599bd493e62411d6ede36fd5af83a38f37c4767b92884df7301db25d/charset_normalizer-3.4.4-cp314-cp314-macosx_10_13_universal2.whl", hash = "sha256:da3326d9e65ef63a817ecbcc0df6e94463713b754fe293eaa03da99befb9a5bd", size = 207746, upload-time = "2025-10-14T04:41:33.773Z" },
    { url = "https://files.pythonhosted.org/packages/10/9a/97c8d48ef10d6cd4fcead2415523221624bf58bcf68a802721a6bc807c8f/charset_normalizer-3.4.4-cp314-cp314-manylinux2014_aarch64.manylinux_2_17_aarch64.manylinux_2_28_aarch64.whl", hash = "sha256:8af65f14dc14a79b924524b1e7fffe304517b2bff5a58bf64f30b98bbc5079eb", size = 147889, upload-time = "2025-10-14T04:41:34.897Z" },
    { url = "https://files.pythonhosted.org/packages/10/bf/979224a919a1b606c82bd2c5fa49b5c6d5727aa47b4312bb27b1734f53cd/charset_normalizer-3.4.4-cp314-cp314-manylinux2014_armv7l.manylinux_2_17_armv7l.manylinux_2_31_armv7l.whl", hash = "sha256:74664978bb272435107de04e36db5a9735e78232b85b77d45cfb38f758efd33e", size = 143641, upload-time = "2025-10-14T04:41:36.116Z" },
    { url = "https://files.pythonhosted.org/packages/ba/33/0ad65587441fc730dc7bd90e9716b30b4702dc7b617e6ba4997dc8651495/charset_normalizer-3.4.4-cp314-cp314-manylinux2014_ppc64le.manylinux_2_17_ppc64le.manylinux_2_28_ppc64le.whl", hash = "sha256:752944c7ffbfdd10c074dc58ec2d5a8a4cd9493b314d367c14d24c17684ddd14", size = 160779, upload-time = "2025-10-14T04:41:37.229Z" },
    { url = "https://files.pythonhosted.org/packages/67/ed/331d6b249259ee71ddea93f6f2f0a56cfebd46938bde6fcc6f7b9a3d0e09/charset_normalizer-3.4.4-cp314-cp314-manylinux2014_s390x.manylinux_2_17_s390x.manylinux_2_28_s390x.whl", hash = "sha256:d1f13550535ad8cff21b8d757a3257963e951d96e20ec82ab44bc64aeb62a191", size = 159035, upload-time = "2025-10-14T04:41:38.368Z" },
    { url = "https://files.pythonhosted.org/packages/67/ff/f6b948ca32e4f2a4576aa129d8bed61f2e0543bf9f5f2b7fc3758ed005c9/charset_normalizer-3.4.4-cp314-cp314-manylinux2014_x86_64.manylinux_2_17_x86_64.manylinux_2_28_x86_64.whl", hash = "sha256:ecaae4149d99b1c9e7b88bb03e3221956f68fd6d50be2ef061b2381b61d20838", size = 152542, upload-time = "2025-10-14T04:41:39.862Z" },
    { url = "https://files.pythonhosted.org/packages/16/85/276033dcbcc369eb176594de22728541a925b2632f9716428c851b149e83/charset_normalizer-3.4.4-cp314-cp314-manylinux_2_31_riscv64.manylinux_2_39_riscv64.whl", hash = "sha256:cb6254dc36b47a990e59e1068afacdcd02958bdcce30bb50cc1700a8b9d624a6", size = 149524, upload-time = "2025-10-14T04:41:41.319Z" },
    { url = "https://files.pythonhosted.org/packages/9e/f2/6a2a1f722b6aba37050e626530a46a68f74e63683947a8acff92569f979a/charset_normalizer-3.4.4-cp314-cp314-musllinux_1_2_aarch64.whl", hash = "sha256:c8ae8a0f02f57a6e61203a31428fa1d677cbe50c93622b4149d5c0f319c1d19e", size = 150395, upload-time = "2025-10-14T04:41:42.539Z" },
    { url = "https://files.pythonhosted.org/packages/60/bb/2186cb2f2bbaea6338cad15ce23a67f9b0672929744381e28b0592676824/charset_normalizer-3.4.4-cp314-cp314-musllinux_1_2_armv7l.whl", hash = "sha256:47cc91b2f4dd2833fddaedd2893006b0106129d4b94fdb6af1f4ce5a9965577c", size = 143680, upload-time = "2025-10-14T04:41:43.661Z" },
    { url = "https://files.pythonhosted.org/packages/7d/a5/bf6f13b772fbb2a90360eb620d52ed8f796f3c5caee8398c3b2eb7b1c60d/charset_normalizer-3.4.4-cp314-cp314-musllinux_1_2_ppc64le.whl", hash = "sha256:82004af6c302b5d3ab2cfc4cc5f29db16123b1a8417f2e25f9066f91d4411090", size = 162045, upload-time = "2025-10-14T04:41:44.821Z" },
    { url = "https://files.pythonhosted.org/packages/df/c5/d1be898bf0dc3ef9030c3825e5d3b83f2c528d207d246cbabe245966808d/charset_normalizer-3.4.4-cp314-cp314-musllinux_1_2_riscv64.whl", hash = "sha256:2b7d8f6c26245217bd2ad053761201e9f9680f8ce52f0fcd8d0755aeae5b2152", size = 149687, upload-time = "2025-10-14T04:41:46.442Z" },
    { url = "https://files.pythonhosted.org/packages/a5/42/90c1f7b9341eef50c8a1cb3f098ac43b0508413f33affd762855f67a410e/charset_normalizer-3.4.4-cp314-cp314-musllinux_1_2_s390x.whl", hash = "sha256:799a7a5e4fb2d5898c60b640fd4981d6a25f1c11790935a44ce38c54e985f828", size = 160014, upload-time = "2025-10-14T04:41:47.631Z" },
    { url = "https://files.pythonhosted.org/packages/76/be/4d3ee471e8145d12795ab655ece37baed0929462a86e72372fd25859047c/charset_normalizer-3.4.4-cp314-cp314-musllinux_1_2_x86_64.whl", hash = "sha256:99ae2cffebb06e6c22bdc25801d7b30f503cc87dbd283479e7b606f70aff57ec", size = 154044, upload-time = "2025-10-14T04:41:48.81Z" },
    { url = "https://files.pythonhosted.org/packages/b0/6f/8f7af07237c34a1defe7defc565a9bc1807762f672c0fde711a4b22bf9c0/charset_normalizer-3.4.4-cp314-cp314-win32.whl", hash = "sha256:f9d332f8c2a2fcbffe1378594431458ddbef721c1769d78e2cbc06280d8155f9", size = 99940, upload-time = "2025-10-14T04:41:49.946Z" },
    { url = "https://files.pythonhosted.org/packages/4b/51/8ade005e5ca5b0d80fb4aff72a3775b325bdc3d27408c8113811a7cbe640/charset_normalizer-3.4.4-cp314-cp314-win_amd64.whl", hash = "sha256:8a6562c3700cce886c5be75ade4a5db4214fda19fede41d9792d100288d8f94c", size = 107104, upload-time = "2025-10-14T04:41:51.051Z" },
    { url = "https://files.pythonhosted.org/packages/da/5f/6b8f83a55bb8278772c5ae54a577f3099025f9ade59d0136ac24a0df4bde/charset_normalizer-3.4.4-cp314-cp314-win_arm64.whl", hash = "sha256:de00632ca48df9daf77a2c65a484531649261ec9f25489917f09e455cb09ddb2", size = 100743, upload-time = "2025-10-14T04:41:52.122Z" },
    { url = "https://files.pythonhosted.org/packages/0a/4c/925909008ed5a988ccbb72dcc897407e5d6d3bd72410d69e051fc0c14647/charset_normalizer-3.4.4-py3-none-any.whl", hash = "sha256:7a32c560861a02ff789ad905a2fe94e3f840803362c84fecf1851cb4cf3dc37f", size = 53402, upload-time = "2025-10-14T04:42:31.76Z" },
]

[[package]]
name = "click"
version = "8.3.0"
source = { registry = "https://pypi.org/simple" }
dependencies = [
    { name = "colorama", marker = "sys_platform == 'win32'" },
]
sdist = { url = "https://files.pythonhosted.org/packages/46/61/de6cd827efad202d7057d93e0fed9294b96952e188f7384832791c7b2254/click-8.3.0.tar.gz", hash = "sha256:e7b8232224eba16f4ebe410c25ced9f7875cb5f3263ffc93cc3e8da705e229c4", size = 276943, upload-time = "2025-09-18T17:32:23.696Z" }
wheels = [
    { url = "https://files.pythonhosted.org/packages/db/d3/9dcc0f5797f070ec8edf30fbadfb200e71d9db6b84d211e3b2085a7589a0/click-8.3.0-py3-none-any.whl", hash = "sha256:9b9f285302c6e3064f4330c05f05b81945b2a39544279343e6e7c5f27a9baddc", size = 107295, upload-time = "2025-09-18T17:32:22.42Z" },
]

[[package]]
name = "colorama"
version = "0.4.6"
source = { registry = "https://pypi.org/simple" }
sdist = { url = "https://files.pythonhosted.org/packages/d8/53/6f443c9a4a8358a93a6792e2acffb9d9d5cb0a5cfd8802644b7b1c9a02e4/colorama-0.4.6.tar.gz", hash = "sha256:08695f5cb7ed6e0531a20572697297273c47b8cae5a63ffc6d6ed5c201be6e44", size = 27697, upload-time = "2022-10-25T02:36:22.414Z" }
wheels = [
    { url = "https://files.pythonhosted.org/packages/d1/d6/3965ed04c63042e047cb6a3e6ed1a63a35087b6a609aa3a15ed8ac56c221/colorama-0.4.6-py2.py3-none-any.whl", hash = "sha256:4f1d9991f5acc0ca119f9d443620b77f9d6b33703e51011c16baf57afb285fc6", size = 25335, upload-time = "2022-10-25T02:36:20.889Z" },
]

[[package]]
name = "cryptography"
version = "46.0.3"
source = { registry = "https://pypi.org/simple" }
dependencies = [
    { name = "cffi", marker = "platform_python_implementation != 'PyPy'" },
]
sdist = { url = "https://files.pythonhosted.org/packages/9f/33/c00162f49c0e2fe8064a62cb92b93e50c74a72bc370ab92f86112b33ff62/cryptography-46.0.3.tar.gz", hash = "sha256:a8b17438104fed022ce745b362294d9ce35b4c2e45c1d958ad4a4b019285f4a1", size = 749258, upload-time = "2025-10-15T23:18:31.74Z" }
wheels = [
    { url = "https://files.pythonhosted.org/packages/1d/42/9c391dd801d6cf0d561b5890549d4b27bafcc53b39c31a817e69d87c625b/cryptography-46.0.3-cp311-abi3-macosx_10_9_universal2.whl", hash = "sha256:109d4ddfadf17e8e7779c39f9b18111a09efb969a301a31e987416a0191ed93a", size = 7225004, upload-time = "2025-10-15T23:16:52.239Z" },
    { url = "https://files.pythonhosted.org/packages/1c/67/38769ca6b65f07461eb200e85fc1639b438bdc667be02cf7f2cd6a64601c/cryptography-46.0.3-cp311-abi3-manylinux2014_aarch64.manylinux_2_17_aarch64.whl", hash = "sha256:09859af8466b69bc3c27bdf4f5d84a665e0f7ab5088412e9e2ec49758eca5cbc", size = 4296667, upload-time = "2025-10-15T23:16:54.369Z" },
    { url = "https://files.pythonhosted.org/packages/5c/49/498c86566a1d80e978b42f0d702795f69887005548c041636df6ae1ca64c/cryptography-46.0.3-cp311-abi3-manylinux2014_x86_64.manylinux_2_17_x86_64.whl", hash = "sha256:01ca9ff2885f3acc98c29f1860552e37f6d7c7d013d7334ff2a9de43a449315d", size = 4450807, upload-time = "2025-10-15T23:16:56.414Z" },
    { url = "https://files.pythonhosted.org/packages/4b/0a/863a3604112174c8624a2ac3c038662d9e59970c7f926acdcfaed8d61142/cryptography-46.0.3-cp311-abi3-manylinux_2_28_aarch64.whl", hash = "sha256:6eae65d4c3d33da080cff9c4ab1f711b15c1d9760809dad6ea763f3812d254cb", size = 4299615, upload-time = "2025-10-15T23:16:58.442Z" },
    { url = "https://files.pythonhosted.org/packages/64/02/b73a533f6b64a69f3cd3872acb6ebc12aef924d8d103133bb3ea750dc703/cryptography-46.0.3-cp311-abi3-manylinux_2_28_armv7l.manylinux_2_31_armv7l.whl", hash = "sha256:e5bf0ed4490068a2e72ac03d786693adeb909981cc596425d09032d372bcc849", size = 4016800, upload-time = "2025-10-15T23:17:00.378Z" },
    { url = "https://files.pythonhosted.org/packages/25/d5/16e41afbfa450cde85a3b7ec599bebefaef16b5c6ba4ec49a3532336ed72/cryptography-46.0.3-cp311-abi3-manylinux_2_28_ppc64le.whl", hash = "sha256:5ecfccd2329e37e9b7112a888e76d9feca2347f12f37918facbb893d7bb88ee8", size = 4984707, upload-time = "2025-10-15T23:17:01.98Z" },
    { url = "https://files.pythonhosted.org/packages/c9/56/e7e69b427c3878352c2fb9b450bd0e19ed552753491d39d7d0a2f5226d41/cryptography-46.0.3-cp311-abi3-manylinux_2_28_x86_64.whl", hash = "sha256:a2c0cd47381a3229c403062f764160d57d4d175e022c1df84e168c6251a22eec", size = 4482541, upload-time = "2025-10-15T23:17:04.078Z" },
    { url = "https://files.pythonhosted.org/packages/78/f6/50736d40d97e8483172f1bb6e698895b92a223dba513b0ca6f06b2365339/cryptography-46.0.3-cp311-abi3-manylinux_2_34_aarch64.whl", hash = "sha256:549e234ff32571b1f4076ac269fcce7a808d3bf98b76c8dd560e42dbc66d7d91", size = 4299464, upload-time = "2025-10-15T23:17:05.483Z" },
    { url = "https://files.pythonhosted.org/packages/00/de/d8e26b1a855f19d9994a19c702fa2e93b0456beccbcfe437eda00e0701f2/cryptography-46.0.3-cp311-abi3-manylinux_2_34_ppc64le.whl", hash = "sha256:c0a7bb1a68a5d3471880e264621346c48665b3bf1c3759d682fc0864c540bd9e", size = 4950838, upload-time = "2025-10-15T23:17:07.425Z" },
    { url = "https://files.pythonhosted.org/packages/8f/29/798fc4ec461a1c9e9f735f2fc58741b0daae30688f41b2497dcbc9ed1355/cryptography-46.0.3-cp311-abi3-manylinux_2_34_x86_64.whl", hash = "sha256:10b01676fc208c3e6feeb25a8b83d81767e8059e1fe86e1dc62d10a3018fa926", size = 4481596, upload-time = "2025-10-15T23:17:09.343Z" },
    { url = "https://files.pythonhosted.org/packages/15/8d/03cd48b20a573adfff7652b76271078e3045b9f49387920e7f1f631d125e/cryptography-46.0.3-cp311-abi3-musllinux_1_2_aarch64.whl", hash = "sha256:0abf1ffd6e57c67e92af68330d05760b7b7efb243aab8377e583284dbab72c71", size = 4426782, upload-time = "2025-10-15T23:17:11.22Z" },
    { url = "https://files.pythonhosted.org/packages/fa/b1/ebacbfe53317d55cf33165bda24c86523497a6881f339f9aae5c2e13e57b/cryptography-46.0.3-cp311-abi3-musllinux_1_2_x86_64.whl", hash = "sha256:a04bee9ab6a4da801eb9b51f1b708a1b5b5c9eb48c03f74198464c66f0d344ac", size = 4698381, upload-time = "2025-10-15T23:17:12.829Z" },
    { url = "https://files.pythonhosted.org/packages/96/92/8a6a9525893325fc057a01f654d7efc2c64b9de90413adcf605a85744ff4/cryptography-46.0.3-cp311-abi3-win32.whl", hash = "sha256:f260d0d41e9b4da1ed1e0f1ce571f97fe370b152ab18778e9e8f67d6af432018", size = 3055988, upload-time = "2025-10-15T23:17:14.65Z" },
    { url = "https://files.pythonhosted.org/packages/7e/bf/80fbf45253ea585a1e492a6a17efcb93467701fa79e71550a430c5e60df0/cryptography-46.0.3-cp311-abi3-win_amd64.whl", hash = "sha256:a9a3008438615669153eb86b26b61e09993921ebdd75385ddd748702c5adfddb", size = 3514451, upload-time = "2025-10-15T23:17:16.142Z" },
    { url = "https://files.pythonhosted.org/packages/2e/af/9b302da4c87b0beb9db4e756386a7c6c5b8003cd0e742277888d352ae91d/cryptography-46.0.3-cp311-abi3-win_arm64.whl", hash = "sha256:5d7f93296ee28f68447397bf5198428c9aeeab45705a55d53a6343455dcb2c3c", size = 2928007, upload-time = "2025-10-15T23:17:18.04Z" },
    { url = "https://files.pythonhosted.org/packages/f5/e2/a510aa736755bffa9d2f75029c229111a1d02f8ecd5de03078f4c18d91a3/cryptography-46.0.3-cp314-cp314t-macosx_10_9_universal2.whl", hash = "sha256:00a5e7e87938e5ff9ff5447ab086a5706a957137e6e433841e9d24f38a065217", size = 7158012, upload-time = "2025-10-15T23:17:19.982Z" },
    { url = "https://files.pythonhosted.org/packages/73/dc/9aa866fbdbb95b02e7f9d086f1fccfeebf8953509b87e3f28fff927ff8a0/cryptography-46.0.3-cp314-cp314t-manylinux2014_aarch64.manylinux_2_17_aarch64.whl", hash = "sha256:c8daeb2d2174beb4575b77482320303f3d39b8e81153da4f0fb08eb5fe86a6c5", size = 4288728, upload-time = "2025-10-15T23:17:21.527Z" },
    { url = "https://files.pythonhosted.org/packages/c5/fd/bc1daf8230eaa075184cbbf5f8cd00ba9db4fd32d63fb83da4671b72ed8a/cryptography-46.0.3-cp314-cp314t-manylinux2014_x86_64.manylinux_2_17_x86_64.whl", hash = "sha256:39b6755623145ad5eff1dab323f4eae2a32a77a7abef2c5089a04a3d04366715", size = 4435078, upload-time = "2025-10-15T23:17:23.042Z" },
    { url = "https://files.pythonhosted.org/packages/82/98/d3bd5407ce4c60017f8ff9e63ffee4200ab3e23fe05b765cab805a7db008/cryptography-46.0.3-cp314-cp314t-manylinux_2_28_aarch64.whl", hash = "sha256:db391fa7c66df6762ee3f00c95a89e6d428f4d60e7abc8328f4fe155b5ac6e54", size = 4293460, upload-time = "2025-10-15T23:17:24.885Z" },
    { url = "https://files.pythonhosted.org/packages/26/e9/e23e7900983c2b8af7a08098db406cf989d7f09caea7897e347598d4cd5b/cryptography-46.0.3-cp314-cp314t-manylinux_2_28_armv7l.manylinux_2_31_armv7l.whl", hash = "sha256:78a97cf6a8839a48c49271cdcbd5cf37ca2c1d6b7fdd86cc864f302b5e9bf459", size = 3995237, upload-time = "2025-10-15T23:17:26.449Z" },
    { url = "https://files.pythonhosted.org/packages/91/15/af68c509d4a138cfe299d0d7ddb14afba15233223ebd933b4bbdbc7155d3/cryptography-46.0.3-cp314-cp314t-manylinux_2_28_ppc64le.whl", hash = "sha256:dfb781ff7eaa91a6f7fd41776ec37c5853c795d3b358d4896fdbb5df168af422", size = 4967344, upload-time = "2025-10-15T23:17:28.06Z" },
    { url = "https://files.pythonhosted.org/packages/ca/e3/8643d077c53868b681af077edf6b3cb58288b5423610f21c62aadcbe99f4/cryptography-46.0.3-cp314-cp314t-manylinux_2_28_x86_64.whl", hash = "sha256:6f61efb26e76c45c4a227835ddeae96d83624fb0d29eb5df5b96e14ed1a0afb7", size = 4466564, upload-time = "2025-10-15T23:17:29.665Z" },
    { url = "https://files.pythonhosted.org/packages/0e/43/c1e8726fa59c236ff477ff2b5dc071e54b21e5a1e51aa2cee1676f1c986f/cryptography-46.0.3-cp314-cp314t-manylinux_2_34_aarch64.whl", hash = "sha256:23b1a8f26e43f47ceb6d6a43115f33a5a37d57df4ea0ca295b780ae8546e8044", size = 4292415, upload-time = "2025-10-15T23:17:31.686Z" },
    { url = "https://files.pythonhosted.org/packages/42/f9/2f8fefdb1aee8a8e3256a0568cffc4e6d517b256a2fe97a029b3f1b9fe7e/cryptography-46.0.3-cp314-cp314t-manylinux_2_34_ppc64le.whl", hash = "sha256:b419ae593c86b87014b9be7396b385491ad7f320bde96826d0dd174459e54665", size = 4931457, upload-time = "2025-10-15T23:17:33.478Z" },
    { url = "https://files.pythonhosted.org/packages/79/30/9b54127a9a778ccd6d27c3da7563e9f2d341826075ceab89ae3b41bf5be2/cryptography-46.0.3-cp314-cp314t-manylinux_2_34_x86_64.whl", hash = "sha256:50fc3343ac490c6b08c0cf0d704e881d0d660be923fd3076db3e932007e726e3", size = 4466074, upload-time = "2025-10-15T23:17:35.158Z" },
    { url = "https://files.pythonhosted.org/packages/ac/68/b4f4a10928e26c941b1b6a179143af9f4d27d88fe84a6a3c53592d2e76bf/cryptography-46.0.3-cp314-cp314t-musllinux_1_2_aarch64.whl", hash = "sha256:22d7e97932f511d6b0b04f2bfd818d73dcd5928db509460aaf48384778eb6d20", size = 4420569, upload-time = "2025-10-15T23:17:37.188Z" },
    { url = "https://files.pythonhosted.org/packages/a3/49/3746dab4c0d1979888f125226357d3262a6dd40e114ac29e3d2abdf1ec55/cryptography-46.0.3-cp314-cp314t-musllinux_1_2_x86_64.whl", hash = "sha256:d55f3dffadd674514ad19451161118fd010988540cee43d8bc20675e775925de", size = 4681941, upload-time = "2025-10-15T23:17:39.236Z" },
    { url = "https://files.pythonhosted.org/packages/fd/30/27654c1dbaf7e4a3531fa1fc77986d04aefa4d6d78259a62c9dc13d7ad36/cryptography-46.0.3-cp314-cp314t-win32.whl", hash = "sha256:8a6e050cb6164d3f830453754094c086ff2d0b2f3a897a1d9820f6139a1f0914", size = 3022339, upload-time = "2025-10-15T23:17:40.888Z" },
    { url = "https://files.pythonhosted.org/packages/f6/30/640f34ccd4d2a1bc88367b54b926b781b5a018d65f404d409aba76a84b1c/cryptography-46.0.3-cp314-cp314t-win_amd64.whl", hash = "sha256:760f83faa07f8b64e9c33fc963d790a2edb24efb479e3520c14a45741cd9b2db", size = 3494315, upload-time = "2025-10-15T23:17:42.769Z" },
    { url = "https://files.pythonhosted.org/packages/ba/8b/88cc7e3bd0a8e7b861f26981f7b820e1f46aa9d26cc482d0feba0ecb4919/cryptography-46.0.3-cp314-cp314t-win_arm64.whl", hash = "sha256:516ea134e703e9fe26bcd1277a4b59ad30586ea90c365a87781d7887a646fe21", size = 2919331, upload-time = "2025-10-15T23:17:44.468Z" },
    { url = "https://files.pythonhosted.org/packages/fd/23/45fe7f376a7df8daf6da3556603b36f53475a99ce4faacb6ba2cf3d82021/cryptography-46.0.3-cp38-abi3-macosx_10_9_universal2.whl", hash = "sha256:cb3d760a6117f621261d662bccc8ef5bc32ca673e037c83fbe565324f5c46936", size = 7218248, upload-time = "2025-10-15T23:17:46.294Z" },
    { url = "https://files.pythonhosted.org/packages/27/32/b68d27471372737054cbd34c84981f9edbc24fe67ca225d389799614e27f/cryptography-46.0.3-cp38-abi3-manylinux2014_aarch64.manylinux_2_17_aarch64.whl", hash = "sha256:4b7387121ac7d15e550f5cb4a43aef2559ed759c35df7336c402bb8275ac9683", size = 4294089, upload-time = "2025-10-15T23:17:48.269Z" },
    { url = "https://files.pythonhosted.org/packages/26/42/fa8389d4478368743e24e61eea78846a0006caffaf72ea24a15159215a14/cryptography-46.0.3-cp38-abi3-manylinux2014_x86_64.manylinux_2_17_x86_64.whl", hash = "sha256:15ab9b093e8f09daab0f2159bb7e47532596075139dd74365da52ecc9cb46c5d", size = 4440029, upload-time = "2025-10-15T23:17:49.837Z" },
    { url = "https://files.pythonhosted.org/packages/5f/eb/f483db0ec5ac040824f269e93dd2bd8a21ecd1027e77ad7bdf6914f2fd80/cryptography-46.0.3-cp38-abi3-manylinux_2_28_aarch64.whl", hash = "sha256:46acf53b40ea38f9c6c229599a4a13f0d46a6c3fa9ef19fc1a124d62e338dfa0", size = 4297222, upload-time = "2025-10-15T23:17:51.357Z" },
    { url = "https://files.pythonhosted.org/packages/fd/cf/da9502c4e1912cb1da3807ea3618a6829bee8207456fbbeebc361ec38ba3/cryptography-46.0.3-cp38-abi3-manylinux_2_28_armv7l.manylinux_2_31_armv7l.whl", hash = "sha256:10ca84c4668d066a9878890047f03546f3ae0a6b8b39b697457b7757aaf18dbc", size = 4012280, upload-time = "2025-10-15T23:17:52.964Z" },
    { url = "https://files.pythonhosted.org/packages/6b/8f/9adb86b93330e0df8b3dcf03eae67c33ba89958fc2e03862ef1ac2b42465/cryptography-46.0.3-cp38-abi3-manylinux_2_28_ppc64le.whl", hash = "sha256:36e627112085bb3b81b19fed209c05ce2a52ee8b15d161b7c643a7d5a88491f3", size = 4978958, upload-time = "2025-10-15T23:17:54.965Z" },
    { url = "https://files.pythonhosted.org/packages/d1/a0/5fa77988289c34bdb9f913f5606ecc9ada1adb5ae870bd0d1054a7021cc4/cryptography-46.0.3-cp38-abi3-manylinux_2_28_x86_64.whl", hash = "sha256:1000713389b75c449a6e979ffc7dcc8ac90b437048766cef052d4d30b8220971", size = 4473714, upload-time = "2025-10-15T23:17:56.754Z" },
    { url = "https://files.pythonhosted.org/packages/14/e5/fc82d72a58d41c393697aa18c9abe5ae1214ff6f2a5c18ac470f92777895/cryptography-46.0.3-cp38-abi3-manylinux_2_34_aarch64.whl", hash = "sha256:b02cf04496f6576afffef5ddd04a0cb7d49cf6be16a9059d793a30b035f6b6ac", size = 4296970, upload-time = "2025-10-15T23:17:58.588Z" },
    { url = "https://files.pythonhosted.org/packages/78/06/5663ed35438d0b09056973994f1aec467492b33bd31da36e468b01ec1097/cryptography-46.0.3-cp38-abi3-manylinux_2_34_ppc64le.whl", hash = "sha256:71e842ec9bc7abf543b47cf86b9a743baa95f4677d22baa4c7d5c69e49e9bc04", size = 4940236, upload-time = "2025-10-15T23:18:00.897Z" },
    { url = "https://files.pythonhosted.org/packages/fc/59/873633f3f2dcd8a053b8dd1d38f783043b5fce589c0f6988bf55ef57e43e/cryptography-46.0.3-cp38-abi3-manylinux_2_34_x86_64.whl", hash = "sha256:402b58fc32614f00980b66d6e56a5b4118e6cb362ae8f3fda141ba4689bd4506", size = 4472642, upload-time = "2025-10-15T23:18:02.749Z" },
    { url = "https://files.pythonhosted.org/packages/3d/39/8e71f3930e40f6877737d6f69248cf74d4e34b886a3967d32f919cc50d3b/cryptography-46.0.3-cp38-abi3-musllinux_1_2_aarch64.whl", hash = "sha256:ef639cb3372f69ec44915fafcd6698b6cc78fbe0c2ea41be867f6ed612811963", size = 4423126, upload-time = "2025-10-15T23:18:04.85Z" },
    { url = "https://files.pythonhosted.org/packages/cd/c7/f65027c2810e14c3e7268353b1681932b87e5a48e65505d8cc17c99e36ae/cryptography-46.0.3-cp38-abi3-musllinux_1_2_x86_64.whl", hash = "sha256:3b51b8ca4f1c6453d8829e1eb7299499ca7f313900dd4d89a24b8b87c0a780d4", size = 4686573, upload-time = "2025-10-15T23:18:06.908Z" },
    { url = "https://files.pythonhosted.org/packages/0a/6e/1c8331ddf91ca4730ab3086a0f1be19c65510a33b5a441cb334e7a2d2560/cryptography-46.0.3-cp38-abi3-win32.whl", hash = "sha256:6276eb85ef938dc035d59b87c8a7dc559a232f954962520137529d77b18ff1df", size = 3036695, upload-time = "2025-10-15T23:18:08.672Z" },
    { url = "https://files.pythonhosted.org/packages/90/45/b0d691df20633eff80955a0fc7695ff9051ffce8b69741444bd9ed7bd0db/cryptography-46.0.3-cp38-abi3-win_amd64.whl", hash = "sha256:416260257577718c05135c55958b674000baef9a1c7d9e8f306ec60d71db850f", size = 3501720, upload-time = "2025-10-15T23:18:10.632Z" },
    { url = "https://files.pythonhosted.org/packages/e8/cb/2da4cc83f5edb9c3257d09e1e7ab7b23f049c7962cae8d842bbef0a9cec9/cryptography-46.0.3-cp38-abi3-win_arm64.whl", hash = "sha256:d89c3468de4cdc4f08a57e214384d0471911a3830fcdaf7a8cc587e42a866372", size = 2918740, upload-time = "2025-10-15T23:18:12.277Z" },
]

[[package]]
name = "defusedxml"
version = "0.7.1"
source = { registry = "https://pypi.org/simple" }
sdist = { url = "https://files.pythonhosted.org/packages/0f/d5/c66da9b79e5bdb124974bfe172b4daf3c984ebd9c2a06e2b8a4dc7331c72/defusedxml-0.7.1.tar.gz", hash = "sha256:1bb3032db185915b62d7c6209c5a8792be6a32ab2fedacc84e01b52c51aa3e69", size = 75520, upload-time = "2021-03-08T10:59:26.269Z" }
wheels = [
    { url = "https://files.pythonhosted.org/packages/07/6c/aa3f2f849e01cb6a001cd8554a88d4c77c5c1a31c95bdf1cf9301e6d9ef4/defusedxml-0.7.1-py2.py3-none-any.whl", hash = "sha256:a352e7e428770286cc899e2542b6cdaedb2b4953ff269a210103ec58f6198a61", size = 25604, upload-time = "2021-03-08T10:59:24.45Z" },
]

[[package]]
name = "discord-py"
version = "2.7.0a5353+g8b154754"
source = { git = "https://github.com/Rapptz/discord.py.git?rev=8b154754960eda6f96b59dc8ae21e3a7a8b5c357#8b154754960eda6f96b59dc8ae21e3a7a8b5c357" }
dependencies = [
    { name = "aiohttp" },
    { name = "audioop-lts" },
]

[[package]]
name = "distlib"
version = "0.4.0"
source = { registry = "https://pypi.org/simple" }
sdist = { url = "https://files.pythonhosted.org/packages/96/8e/709914eb2b5749865801041647dc7f4e6d00b549cfe88b65ca192995f07c/distlib-0.4.0.tar.gz", hash = "sha256:feec40075be03a04501a973d81f633735b4b69f98b05450592310c0f401a4e0d", size = 614605, upload-time = "2025-07-17T16:52:00.465Z" }
wheels = [
    { url = "https://files.pythonhosted.org/packages/33/6b/e0547afaf41bf2c42e52430072fa5658766e3d65bd4b03a563d1b6336f57/distlib-0.4.0-py2.py3-none-any.whl", hash = "sha256:9659f7d87e46584a30b5780e43ac7a2143098441670ff0a49d5f9034c54a6c16", size = 469047, upload-time = "2025-07-17T16:51:58.613Z" },
]

[[package]]
name = "dj-database-url"
version = "3.0.1"
source = { registry = "https://pypi.org/simple" }
dependencies = [
    { name = "django" },
]
sdist = { url = "https://files.pythonhosted.org/packages/75/05/2ec51009f4ce424877dbd8ad95868faec0c3494ed0ff1635f9ab53d9e0ee/dj_database_url-3.0.1.tar.gz", hash = "sha256:8994961efb888fc6bf8c41550870c91f6f7691ca751888ebaa71442b7f84eff8", size = 12556, upload-time = "2025-07-02T09:40:11.424Z" }
wheels = [
    { url = "https://files.pythonhosted.org/packages/aa/5e/86a43c6fdaa41c12d58e4ff3ebbfd6b71a7cb0360a08614e3754ef2e9afb/dj_database_url-3.0.1-py3-none-any.whl", hash = "sha256:43950018e1eeea486bf11136384aec0fe55b29fe6fd8a44553231b85661d9383", size = 8808, upload-time = "2025-07-02T09:40:26.326Z" },
]

[[package]]
name = "django"
version = "5.2.7"
source = { registry = "https://pypi.org/simple" }
dependencies = [
    { name = "asgiref" },
    { name = "sqlparse" },
    { name = "tzdata", marker = "sys_platform == 'win32'" },
]
sdist = { url = "https://files.pythonhosted.org/packages/b1/96/bd84e2bb997994de8bcda47ae4560991084e86536541d7214393880f01a8/django-5.2.7.tar.gz", hash = "sha256:e0f6f12e2551b1716a95a63a1366ca91bbcd7be059862c1b18f989b1da356cdd", size = 10865812, upload-time = "2025-10-01T14:22:12.081Z" }
wheels = [
    { url = "https://files.pythonhosted.org/packages/8f/ef/81f3372b5dd35d8d354321155d1a38894b2b766f576d0abffac4d8ae78d9/django-5.2.7-py3-none-any.whl", hash = "sha256:59a13a6515f787dec9d97a0438cd2efac78c8aca1c80025244b0fe507fe0754b", size = 8307145, upload-time = "2025-10-01T14:22:49.476Z" },
]

[[package]]
name = "django-admin-action-forms"
version = "2.2.0"
source = { registry = "https://pypi.org/simple" }
dependencies = [
    { name = "django" },
]
sdist = { url = "https://files.pythonhosted.org/packages/b7/db/c8df2f3029a4a6132a89c3f4ee107335648e3b40d6719a2cf05c663d798a/django_admin_action_forms-2.2.0.tar.gz", hash = "sha256:8c8fbb809464ab53daf94fb6bd97ccf151989fc00321610157a3fcdd928de15b", size = 31492, upload-time = "2025-08-28T03:30:09.656Z" }
wheels = [
    { url = "https://files.pythonhosted.org/packages/a4/a2/e9638c51552139b9995e9b04bc3fc707277a30ea9fece23c8a1df34fe7a5/django_admin_action_forms-2.2.0-py3-none-any.whl", hash = "sha256:0b8be4f28d241c14c8cb0c9a498e5ce0665d8acf0896383d0b1fc22fb34c36d5", size = 34312, upload-time = "2025-08-28T03:30:08.477Z" },
]

[[package]]
name = "django-admin-autocomplete-filter"
version = "0.7.1"
source = { registry = "https://pypi.org/simple" }
dependencies = [
    { name = "django" },
]
sdist = { url = "https://files.pythonhosted.org/packages/a2/ab/869ce1c7cf2ba6773d065320d627b73a38b3ada2d91d697fae009101b834/django-admin-autocomplete-filter-0.7.1.tar.gz", hash = "sha256:5a8c9a7016e03104627b80b40811dcc567f26759971e4407f933951546367ba0", size = 23287, upload-time = "2021-09-11T09:43:34.046Z" }
wheels = [
    { url = "https://files.pythonhosted.org/packages/92/b1/c979485857fe9bbca7ecf51567891d2bdf3e5ff17276d58df5e8f1454250/django_admin_autocomplete_filter-0.7.1-py3-none-any.whl", hash = "sha256:b2a71be2c4a68f828289eb51f71316dbdfac00a1843f53df1fbe4767aad2e3c0", size = 21791, upload-time = "2021-09-11T09:43:31.874Z" },
]

[[package]]
name = "django-admin-inline-paginator"
version = "0.4.0"
source = { registry = "https://pypi.org/simple" }
dependencies = [
    { name = "django" },
]
sdist = { url = "https://files.pythonhosted.org/packages/7e/ea/f599112f5a40d5876155aa0df8ec5013e7a1864a061323b9b7d2d675d988/django-admin-inline-paginator-0.4.0.tar.gz", hash = "sha256:e1558b468d347e965c4d25be7f546da6682ea03d95098ae37b90c926edd491b1", size = 7076, upload-time = "2023-04-26T18:11:09.556Z" }
wheels = [
    { url = "https://files.pythonhosted.org/packages/dd/1c/a32ec8947e0704624fe54e8dbb4efc8dc1f7afd9439fec79ac8bcb82da32/django_admin_inline_paginator-0.4.0-py3-none-any.whl", hash = "sha256:63b2e13dca6b0933f4b7a4d3262c7cb31db8cda19ad005bcbc1c29bba0e95a1a", size = 7398, upload-time = "2023-04-26T18:11:07.647Z" },
]

[[package]]
name = "django-allow-cidr"
version = "0.8.0"
source = { registry = "https://pypi.org/simple" }
dependencies = [
    { name = "django" },
]
sdist = { url = "https://files.pythonhosted.org/packages/12/e0/d811149809b1e4cb2daf357b44b71f240feea0718549b0a2ab2af3c4f63f/django_allow_cidr-0.8.0.tar.gz", hash = "sha256:d6f80230621dd5b19ec1665b85abf8218b02556ff7cf0ddda41e2607267a3277", size = 6982, upload-time = "2025-04-08T08:52:14.456Z" }
wheels = [
    { url = "https://files.pythonhosted.org/packages/99/2a/10ebaba1950c113efae2b38dc5e1ec38a86e1141e97b7e729f2fb4bbb87b/django_allow_cidr-0.8.0-py2.py3-none-any.whl", hash = "sha256:724ce76b7b4a25c641ddcd33777e2e95da622dd2c11937f0d76d0cd3d54b1622", size = 4975, upload-time = "2025-04-08T08:52:13.198Z" },
]

[[package]]
name = "django-debug-toolbar"
version = "6.0.0"
source = { registry = "https://pypi.org/simple" }
dependencies = [
    { name = "django" },
    { name = "sqlparse" },
]
sdist = { url = "https://files.pythonhosted.org/packages/c5/d5/5fc90234532088aeec5faa48d5b09951cc7eab6626030ed427d3bd8cd9bc/django_debug_toolbar-6.0.0.tar.gz", hash = "sha256:6eb9fa6f4a5884bf04004700ffb5a44043f1fff38784447fc52c1633448c8c14", size = 305331, upload-time = "2025-07-25T13:11:48.68Z" }
wheels = [
    { url = "https://files.pythonhosted.org/packages/05/b5/4724a8c18fcc5b09dca7b7a0e70c34208317bb110075ad12484d6588ae91/django_debug_toolbar-6.0.0-py3-none-any.whl", hash = "sha256:0cf2cac5c307b77d6e143c914e5c6592df53ffe34642d93929e5ef095ae56841", size = 266967, upload-time = "2025-07-25T13:11:47.265Z" },
]

[[package]]
name = "django-nonrelated-inlines"
version = "0.2"
source = { registry = "https://pypi.org/simple" }
dependencies = [
    { name = "django" },
]
sdist = { url = "https://files.pythonhosted.org/packages/a9/63/4287295cdbd9e0c8b9e4b1e7c488c99f1a3553cab22040ffae7cd9329a5e/django-nonrelated-inlines-0.2.tar.gz", hash = "sha256:e123010a3ad18b049781d6688b3ff45b2441e69fd63802bec94c37cd36c83611", size = 6981, upload-time = "2022-06-06T12:14:17.69Z" }
wheels = [
    { url = "https://files.pythonhosted.org/packages/9a/10/3c71009ced6df7e88a838645149dccd28481c760e210cb9c7a78263d5f95/django_nonrelated_inlines-0.2-py3-none-any.whl", hash = "sha256:216a4513971c58568f450a2339064746624de718a946088534e86011b400ccc3", size = 8814, upload-time = "2022-06-06T12:14:16.29Z" },
]

[[package]]
name = "django-types"
<<<<<<< HEAD
version = "0.20.1"
source = { git = "https://github.com/sbdchd/django-types.git?rev=f17818a8b664a713bbc3f609686cc6f9c9317be2#f17818a8b664a713bbc3f609686cc6f9c9317be2" }
=======
version = "0.22.0"
source = { git = "https://github.com/sbdchd/django-types.git?rev=dadf37d11b2ea5517b5d5bfc51d9f93c649c5546#dadf37d11b2ea5517b5d5bfc51d9f93c649c5546" }
>>>>>>> 8f203067
dependencies = [
    { name = "types-psycopg2" },
]

[[package]]
name = "filelock"
version = "3.20.0"
source = { registry = "https://pypi.org/simple" }
sdist = { url = "https://files.pythonhosted.org/packages/58/46/0028a82567109b5ef6e4d2a1f04a583fb513e6cf9527fcdd09afd817deeb/filelock-3.20.0.tar.gz", hash = "sha256:711e943b4ec6be42e1d4e6690b48dc175c822967466bb31c0c293f34334c13f4", size = 18922, upload-time = "2025-10-08T18:03:50.056Z" }
wheels = [
    { url = "https://files.pythonhosted.org/packages/76/91/7216b27286936c16f5b4d0c530087e4a54eead683e6b0b73dd0c64844af6/filelock-3.20.0-py3-none-any.whl", hash = "sha256:339b4732ffda5cd79b13f4e2711a31b0365ce445d95d243bb996273d072546a2", size = 16054, upload-time = "2025-10-08T18:03:48.35Z" },
]

[[package]]
name = "frozenlist"
version = "1.8.0"
source = { registry = "https://pypi.org/simple" }
sdist = { url = "https://files.pythonhosted.org/packages/2d/f5/c831fac6cc817d26fd54c7eaccd04ef7e0288806943f7cc5bbf69f3ac1f0/frozenlist-1.8.0.tar.gz", hash = "sha256:3ede829ed8d842f6cd48fc7081d7a41001a56f1f38603f9d49bf3020d59a31ad", size = 45875, upload-time = "2025-10-06T05:38:17.865Z" }
wheels = [
    { url = "https://files.pythonhosted.org/packages/f1/c8/85da824b7e7b9b6e7f7705b2ecaf9591ba6f79c1177f324c2735e41d36a2/frozenlist-1.8.0-cp314-cp314-macosx_10_13_universal2.whl", hash = "sha256:cee686f1f4cadeb2136007ddedd0aaf928ab95216e7691c63e50a8ec066336d0", size = 86127, upload-time = "2025-10-06T05:37:08.438Z" },
    { url = "https://files.pythonhosted.org/packages/8e/e8/a1185e236ec66c20afd72399522f142c3724c785789255202d27ae992818/frozenlist-1.8.0-cp314-cp314-macosx_10_13_x86_64.whl", hash = "sha256:119fb2a1bd47307e899c2fac7f28e85b9a543864df47aa7ec9d3c1b4545f096f", size = 49698, upload-time = "2025-10-06T05:37:09.48Z" },
    { url = "https://files.pythonhosted.org/packages/a1/93/72b1736d68f03fda5fdf0f2180fb6caaae3894f1b854d006ac61ecc727ee/frozenlist-1.8.0-cp314-cp314-macosx_11_0_arm64.whl", hash = "sha256:4970ece02dbc8c3a92fcc5228e36a3e933a01a999f7094ff7c23fbd2beeaa67c", size = 49749, upload-time = "2025-10-06T05:37:10.569Z" },
    { url = "https://files.pythonhosted.org/packages/a7/b2/fabede9fafd976b991e9f1b9c8c873ed86f202889b864756f240ce6dd855/frozenlist-1.8.0-cp314-cp314-manylinux1_x86_64.manylinux_2_28_x86_64.manylinux_2_5_x86_64.whl", hash = "sha256:cba69cb73723c3f329622e34bdbf5ce1f80c21c290ff04256cff1cd3c2036ed2", size = 231298, upload-time = "2025-10-06T05:37:11.993Z" },
    { url = "https://files.pythonhosted.org/packages/3a/3b/d9b1e0b0eed36e70477ffb8360c49c85c8ca8ef9700a4e6711f39a6e8b45/frozenlist-1.8.0-cp314-cp314-manylinux2014_aarch64.manylinux_2_17_aarch64.manylinux_2_28_aarch64.whl", hash = "sha256:778a11b15673f6f1df23d9586f83c4846c471a8af693a22e066508b77d201ec8", size = 232015, upload-time = "2025-10-06T05:37:13.194Z" },
    { url = "https://files.pythonhosted.org/packages/dc/94/be719d2766c1138148564a3960fc2c06eb688da592bdc25adcf856101be7/frozenlist-1.8.0-cp314-cp314-manylinux2014_armv7l.manylinux_2_17_armv7l.manylinux_2_31_armv7l.whl", hash = "sha256:0325024fe97f94c41c08872db482cf8ac4800d80e79222c6b0b7b162d5b13686", size = 225038, upload-time = "2025-10-06T05:37:14.577Z" },
    { url = "https://files.pythonhosted.org/packages/e4/09/6712b6c5465f083f52f50cf74167b92d4ea2f50e46a9eea0523d658454ae/frozenlist-1.8.0-cp314-cp314-manylinux2014_ppc64le.manylinux_2_17_ppc64le.manylinux_2_28_ppc64le.whl", hash = "sha256:97260ff46b207a82a7567b581ab4190bd4dfa09f4db8a8b49d1a958f6aa4940e", size = 240130, upload-time = "2025-10-06T05:37:15.781Z" },
    { url = "https://files.pythonhosted.org/packages/f8/d4/cd065cdcf21550b54f3ce6a22e143ac9e4836ca42a0de1022da8498eac89/frozenlist-1.8.0-cp314-cp314-manylinux2014_s390x.manylinux_2_17_s390x.manylinux_2_28_s390x.whl", hash = "sha256:54b2077180eb7f83dd52c40b2750d0a9f175e06a42e3213ce047219de902717a", size = 242845, upload-time = "2025-10-06T05:37:17.037Z" },
    { url = "https://files.pythonhosted.org/packages/62/c3/f57a5c8c70cd1ead3d5d5f776f89d33110b1addae0ab010ad774d9a44fb9/frozenlist-1.8.0-cp314-cp314-musllinux_1_2_aarch64.whl", hash = "sha256:2f05983daecab868a31e1da44462873306d3cbfd76d1f0b5b69c473d21dbb128", size = 229131, upload-time = "2025-10-06T05:37:18.221Z" },
    { url = "https://files.pythonhosted.org/packages/6c/52/232476fe9cb64f0742f3fde2b7d26c1dac18b6d62071c74d4ded55e0ef94/frozenlist-1.8.0-cp314-cp314-musllinux_1_2_armv7l.whl", hash = "sha256:33f48f51a446114bc5d251fb2954ab0164d5be02ad3382abcbfe07e2531d650f", size = 240542, upload-time = "2025-10-06T05:37:19.771Z" },
    { url = "https://files.pythonhosted.org/packages/5f/85/07bf3f5d0fb5414aee5f47d33c6f5c77bfe49aac680bfece33d4fdf6a246/frozenlist-1.8.0-cp314-cp314-musllinux_1_2_ppc64le.whl", hash = "sha256:154e55ec0655291b5dd1b8731c637ecdb50975a2ae70c606d100750a540082f7", size = 237308, upload-time = "2025-10-06T05:37:20.969Z" },
    { url = "https://files.pythonhosted.org/packages/11/99/ae3a33d5befd41ac0ca2cc7fd3aa707c9c324de2e89db0e0f45db9a64c26/frozenlist-1.8.0-cp314-cp314-musllinux_1_2_s390x.whl", hash = "sha256:4314debad13beb564b708b4a496020e5306c7333fa9a3ab90374169a20ffab30", size = 238210, upload-time = "2025-10-06T05:37:22.252Z" },
    { url = "https://files.pythonhosted.org/packages/b2/60/b1d2da22f4970e7a155f0adde9b1435712ece01b3cd45ba63702aea33938/frozenlist-1.8.0-cp314-cp314-musllinux_1_2_x86_64.whl", hash = "sha256:073f8bf8becba60aa931eb3bc420b217bb7d5b8f4750e6f8b3be7f3da85d38b7", size = 231972, upload-time = "2025-10-06T05:37:23.5Z" },
    { url = "https://files.pythonhosted.org/packages/3f/ab/945b2f32de889993b9c9133216c068b7fcf257d8595a0ac420ac8677cab0/frozenlist-1.8.0-cp314-cp314-win32.whl", hash = "sha256:bac9c42ba2ac65ddc115d930c78d24ab8d4f465fd3fc473cdedfccadb9429806", size = 40536, upload-time = "2025-10-06T05:37:25.581Z" },
    { url = "https://files.pythonhosted.org/packages/59/ad/9caa9b9c836d9ad6f067157a531ac48b7d36499f5036d4141ce78c230b1b/frozenlist-1.8.0-cp314-cp314-win_amd64.whl", hash = "sha256:3e0761f4d1a44f1d1a47996511752cf3dcec5bbdd9cc2b4fe595caf97754b7a0", size = 44330, upload-time = "2025-10-06T05:37:26.928Z" },
    { url = "https://files.pythonhosted.org/packages/82/13/e6950121764f2676f43534c555249f57030150260aee9dcf7d64efda11dd/frozenlist-1.8.0-cp314-cp314-win_arm64.whl", hash = "sha256:d1eaff1d00c7751b7c6662e9c5ba6eb2c17a2306ba5e2a37f24ddf3cc953402b", size = 40627, upload-time = "2025-10-06T05:37:28.075Z" },
    { url = "https://files.pythonhosted.org/packages/c0/c7/43200656ecc4e02d3f8bc248df68256cd9572b3f0017f0a0c4e93440ae23/frozenlist-1.8.0-cp314-cp314t-macosx_10_13_universal2.whl", hash = "sha256:d3bb933317c52d7ea5004a1c442eef86f426886fba134ef8cf4226ea6ee1821d", size = 89238, upload-time = "2025-10-06T05:37:29.373Z" },
    { url = "https://files.pythonhosted.org/packages/d1/29/55c5f0689b9c0fb765055629f472c0de484dcaf0acee2f7707266ae3583c/frozenlist-1.8.0-cp314-cp314t-macosx_10_13_x86_64.whl", hash = "sha256:8009897cdef112072f93a0efdce29cd819e717fd2f649ee3016efd3cd885a7ed", size = 50738, upload-time = "2025-10-06T05:37:30.792Z" },
    { url = "https://files.pythonhosted.org/packages/ba/7d/b7282a445956506fa11da8c2db7d276adcbf2b17d8bb8407a47685263f90/frozenlist-1.8.0-cp314-cp314t-macosx_11_0_arm64.whl", hash = "sha256:2c5dcbbc55383e5883246d11fd179782a9d07a986c40f49abe89ddf865913930", size = 51739, upload-time = "2025-10-06T05:37:32.127Z" },
    { url = "https://files.pythonhosted.org/packages/62/1c/3d8622e60d0b767a5510d1d3cf21065b9db874696a51ea6d7a43180a259c/frozenlist-1.8.0-cp314-cp314t-manylinux1_x86_64.manylinux_2_28_x86_64.manylinux_2_5_x86_64.whl", hash = "sha256:39ecbc32f1390387d2aa4f5a995e465e9e2f79ba3adcac92d68e3e0afae6657c", size = 284186, upload-time = "2025-10-06T05:37:33.21Z" },
    { url = "https://files.pythonhosted.org/packages/2d/14/aa36d5f85a89679a85a1d44cd7a6657e0b1c75f61e7cad987b203d2daca8/frozenlist-1.8.0-cp314-cp314t-manylinux2014_aarch64.manylinux_2_17_aarch64.manylinux_2_28_aarch64.whl", hash = "sha256:92db2bf818d5cc8d9c1f1fc56b897662e24ea5adb36ad1f1d82875bd64e03c24", size = 292196, upload-time = "2025-10-06T05:37:36.107Z" },
    { url = "https://files.pythonhosted.org/packages/05/23/6bde59eb55abd407d34f77d39a5126fb7b4f109a3f611d3929f14b700c66/frozenlist-1.8.0-cp314-cp314t-manylinux2014_armv7l.manylinux_2_17_armv7l.manylinux_2_31_armv7l.whl", hash = "sha256:2dc43a022e555de94c3b68a4ef0b11c4f747d12c024a520c7101709a2144fb37", size = 273830, upload-time = "2025-10-06T05:37:37.663Z" },
    { url = "https://files.pythonhosted.org/packages/d2/3f/22cff331bfad7a8afa616289000ba793347fcd7bc275f3b28ecea2a27909/frozenlist-1.8.0-cp314-cp314t-manylinux2014_ppc64le.manylinux_2_17_ppc64le.manylinux_2_28_ppc64le.whl", hash = "sha256:cb89a7f2de3602cfed448095bab3f178399646ab7c61454315089787df07733a", size = 294289, upload-time = "2025-10-06T05:37:39.261Z" },
    { url = "https://files.pythonhosted.org/packages/a4/89/5b057c799de4838b6c69aa82b79705f2027615e01be996d2486a69ca99c4/frozenlist-1.8.0-cp314-cp314t-manylinux2014_s390x.manylinux_2_17_s390x.manylinux_2_28_s390x.whl", hash = "sha256:33139dc858c580ea50e7e60a1b0ea003efa1fd42e6ec7fdbad78fff65fad2fd2", size = 300318, upload-time = "2025-10-06T05:37:43.213Z" },
    { url = "https://files.pythonhosted.org/packages/30/de/2c22ab3eb2a8af6d69dc799e48455813bab3690c760de58e1bf43b36da3e/frozenlist-1.8.0-cp314-cp314t-musllinux_1_2_aarch64.whl", hash = "sha256:168c0969a329b416119507ba30b9ea13688fafffac1b7822802537569a1cb0ef", size = 282814, upload-time = "2025-10-06T05:37:45.337Z" },
    { url = "https://files.pythonhosted.org/packages/59/f7/970141a6a8dbd7f556d94977858cfb36fa9b66e0892c6dd780d2219d8cd8/frozenlist-1.8.0-cp314-cp314t-musllinux_1_2_armv7l.whl", hash = "sha256:28bd570e8e189d7f7b001966435f9dac6718324b5be2990ac496cf1ea9ddb7fe", size = 291762, upload-time = "2025-10-06T05:37:46.657Z" },
    { url = "https://files.pythonhosted.org/packages/c1/15/ca1adae83a719f82df9116d66f5bb28bb95557b3951903d39135620ef157/frozenlist-1.8.0-cp314-cp314t-musllinux_1_2_ppc64le.whl", hash = "sha256:b2a095d45c5d46e5e79ba1e5b9cb787f541a8dee0433836cea4b96a2c439dcd8", size = 289470, upload-time = "2025-10-06T05:37:47.946Z" },
    { url = "https://files.pythonhosted.org/packages/ac/83/dca6dc53bf657d371fbc88ddeb21b79891e747189c5de990b9dfff2ccba1/frozenlist-1.8.0-cp314-cp314t-musllinux_1_2_s390x.whl", hash = "sha256:eab8145831a0d56ec9c4139b6c3e594c7a83c2c8be25d5bcf2d86136a532287a", size = 289042, upload-time = "2025-10-06T05:37:49.499Z" },
    { url = "https://files.pythonhosted.org/packages/96/52/abddd34ca99be142f354398700536c5bd315880ed0a213812bc491cff5e4/frozenlist-1.8.0-cp314-cp314t-musllinux_1_2_x86_64.whl", hash = "sha256:974b28cf63cc99dfb2188d8d222bc6843656188164848c4f679e63dae4b0708e", size = 283148, upload-time = "2025-10-06T05:37:50.745Z" },
    { url = "https://files.pythonhosted.org/packages/af/d3/76bd4ed4317e7119c2b7f57c3f6934aba26d277acc6309f873341640e21f/frozenlist-1.8.0-cp314-cp314t-win32.whl", hash = "sha256:342c97bf697ac5480c0a7ec73cd700ecfa5a8a40ac923bd035484616efecc2df", size = 44676, upload-time = "2025-10-06T05:37:52.222Z" },
    { url = "https://files.pythonhosted.org/packages/89/76/c615883b7b521ead2944bb3480398cbb07e12b7b4e4d073d3752eb721558/frozenlist-1.8.0-cp314-cp314t-win_amd64.whl", hash = "sha256:06be8f67f39c8b1dc671f5d83aaefd3358ae5cdcf8314552c57e7ed3e6475bdd", size = 49451, upload-time = "2025-10-06T05:37:53.425Z" },
    { url = "https://files.pythonhosted.org/packages/e0/a3/5982da14e113d07b325230f95060e2169f5311b1017ea8af2a29b374c289/frozenlist-1.8.0-cp314-cp314t-win_arm64.whl", hash = "sha256:102e6314ca4da683dca92e3b1355490fed5f313b768500084fbe6371fddfdb79", size = 42507, upload-time = "2025-10-06T05:37:54.513Z" },
    { url = "https://files.pythonhosted.org/packages/9a/9a/e35b4a917281c0b8419d4207f4334c8e8c5dbf4f3f5f9ada73958d937dcc/frozenlist-1.8.0-py3-none-any.whl", hash = "sha256:0c18a16eab41e82c295618a77502e17b195883241c563b00f0aa5106fc4eaa0d", size = 13409, upload-time = "2025-10-06T05:38:16.721Z" },
]

[[package]]
name = "ghp-import"
version = "2.1.0"
source = { registry = "https://pypi.org/simple" }
dependencies = [
    { name = "python-dateutil" },
]
sdist = { url = "https://files.pythonhosted.org/packages/d9/29/d40217cbe2f6b1359e00c6c307bb3fc876ba74068cbab3dde77f03ca0dc4/ghp-import-2.1.0.tar.gz", hash = "sha256:9c535c4c61193c2df8871222567d7fd7e5014d835f97dc7b7439069e2413d343", size = 10943, upload-time = "2022-05-02T15:47:16.11Z" }
wheels = [
    { url = "https://files.pythonhosted.org/packages/f7/ec/67fbef5d497f86283db54c22eec6f6140243aae73265799baaaa19cd17fb/ghp_import-2.1.0-py3-none-any.whl", hash = "sha256:8337dd7b50877f163d4c0289bc1f1c7f127550241988d568c1db512c4324a619", size = 11034, upload-time = "2022-05-02T15:47:14.552Z" },
]

[[package]]
name = "gitdb"
version = "4.0.12"
source = { registry = "https://pypi.org/simple" }
dependencies = [
    { name = "smmap" },
]
sdist = { url = "https://files.pythonhosted.org/packages/72/94/63b0fc47eb32792c7ba1fe1b694daec9a63620db1e313033d18140c2320a/gitdb-4.0.12.tar.gz", hash = "sha256:5ef71f855d191a3326fcfbc0d5da835f26b13fbcba60c32c21091c349ffdb571", size = 394684, upload-time = "2025-01-02T07:20:46.413Z" }
wheels = [
    { url = "https://files.pythonhosted.org/packages/a0/61/5c78b91c3143ed5c14207f463aecfc8f9dbb5092fb2869baf37c273b2705/gitdb-4.0.12-py3-none-any.whl", hash = "sha256:67073e15955400952c6565cc3e707c554a4eea2e428946f7a4c162fab9bd9bcf", size = 62794, upload-time = "2025-01-02T07:20:43.624Z" },
]

[[package]]
name = "gitpython"
version = "3.1.45"
source = { registry = "https://pypi.org/simple" }
dependencies = [
    { name = "gitdb" },
]
sdist = { url = "https://files.pythonhosted.org/packages/9a/c8/dd58967d119baab745caec2f9d853297cec1989ec1d63f677d3880632b88/gitpython-3.1.45.tar.gz", hash = "sha256:85b0ee964ceddf211c41b9f27a49086010a190fd8132a24e21f362a4b36a791c", size = 215076, upload-time = "2025-07-24T03:45:54.871Z" }
wheels = [
    { url = "https://files.pythonhosted.org/packages/01/61/d4b89fec821f72385526e1b9d9a3a0385dda4a72b206d28049e2c7cd39b8/gitpython-3.1.45-py3-none-any.whl", hash = "sha256:8908cb2e02fb3b93b7eb0f2827125cb699869470432cc885f019b8fd0fccff77", size = 208168, upload-time = "2025-07-24T03:45:52.517Z" },
]

[[package]]
name = "griffe"
version = "1.14.0"
source = { registry = "https://pypi.org/simple" }
dependencies = [
    { name = "colorama" },
]
sdist = { url = "https://files.pythonhosted.org/packages/ec/d7/6c09dd7ce4c7837e4cdb11dce980cb45ae3cd87677298dc3b781b6bce7d3/griffe-1.14.0.tar.gz", hash = "sha256:9d2a15c1eca966d68e00517de5d69dd1bc5c9f2335ef6c1775362ba5b8651a13", size = 424684, upload-time = "2025-09-05T15:02:29.167Z" }
wheels = [
    { url = "https://files.pythonhosted.org/packages/2a/b1/9ff6578d789a89812ff21e4e0f80ffae20a65d5dd84e7a17873fe3b365be/griffe-1.14.0-py3-none-any.whl", hash = "sha256:0e9d52832cccf0f7188cfe585ba962d2674b241c01916d780925df34873bceb0", size = 144439, upload-time = "2025-09-05T15:02:27.511Z" },
]

[[package]]
name = "griffe-generics"
version = "1.0.13"
source = { registry = "https://pypi.org/simple" }
dependencies = [
    { name = "griffe" },
    { name = "typing-extensions" },
]
sdist = { url = "https://files.pythonhosted.org/packages/d7/87/56a51c97f6a88b2dd4199a12c3a96c12627a24fa9994270d79047c79ecca/griffe_generics-1.0.13.tar.gz", hash = "sha256:00cfd1f1a940fb1566b382a24dbb40b288a694d313e41363cfc3e30093c358b3", size = 8064, upload-time = "2025-01-18T07:44:05.332Z" }
wheels = [
    { url = "https://files.pythonhosted.org/packages/d5/59/96c5bfdc24f5942690ac6161d425d4cc181d4c4624eb3f54b5d244672908/griffe_generics-1.0.13-py3-none-any.whl", hash = "sha256:e8139e485d256d0eba97ab310368c8800048918f0d5c7257817d769bba76ac94", size = 10557, upload-time = "2025-01-18T07:44:03.507Z" },
]

[[package]]
name = "griffe-modernized-annotations"
version = "1.0.8"
source = { registry = "https://pypi.org/simple" }
dependencies = [
    { name = "griffe" },
    { name = "typing-extensions" },
]
sdist = { url = "https://files.pythonhosted.org/packages/34/89/70efdbdbf5ca13cf6919368b542de78b8d0f5cca77f04f533d9f89cd9639/griffe_modernized_annotations-1.0.8.tar.gz", hash = "sha256:f4cd757260d2ebdb96d361c8ab882015955225bc3edc4713073b5a81ddad75b0", size = 8409, upload-time = "2024-08-16T10:02:48.106Z" }
wheels = [
    { url = "https://files.pythonhosted.org/packages/b6/54/f2defd39a3e258abda26e6c0ec0611611c5757e97d73defd64a4e917f5e9/griffe_modernized_annotations-1.0.8-py3-none-any.whl", hash = "sha256:d84b2d03d9c3127c2548f1eaa04dc3eba6cde34c0a2c4ae64f627908984e973d", size = 12158, upload-time = "2024-08-16T10:02:46.917Z" },
]

[[package]]
name = "h11"
version = "0.16.0"
source = { registry = "https://pypi.org/simple" }
sdist = { url = "https://files.pythonhosted.org/packages/01/ee/02a2c011bdab74c6fb3c75474d40b3052059d95df7e73351460c8588d963/h11-0.16.0.tar.gz", hash = "sha256:4e35b956cf45792e4caa5885e69fba00bdbc6ffafbfa020300e549b208ee5ff1", size = 101250, upload-time = "2025-04-24T03:35:25.427Z" }
wheels = [
    { url = "https://files.pythonhosted.org/packages/04/4b/29cac41a4d98d144bf5f6d33995617b185d14b22401f75ca86f384e87ff1/h11-0.16.0-py3-none-any.whl", hash = "sha256:63cf8bbe7522de3bf65932fda1d9c2772064ffb3dae62d55932da54b31cb6c86", size = 37515, upload-time = "2025-04-24T03:35:24.344Z" },
]

[[package]]
name = "httptools"
version = "0.7.1"
source = { registry = "https://pypi.org/simple" }
sdist = { url = "https://files.pythonhosted.org/packages/b5/46/120a669232c7bdedb9d52d4aeae7e6c7dfe151e99dc70802e2fc7a5e1993/httptools-0.7.1.tar.gz", hash = "sha256:abd72556974f8e7c74a259655924a717a2365b236c882c3f6f8a45fe94703ac9", size = 258961, upload-time = "2025-10-10T03:55:08.559Z" }
wheels = [
    { url = "https://files.pythonhosted.org/packages/34/50/9d095fcbb6de2d523e027a2f304d4551855c2f46e0b82befd718b8b20056/httptools-0.7.1-cp314-cp314-macosx_10_13_universal2.whl", hash = "sha256:c08fe65728b8d70b6923ce31e3956f859d5e1e8548e6f22ec520a962c6757270", size = 203619, upload-time = "2025-10-10T03:54:54.321Z" },
    { url = "https://files.pythonhosted.org/packages/07/f0/89720dc5139ae54b03f861b5e2c55a37dba9a5da7d51e1e824a1f343627f/httptools-0.7.1-cp314-cp314-macosx_11_0_arm64.whl", hash = "sha256:7aea2e3c3953521c3c51106ee11487a910d45586e351202474d45472db7d72d3", size = 108714, upload-time = "2025-10-10T03:54:55.163Z" },
    { url = "https://files.pythonhosted.org/packages/b3/cb/eea88506f191fb552c11787c23f9a405f4c7b0c5799bf73f2249cd4f5228/httptools-0.7.1-cp314-cp314-manylinux1_x86_64.manylinux_2_28_x86_64.manylinux_2_5_x86_64.whl", hash = "sha256:0e68b8582f4ea9166be62926077a3334064d422cf08ab87d8b74664f8e9058e1", size = 472909, upload-time = "2025-10-10T03:54:56.056Z" },
    { url = "https://files.pythonhosted.org/packages/e0/4a/a548bdfae6369c0d078bab5769f7b66f17f1bfaa6fa28f81d6be6959066b/httptools-0.7.1-cp314-cp314-manylinux2014_aarch64.manylinux_2_17_aarch64.manylinux_2_28_aarch64.whl", hash = "sha256:df091cf961a3be783d6aebae963cc9b71e00d57fa6f149025075217bc6a55a7b", size = 470831, upload-time = "2025-10-10T03:54:57.219Z" },
    { url = "https://files.pythonhosted.org/packages/4d/31/14df99e1c43bd132eec921c2e7e11cda7852f65619bc0fc5bdc2d0cb126c/httptools-0.7.1-cp314-cp314-musllinux_1_2_aarch64.whl", hash = "sha256:f084813239e1eb403ddacd06a30de3d3e09a9b76e7894dcda2b22f8a726e9c60", size = 452631, upload-time = "2025-10-10T03:54:58.219Z" },
    { url = "https://files.pythonhosted.org/packages/22/d2/b7e131f7be8d854d48cb6d048113c30f9a46dca0c9a8b08fcb3fcd588cdc/httptools-0.7.1-cp314-cp314-musllinux_1_2_x86_64.whl", hash = "sha256:7347714368fb2b335e9063bc2b96f2f87a9ceffcd9758ac295f8bbcd3ffbc0ca", size = 452910, upload-time = "2025-10-10T03:54:59.366Z" },
    { url = "https://files.pythonhosted.org/packages/53/cf/878f3b91e4e6e011eff6d1fa9ca39f7eb17d19c9d7971b04873734112f30/httptools-0.7.1-cp314-cp314-win_amd64.whl", hash = "sha256:cfabda2a5bb85aa2a904ce06d974a3f30fb36cc63d7feaddec05d2050acede96", size = 88205, upload-time = "2025-10-10T03:55:00.389Z" },
]

[[package]]
name = "identify"
version = "2.6.15"
source = { registry = "https://pypi.org/simple" }
sdist = { url = "https://files.pythonhosted.org/packages/ff/e7/685de97986c916a6d93b3876139e00eef26ad5bbbd61925d670ae8013449/identify-2.6.15.tar.gz", hash = "sha256:e4f4864b96c6557ef2a1e1c951771838f4edc9df3a72ec7118b338801b11c7bf", size = 99311, upload-time = "2025-10-02T17:43:40.631Z" }
wheels = [
    { url = "https://files.pythonhosted.org/packages/0f/1c/e5fd8f973d4f375adb21565739498e2e9a1e54c858a97b9a8ccfdc81da9b/identify-2.6.15-py2.py3-none-any.whl", hash = "sha256:1181ef7608e00704db228516541eb83a88a9f94433a8c80bb9b5bd54b1d81757", size = 99183, upload-time = "2025-10-02T17:43:39.137Z" },
]

[[package]]
name = "idna"
version = "3.11"
source = { registry = "https://pypi.org/simple" }
sdist = { url = "https://files.pythonhosted.org/packages/6f/6d/0703ccc57f3a7233505399edb88de3cbd678da106337b9fcde432b65ed60/idna-3.11.tar.gz", hash = "sha256:795dafcc9c04ed0c1fb032c2aa73654d8e8c5023a7df64a53f39190ada629902", size = 194582, upload-time = "2025-10-12T14:55:20.501Z" }
wheels = [
    { url = "https://files.pythonhosted.org/packages/0e/61/66938bbb5fc52dbdf84594873d5b51fb1f7c7794e9c0f5bd885f30bc507b/idna-3.11-py3-none-any.whl", hash = "sha256:771a87f49d9defaf64091e6e6fe9c18d4833f140bd19464795bc32d966ca37ea", size = 71008, upload-time = "2025-10-12T14:55:18.883Z" },
]

[[package]]
name = "jinja2"
version = "3.1.6"
source = { registry = "https://pypi.org/simple" }
dependencies = [
    { name = "markupsafe" },
]
sdist = { url = "https://files.pythonhosted.org/packages/df/bf/f7da0350254c0ed7c72f3e33cef02e048281fec7ecec5f032d4aac52226b/jinja2-3.1.6.tar.gz", hash = "sha256:0137fb05990d35f1275a587e9aee6d56da821fc83491a0fb838183be43f66d6d", size = 245115, upload-time = "2025-03-05T20:05:02.478Z" }
wheels = [
    { url = "https://files.pythonhosted.org/packages/62/a1/3d680cbfd5f4b8f15abc1d571870c5fc3e594bb582bc3b64ea099db13e56/jinja2-3.1.6-py3-none-any.whl", hash = "sha256:85ece4451f492d0c13c5dd7c13a64681a86afae63a5f347908daf103ce6d2f67", size = 134899, upload-time = "2025-03-05T20:05:00.369Z" },
]

[[package]]
name = "markdown"
version = "3.10"
source = { registry = "https://pypi.org/simple" }
sdist = { url = "https://files.pythonhosted.org/packages/7d/ab/7dd27d9d863b3376fcf23a5a13cb5d024aed1db46f963f1b5735ae43b3be/markdown-3.10.tar.gz", hash = "sha256:37062d4f2aa4b2b6b32aefb80faa300f82cc790cb949a35b8caede34f2b68c0e", size = 364931, upload-time = "2025-11-03T19:51:15.007Z" }
wheels = [
    { url = "https://files.pythonhosted.org/packages/70/81/54e3ce63502cd085a0c556652a4e1b919c45a446bd1e5300e10c44c8c521/markdown-3.10-py3-none-any.whl", hash = "sha256:b5b99d6951e2e4948d939255596523444c0e677c669700b1d17aa4a8a464cb7c", size = 107678, upload-time = "2025-11-03T19:51:13.887Z" },
]

[[package]]
name = "markdown-it-py"
version = "4.0.0"
source = { registry = "https://pypi.org/simple" }
dependencies = [
    { name = "mdurl" },
]
sdist = { url = "https://files.pythonhosted.org/packages/5b/f5/4ec618ed16cc4f8fb3b701563655a69816155e79e24a17b651541804721d/markdown_it_py-4.0.0.tar.gz", hash = "sha256:cb0a2b4aa34f932c007117b194e945bd74e0ec24133ceb5bac59009cda1cb9f3", size = 73070, upload-time = "2025-08-11T12:57:52.854Z" }
wheels = [
    { url = "https://files.pythonhosted.org/packages/94/54/e7d793b573f298e1c9013b8c4dade17d481164aa517d1d7148619c2cedbf/markdown_it_py-4.0.0-py3-none-any.whl", hash = "sha256:87327c59b172c5011896038353a81343b6754500a08cd7a4973bb48c6d578147", size = 87321, upload-time = "2025-08-11T12:57:51.923Z" },
]

[[package]]
name = "markupsafe"
version = "3.0.3"
source = { registry = "https://pypi.org/simple" }
sdist = { url = "https://files.pythonhosted.org/packages/7e/99/7690b6d4034fffd95959cbe0c02de8deb3098cc577c67bb6a24fe5d7caa7/markupsafe-3.0.3.tar.gz", hash = "sha256:722695808f4b6457b320fdc131280796bdceb04ab50fe1795cd540799ebe1698", size = 80313, upload-time = "2025-09-27T18:37:40.426Z" }
wheels = [
    { url = "https://files.pythonhosted.org/packages/33/8a/8e42d4838cd89b7dde187011e97fe6c3af66d8c044997d2183fbd6d31352/markupsafe-3.0.3-cp314-cp314-macosx_10_13_x86_64.whl", hash = "sha256:eaa9599de571d72e2daf60164784109f19978b327a3910d3e9de8c97b5b70cfe", size = 11619, upload-time = "2025-09-27T18:37:06.342Z" },
    { url = "https://files.pythonhosted.org/packages/b5/64/7660f8a4a8e53c924d0fa05dc3a55c9cee10bbd82b11c5afb27d44b096ce/markupsafe-3.0.3-cp314-cp314-macosx_11_0_arm64.whl", hash = "sha256:c47a551199eb8eb2121d4f0f15ae0f923d31350ab9280078d1e5f12b249e0026", size = 12029, upload-time = "2025-09-27T18:37:07.213Z" },
    { url = "https://files.pythonhosted.org/packages/da/ef/e648bfd021127bef5fa12e1720ffed0c6cbb8310c8d9bea7266337ff06de/markupsafe-3.0.3-cp314-cp314-manylinux2014_aarch64.manylinux_2_17_aarch64.manylinux_2_28_aarch64.whl", hash = "sha256:f34c41761022dd093b4b6896d4810782ffbabe30f2d443ff5f083e0cbbb8c737", size = 24408, upload-time = "2025-09-27T18:37:09.572Z" },
    { url = "https://files.pythonhosted.org/packages/41/3c/a36c2450754618e62008bf7435ccb0f88053e07592e6028a34776213d877/markupsafe-3.0.3-cp314-cp314-manylinux2014_x86_64.manylinux_2_17_x86_64.manylinux_2_28_x86_64.whl", hash = "sha256:457a69a9577064c05a97c41f4e65148652db078a3a509039e64d3467b9e7ef97", size = 23005, upload-time = "2025-09-27T18:37:10.58Z" },
    { url = "https://files.pythonhosted.org/packages/bc/20/b7fdf89a8456b099837cd1dc21974632a02a999ec9bf7ca3e490aacd98e7/markupsafe-3.0.3-cp314-cp314-manylinux_2_31_riscv64.manylinux_2_39_riscv64.whl", hash = "sha256:e8afc3f2ccfa24215f8cb28dcf43f0113ac3c37c2f0f0806d8c70e4228c5cf4d", size = 22048, upload-time = "2025-09-27T18:37:11.547Z" },
    { url = "https://files.pythonhosted.org/packages/9a/a7/591f592afdc734f47db08a75793a55d7fbcc6902a723ae4cfbab61010cc5/markupsafe-3.0.3-cp314-cp314-musllinux_1_2_aarch64.whl", hash = "sha256:ec15a59cf5af7be74194f7ab02d0f59a62bdcf1a537677ce67a2537c9b87fcda", size = 23821, upload-time = "2025-09-27T18:37:12.48Z" },
    { url = "https://files.pythonhosted.org/packages/7d/33/45b24e4f44195b26521bc6f1a82197118f74df348556594bd2262bda1038/markupsafe-3.0.3-cp314-cp314-musllinux_1_2_riscv64.whl", hash = "sha256:0eb9ff8191e8498cca014656ae6b8d61f39da5f95b488805da4bb029cccbfbaf", size = 21606, upload-time = "2025-09-27T18:37:13.485Z" },
    { url = "https://files.pythonhosted.org/packages/ff/0e/53dfaca23a69fbfbbf17a4b64072090e70717344c52eaaaa9c5ddff1e5f0/markupsafe-3.0.3-cp314-cp314-musllinux_1_2_x86_64.whl", hash = "sha256:2713baf880df847f2bece4230d4d094280f4e67b1e813eec43b4c0e144a34ffe", size = 23043, upload-time = "2025-09-27T18:37:14.408Z" },
    { url = "https://files.pythonhosted.org/packages/46/11/f333a06fc16236d5238bfe74daccbca41459dcd8d1fa952e8fbd5dccfb70/markupsafe-3.0.3-cp314-cp314-win32.whl", hash = "sha256:729586769a26dbceff69f7a7dbbf59ab6572b99d94576a5592625d5b411576b9", size = 14747, upload-time = "2025-09-27T18:37:15.36Z" },
    { url = "https://files.pythonhosted.org/packages/28/52/182836104b33b444e400b14f797212f720cbc9ed6ba34c800639d154e821/markupsafe-3.0.3-cp314-cp314-win_amd64.whl", hash = "sha256:bdc919ead48f234740ad807933cdf545180bfbe9342c2bb451556db2ed958581", size = 15341, upload-time = "2025-09-27T18:37:16.496Z" },
    { url = "https://files.pythonhosted.org/packages/6f/18/acf23e91bd94fd7b3031558b1f013adfa21a8e407a3fdb32745538730382/markupsafe-3.0.3-cp314-cp314-win_arm64.whl", hash = "sha256:5a7d5dc5140555cf21a6fefbdbf8723f06fcd2f63ef108f2854de715e4422cb4", size = 14073, upload-time = "2025-09-27T18:37:17.476Z" },
    { url = "https://files.pythonhosted.org/packages/3c/f0/57689aa4076e1b43b15fdfa646b04653969d50cf30c32a102762be2485da/markupsafe-3.0.3-cp314-cp314t-macosx_10_13_x86_64.whl", hash = "sha256:1353ef0c1b138e1907ae78e2f6c63ff67501122006b0f9abad68fda5f4ffc6ab", size = 11661, upload-time = "2025-09-27T18:37:18.453Z" },
    { url = "https://files.pythonhosted.org/packages/89/c3/2e67a7ca217c6912985ec766c6393b636fb0c2344443ff9d91404dc4c79f/markupsafe-3.0.3-cp314-cp314t-macosx_11_0_arm64.whl", hash = "sha256:1085e7fbddd3be5f89cc898938f42c0b3c711fdcb37d75221de2666af647c175", size = 12069, upload-time = "2025-09-27T18:37:19.332Z" },
    { url = "https://files.pythonhosted.org/packages/f0/00/be561dce4e6ca66b15276e184ce4b8aec61fe83662cce2f7d72bd3249d28/markupsafe-3.0.3-cp314-cp314t-manylinux2014_aarch64.manylinux_2_17_aarch64.manylinux_2_28_aarch64.whl", hash = "sha256:1b52b4fb9df4eb9ae465f8d0c228a00624de2334f216f178a995ccdcf82c4634", size = 25670, upload-time = "2025-09-27T18:37:20.245Z" },
    { url = "https://files.pythonhosted.org/packages/50/09/c419f6f5a92e5fadde27efd190eca90f05e1261b10dbd8cbcb39cd8ea1dc/markupsafe-3.0.3-cp314-cp314t-manylinux2014_x86_64.manylinux_2_17_x86_64.manylinux_2_28_x86_64.whl", hash = "sha256:fed51ac40f757d41b7c48425901843666a6677e3e8eb0abcff09e4ba6e664f50", size = 23598, upload-time = "2025-09-27T18:37:21.177Z" },
    { url = "https://files.pythonhosted.org/packages/22/44/a0681611106e0b2921b3033fc19bc53323e0b50bc70cffdd19f7d679bb66/markupsafe-3.0.3-cp314-cp314t-manylinux_2_31_riscv64.manylinux_2_39_riscv64.whl", hash = "sha256:f190daf01f13c72eac4efd5c430a8de82489d9cff23c364c3ea822545032993e", size = 23261, upload-time = "2025-09-27T18:37:22.167Z" },
    { url = "https://files.pythonhosted.org/packages/5f/57/1b0b3f100259dc9fffe780cfb60d4be71375510e435efec3d116b6436d43/markupsafe-3.0.3-cp314-cp314t-musllinux_1_2_aarch64.whl", hash = "sha256:e56b7d45a839a697b5eb268c82a71bd8c7f6c94d6fd50c3d577fa39a9f1409f5", size = 24835, upload-time = "2025-09-27T18:37:23.296Z" },
    { url = "https://files.pythonhosted.org/packages/26/6a/4bf6d0c97c4920f1597cc14dd720705eca0bf7c787aebc6bb4d1bead5388/markupsafe-3.0.3-cp314-cp314t-musllinux_1_2_riscv64.whl", hash = "sha256:f3e98bb3798ead92273dc0e5fd0f31ade220f59a266ffd8a4f6065e0a3ce0523", size = 22733, upload-time = "2025-09-27T18:37:24.237Z" },
    { url = "https://files.pythonhosted.org/packages/14/c7/ca723101509b518797fedc2fdf79ba57f886b4aca8a7d31857ba3ee8281f/markupsafe-3.0.3-cp314-cp314t-musllinux_1_2_x86_64.whl", hash = "sha256:5678211cb9333a6468fb8d8be0305520aa073f50d17f089b5b4b477ea6e67fdc", size = 23672, upload-time = "2025-09-27T18:37:25.271Z" },
    { url = "https://files.pythonhosted.org/packages/fb/df/5bd7a48c256faecd1d36edc13133e51397e41b73bb77e1a69deab746ebac/markupsafe-3.0.3-cp314-cp314t-win32.whl", hash = "sha256:915c04ba3851909ce68ccc2b8e2cd691618c4dc4c4232fb7982bca3f41fd8c3d", size = 14819, upload-time = "2025-09-27T18:37:26.285Z" },
    { url = "https://files.pythonhosted.org/packages/1a/8a/0402ba61a2f16038b48b39bccca271134be00c5c9f0f623208399333c448/markupsafe-3.0.3-cp314-cp314t-win_amd64.whl", hash = "sha256:4faffd047e07c38848ce017e8725090413cd80cbc23d86e55c587bf979e579c9", size = 15426, upload-time = "2025-09-27T18:37:27.316Z" },
    { url = "https://files.pythonhosted.org/packages/70/bc/6f1c2f612465f5fa89b95bead1f44dcb607670fd42891d8fdcd5d039f4f4/markupsafe-3.0.3-cp314-cp314t-win_arm64.whl", hash = "sha256:32001d6a8fc98c8cb5c947787c5d08b0a50663d139f1305bac5885d98d9b40fa", size = 14146, upload-time = "2025-09-27T18:37:28.327Z" },
]

[[package]]
name = "mdurl"
version = "0.1.2"
source = { registry = "https://pypi.org/simple" }
sdist = { url = "https://files.pythonhosted.org/packages/d6/54/cfe61301667036ec958cb99bd3efefba235e65cdeb9c84d24a8293ba1d90/mdurl-0.1.2.tar.gz", hash = "sha256:bb413d29f5eea38f31dd4754dd7377d4465116fb207585f97bf925588687c1ba", size = 8729, upload-time = "2022-08-14T12:40:10.846Z" }
wheels = [
    { url = "https://files.pythonhosted.org/packages/b3/38/89ba8ad64ae25be8de66a6d463314cf1eb366222074cfda9ee839c56a4b4/mdurl-0.1.2-py3-none-any.whl", hash = "sha256:84008a41e51615a49fc9966191ff91509e3c40b939176e643fd50a5c2196b8f8", size = 9979, upload-time = "2022-08-14T12:40:09.779Z" },
]

[[package]]
name = "mergedeep"
version = "1.3.4"
source = { registry = "https://pypi.org/simple" }
sdist = { url = "https://files.pythonhosted.org/packages/3a/41/580bb4006e3ed0361b8151a01d324fb03f420815446c7def45d02f74c270/mergedeep-1.3.4.tar.gz", hash = "sha256:0096d52e9dad9939c3d975a774666af186eda617e6ca84df4c94dec30004f2a8", size = 4661, upload-time = "2021-02-05T18:55:30.623Z" }
wheels = [
    { url = "https://files.pythonhosted.org/packages/2c/19/04f9b178c2d8a15b076c8b5140708fa6ffc5601fb6f1e975537072df5b2a/mergedeep-1.3.4-py3-none-any.whl", hash = "sha256:70775750742b25c0d8f36c55aed03d24c3384d17c951b3175d898bd778ef0307", size = 6354, upload-time = "2021-02-05T18:55:29.583Z" },
]

[[package]]
name = "mkdocs"
version = "1.6.1"
source = { registry = "https://pypi.org/simple" }
dependencies = [
    { name = "click" },
    { name = "colorama", marker = "sys_platform == 'win32'" },
    { name = "ghp-import" },
    { name = "jinja2" },
    { name = "markdown" },
    { name = "markupsafe" },
    { name = "mergedeep" },
    { name = "mkdocs-get-deps" },
    { name = "packaging" },
    { name = "pathspec" },
    { name = "pyyaml" },
    { name = "pyyaml-env-tag" },
    { name = "watchdog" },
]
sdist = { url = "https://files.pythonhosted.org/packages/bc/c6/bbd4f061bd16b378247f12953ffcb04786a618ce5e904b8c5a01a0309061/mkdocs-1.6.1.tar.gz", hash = "sha256:7b432f01d928c084353ab39c57282f29f92136665bdd6abf7c1ec8d822ef86f2", size = 3889159, upload-time = "2024-08-30T12:24:06.899Z" }
wheels = [
    { url = "https://files.pythonhosted.org/packages/22/5b/dbc6a8cddc9cfa9c4971d59fb12bb8d42e161b7e7f8cc89e49137c5b279c/mkdocs-1.6.1-py3-none-any.whl", hash = "sha256:db91759624d1647f3f34aa0c3f327dd2601beae39a366d6e064c03468d35c20e", size = 3864451, upload-time = "2024-08-30T12:24:05.054Z" },
]

[[package]]
name = "mkdocs-autorefs"
version = "1.4.3"
source = { registry = "https://pypi.org/simple" }
dependencies = [
    { name = "markdown" },
    { name = "markupsafe" },
    { name = "mkdocs" },
]
sdist = { url = "https://files.pythonhosted.org/packages/51/fa/9124cd63d822e2bcbea1450ae68cdc3faf3655c69b455f3a7ed36ce6c628/mkdocs_autorefs-1.4.3.tar.gz", hash = "sha256:beee715b254455c4aa93b6ef3c67579c399ca092259cc41b7d9342573ff1fc75", size = 55425, upload-time = "2025-08-26T14:23:17.223Z" }
wheels = [
    { url = "https://files.pythonhosted.org/packages/9f/4d/7123b6fa2278000688ebd338e2a06d16870aaf9eceae6ba047ea05f92df1/mkdocs_autorefs-1.4.3-py3-none-any.whl", hash = "sha256:469d85eb3114801d08e9cc55d102b3ba65917a869b893403b8987b601cf55dc9", size = 25034, upload-time = "2025-08-26T14:23:15.906Z" },
]

[[package]]
name = "mkdocs-get-deps"
version = "0.2.0"
source = { registry = "https://pypi.org/simple" }
dependencies = [
    { name = "mergedeep" },
    { name = "platformdirs" },
    { name = "pyyaml" },
]
sdist = { url = "https://files.pythonhosted.org/packages/98/f5/ed29cd50067784976f25ed0ed6fcd3c2ce9eb90650aa3b2796ddf7b6870b/mkdocs_get_deps-0.2.0.tar.gz", hash = "sha256:162b3d129c7fad9b19abfdcb9c1458a651628e4b1dea628ac68790fb3061c60c", size = 10239, upload-time = "2023-11-20T17:51:09.981Z" }
wheels = [
    { url = "https://files.pythonhosted.org/packages/9f/d4/029f984e8d3f3b6b726bd33cafc473b75e9e44c0f7e80a5b29abc466bdea/mkdocs_get_deps-0.2.0-py3-none-any.whl", hash = "sha256:2bf11d0b133e77a0dd036abeeb06dec8775e46efa526dc70667d8863eefc6134", size = 9521, upload-time = "2023-11-20T17:51:08.587Z" },
]

[[package]]
name = "mkdocs-git-revision-date-localized-plugin"
version = "1.5.0"
source = { registry = "https://pypi.org/simple" }
dependencies = [
    { name = "babel" },
    { name = "gitpython" },
    { name = "mkdocs" },
    { name = "tzdata", marker = "sys_platform == 'win32'" },
]
sdist = { url = "https://files.pythonhosted.org/packages/0f/c5/1d3c4e6ddae6230b89d09105cb79de711655e3ebd6745f7a92efea0f5160/mkdocs_git_revision_date_localized_plugin-1.5.0.tar.gz", hash = "sha256:17345ccfdf69a1905dc96fb1070dce82d03a1eb6b0d48f958081a7589ce3c248", size = 460697, upload-time = "2025-10-31T16:11:34.44Z" }
wheels = [
    { url = "https://files.pythonhosted.org/packages/bc/51/fe0e3fdb16f6eed65c9459d12bae6a4e1f0bb4e2228cb037e7907b002678/mkdocs_git_revision_date_localized_plugin-1.5.0-py3-none-any.whl", hash = "sha256:933f9e35a8c135b113f21bb57610d82e9b7bcc71dd34fb06a029053c97e99656", size = 26153, upload-time = "2025-10-31T16:11:32.987Z" },
]

[[package]]
name = "mkdocs-material"
version = "9.6.23"
source = { registry = "https://pypi.org/simple" }
dependencies = [
    { name = "babel" },
    { name = "backrefs" },
    { name = "colorama" },
    { name = "jinja2" },
    { name = "markdown" },
    { name = "mkdocs" },
    { name = "mkdocs-material-extensions" },
    { name = "paginate" },
    { name = "pygments" },
    { name = "pymdown-extensions" },
    { name = "requests" },
]
sdist = { url = "https://files.pythonhosted.org/packages/57/de/cc1d5139c2782b1a49e1ed1845b3298ed6076b9ba1c740ad7c952d8ffcf9/mkdocs_material-9.6.23.tar.gz", hash = "sha256:62ebc9cdbe90e1ae4f4e9b16a6aa5c69b93474c7b9e79ebc0b11b87f9f055e00", size = 4048130, upload-time = "2025-11-01T16:33:11.782Z" }
wheels = [
    { url = "https://files.pythonhosted.org/packages/f5/df/bc583e857174b0dc6df67d555123533f09e7e1ac0f3fae7693fb6840c0a3/mkdocs_material-9.6.23-py3-none-any.whl", hash = "sha256:3bf3f1d82d269f3a14ed6897bfc3a844cc05e1dc38045386691b91d7e6945332", size = 9210689, upload-time = "2025-11-01T16:33:08.196Z" },
]

[[package]]
name = "mkdocs-material-extensions"
version = "1.3.1"
source = { registry = "https://pypi.org/simple" }
sdist = { url = "https://files.pythonhosted.org/packages/79/9b/9b4c96d6593b2a541e1cb8b34899a6d021d208bb357042823d4d2cabdbe7/mkdocs_material_extensions-1.3.1.tar.gz", hash = "sha256:10c9511cea88f568257f960358a467d12b970e1f7b2c0e5fb2bb48cab1928443", size = 11847, upload-time = "2023-11-22T19:09:45.208Z" }
wheels = [
    { url = "https://files.pythonhosted.org/packages/5b/54/662a4743aa81d9582ee9339d4ffa3c8fd40a4965e033d77b9da9774d3960/mkdocs_material_extensions-1.3.1-py3-none-any.whl", hash = "sha256:adff8b62700b25cb77b53358dad940f3ef973dd6db797907c49e3c2ef3ab4e31", size = 8728, upload-time = "2023-11-22T19:09:43.465Z" },
]

[[package]]
name = "mkdocstrings"
version = "0.30.1"
source = { registry = "https://pypi.org/simple" }
dependencies = [
    { name = "jinja2" },
    { name = "markdown" },
    { name = "markupsafe" },
    { name = "mkdocs" },
    { name = "mkdocs-autorefs" },
    { name = "pymdown-extensions" },
]
sdist = { url = "https://files.pythonhosted.org/packages/c5/33/2fa3243439f794e685d3e694590d28469a9b8ea733af4b48c250a3ffc9a0/mkdocstrings-0.30.1.tar.gz", hash = "sha256:84a007aae9b707fb0aebfc9da23db4b26fc9ab562eb56e335e9ec480cb19744f", size = 106350, upload-time = "2025-09-19T10:49:26.446Z" }
wheels = [
    { url = "https://files.pythonhosted.org/packages/7b/2c/f0dc4e1ee7f618f5bff7e05898d20bf8b6e7fa612038f768bfa295f136a4/mkdocstrings-0.30.1-py3-none-any.whl", hash = "sha256:41bd71f284ca4d44a668816193e4025c950b002252081e387433656ae9a70a82", size = 36704, upload-time = "2025-09-19T10:49:24.805Z" },
]

[package.optional-dependencies]
python = [
    { name = "mkdocstrings-python" },
]

[[package]]
name = "mkdocstrings-python"
version = "1.18.2"
source = { registry = "https://pypi.org/simple" }
dependencies = [
    { name = "griffe" },
    { name = "mkdocs-autorefs" },
    { name = "mkdocstrings" },
]
sdist = { url = "https://files.pythonhosted.org/packages/95/ae/58ab2bfbee2792e92a98b97e872f7c003deb903071f75d8d83aa55db28fa/mkdocstrings_python-1.18.2.tar.gz", hash = "sha256:4ad536920a07b6336f50d4c6d5603316fafb1172c5c882370cbbc954770ad323", size = 207972, upload-time = "2025-08-28T16:11:19.847Z" }
wheels = [
    { url = "https://files.pythonhosted.org/packages/d5/8f/ce008599d9adebf33ed144e7736914385e8537f5fc686fdb7cceb8c22431/mkdocstrings_python-1.18.2-py3-none-any.whl", hash = "sha256:944fe6deb8f08f33fa936d538233c4036e9f53e840994f6146e8e94eb71b600d", size = 138215, upload-time = "2025-08-28T16:11:18.176Z" },
]

[[package]]
name = "multidict"
version = "6.7.0"
source = { registry = "https://pypi.org/simple" }
sdist = { url = "https://files.pythonhosted.org/packages/80/1e/5492c365f222f907de1039b91f922b93fa4f764c713ee858d235495d8f50/multidict-6.7.0.tar.gz", hash = "sha256:c6e99d9a65ca282e578dfea819cfa9c0a62b2499d8677392e09feaf305e9e6f5", size = 101834, upload-time = "2025-10-06T14:52:30.657Z" }
wheels = [
    { url = "https://files.pythonhosted.org/packages/e2/b1/3da6934455dd4b261d4c72f897e3a5728eba81db59959f3a639245891baa/multidict-6.7.0-cp314-cp314-macosx_10_13_universal2.whl", hash = "sha256:3bab1e4aff7adaa34410f93b1f8e57c4b36b9af0426a76003f441ee1d3c7e842", size = 75128, upload-time = "2025-10-06T14:50:51.92Z" },
    { url = "https://files.pythonhosted.org/packages/14/2c/f069cab5b51d175a1a2cb4ccdf7a2c2dabd58aa5bd933fa036a8d15e2404/multidict-6.7.0-cp314-cp314-macosx_10_13_x86_64.whl", hash = "sha256:b8512bac933afc3e45fb2b18da8e59b78d4f408399a960339598374d4ae3b56b", size = 44410, upload-time = "2025-10-06T14:50:53.275Z" },
    { url = "https://files.pythonhosted.org/packages/42/e2/64bb41266427af6642b6b128e8774ed84c11b80a90702c13ac0a86bb10cc/multidict-6.7.0-cp314-cp314-macosx_11_0_arm64.whl", hash = "sha256:79dcf9e477bc65414ebfea98ffd013cb39552b5ecd62908752e0e413d6d06e38", size = 43205, upload-time = "2025-10-06T14:50:54.911Z" },
    { url = "https://files.pythonhosted.org/packages/02/68/6b086fef8a3f1a8541b9236c594f0c9245617c29841f2e0395d979485cde/multidict-6.7.0-cp314-cp314-manylinux1_i686.manylinux_2_28_i686.manylinux_2_5_i686.whl", hash = "sha256:31bae522710064b5cbeddaf2e9f32b1abab70ac6ac91d42572502299e9953128", size = 245084, upload-time = "2025-10-06T14:50:56.369Z" },
    { url = "https://files.pythonhosted.org/packages/15/ee/f524093232007cd7a75c1d132df70f235cfd590a7c9eaccd7ff422ef4ae8/multidict-6.7.0-cp314-cp314-manylinux2014_aarch64.manylinux_2_17_aarch64.manylinux_2_28_aarch64.whl", hash = "sha256:4a0df7ff02397bb63e2fd22af2c87dfa39e8c7f12947bc524dbdc528282c7e34", size = 252667, upload-time = "2025-10-06T14:50:57.991Z" },
    { url = "https://files.pythonhosted.org/packages/02/a5/eeb3f43ab45878f1895118c3ef157a480db58ede3f248e29b5354139c2c9/multidict-6.7.0-cp314-cp314-manylinux2014_armv7l.manylinux_2_17_armv7l.manylinux_2_31_armv7l.whl", hash = "sha256:7a0222514e8e4c514660e182d5156a415c13ef0aabbd71682fc714e327b95e99", size = 233590, upload-time = "2025-10-06T14:50:59.589Z" },
    { url = "https://files.pythonhosted.org/packages/6a/1e/76d02f8270b97269d7e3dbd45644b1785bda457b474315f8cf999525a193/multidict-6.7.0-cp314-cp314-manylinux2014_ppc64le.manylinux_2_17_ppc64le.manylinux_2_28_ppc64le.whl", hash = "sha256:2397ab4daaf2698eb51a76721e98db21ce4f52339e535725de03ea962b5a3202", size = 264112, upload-time = "2025-10-06T14:51:01.183Z" },
    { url = "https://files.pythonhosted.org/packages/76/0b/c28a70ecb58963847c2a8efe334904cd254812b10e535aefb3bcce513918/multidict-6.7.0-cp314-cp314-manylinux2014_s390x.manylinux_2_17_s390x.manylinux_2_28_s390x.whl", hash = "sha256:8891681594162635948a636c9fe0ff21746aeb3dd5463f6e25d9bea3a8a39ca1", size = 261194, upload-time = "2025-10-06T14:51:02.794Z" },
    { url = "https://files.pythonhosted.org/packages/b4/63/2ab26e4209773223159b83aa32721b4021ffb08102f8ac7d689c943fded1/multidict-6.7.0-cp314-cp314-manylinux2014_x86_64.manylinux_2_17_x86_64.manylinux_2_28_x86_64.whl", hash = "sha256:18706cc31dbf402a7945916dd5cddf160251b6dab8a2c5f3d6d5a55949f676b3", size = 248510, upload-time = "2025-10-06T14:51:04.724Z" },
    { url = "https://files.pythonhosted.org/packages/93/cd/06c1fa8282af1d1c46fd55c10a7930af652afdce43999501d4d68664170c/multidict-6.7.0-cp314-cp314-musllinux_1_2_aarch64.whl", hash = "sha256:f844a1bbf1d207dd311a56f383f7eda2d0e134921d45751842d8235e7778965d", size = 248395, upload-time = "2025-10-06T14:51:06.306Z" },
    { url = "https://files.pythonhosted.org/packages/99/ac/82cb419dd6b04ccf9e7e61befc00c77614fc8134362488b553402ecd55ce/multidict-6.7.0-cp314-cp314-musllinux_1_2_armv7l.whl", hash = "sha256:d4393e3581e84e5645506923816b9cc81f5609a778c7e7534054091acc64d1c6", size = 239520, upload-time = "2025-10-06T14:51:08.091Z" },
    { url = "https://files.pythonhosted.org/packages/fa/f3/a0f9bf09493421bd8716a362e0cd1d244f5a6550f5beffdd6b47e885b331/multidict-6.7.0-cp314-cp314-musllinux_1_2_i686.whl", hash = "sha256:fbd18dc82d7bf274b37aa48d664534330af744e03bccf696d6f4c6042e7d19e7", size = 245479, upload-time = "2025-10-06T14:51:10.365Z" },
    { url = "https://files.pythonhosted.org/packages/8d/01/476d38fc73a212843f43c852b0eee266b6971f0e28329c2184a8df90c376/multidict-6.7.0-cp314-cp314-musllinux_1_2_ppc64le.whl", hash = "sha256:b6234e14f9314731ec45c42fc4554b88133ad53a09092cc48a88e771c125dadb", size = 258903, upload-time = "2025-10-06T14:51:12.466Z" },
    { url = "https://files.pythonhosted.org/packages/49/6d/23faeb0868adba613b817d0e69c5f15531b24d462af8012c4f6de4fa8dc3/multidict-6.7.0-cp314-cp314-musllinux_1_2_s390x.whl", hash = "sha256:08d4379f9744d8f78d98c8673c06e202ffa88296f009c71bbafe8a6bf847d01f", size = 252333, upload-time = "2025-10-06T14:51:14.48Z" },
    { url = "https://files.pythonhosted.org/packages/1e/cc/48d02ac22b30fa247f7dad82866e4b1015431092f4ba6ebc7e77596e0b18/multidict-6.7.0-cp314-cp314-musllinux_1_2_x86_64.whl", hash = "sha256:9fe04da3f79387f450fd0061d4dd2e45a72749d31bf634aecc9e27f24fdc4b3f", size = 243411, upload-time = "2025-10-06T14:51:16.072Z" },
    { url = "https://files.pythonhosted.org/packages/4a/03/29a8bf5a18abf1fe34535c88adbdfa88c9fb869b5a3b120692c64abe8284/multidict-6.7.0-cp314-cp314-win32.whl", hash = "sha256:fbafe31d191dfa7c4c51f7a6149c9fb7e914dcf9ffead27dcfd9f1ae382b3885", size = 40940, upload-time = "2025-10-06T14:51:17.544Z" },
    { url = "https://files.pythonhosted.org/packages/82/16/7ed27b680791b939de138f906d5cf2b4657b0d45ca6f5dd6236fdddafb1a/multidict-6.7.0-cp314-cp314-win_amd64.whl", hash = "sha256:2f67396ec0310764b9222a1728ced1ab638f61aadc6226f17a71dd9324f9a99c", size = 45087, upload-time = "2025-10-06T14:51:18.875Z" },
    { url = "https://files.pythonhosted.org/packages/cd/3c/e3e62eb35a1950292fe39315d3c89941e30a9d07d5d2df42965ab041da43/multidict-6.7.0-cp314-cp314-win_arm64.whl", hash = "sha256:ba672b26069957ee369cfa7fc180dde1fc6f176eaf1e6beaf61fbebbd3d9c000", size = 42368, upload-time = "2025-10-06T14:51:20.225Z" },
    { url = "https://files.pythonhosted.org/packages/8b/40/cd499bd0dbc5f1136726db3153042a735fffd0d77268e2ee20d5f33c010f/multidict-6.7.0-cp314-cp314t-macosx_10_13_universal2.whl", hash = "sha256:c1dcc7524066fa918c6a27d61444d4ee7900ec635779058571f70d042d86ed63", size = 82326, upload-time = "2025-10-06T14:51:21.588Z" },
    { url = "https://files.pythonhosted.org/packages/13/8a/18e031eca251c8df76daf0288e6790561806e439f5ce99a170b4af30676b/multidict-6.7.0-cp314-cp314t-macosx_10_13_x86_64.whl", hash = "sha256:27e0b36c2d388dc7b6ced3406671b401e84ad7eb0656b8f3a2f46ed0ce483718", size = 48065, upload-time = "2025-10-06T14:51:22.93Z" },
    { url = "https://files.pythonhosted.org/packages/40/71/5e6701277470a87d234e433fb0a3a7deaf3bcd92566e421e7ae9776319de/multidict-6.7.0-cp314-cp314t-macosx_11_0_arm64.whl", hash = "sha256:2a7baa46a22e77f0988e3b23d4ede5513ebec1929e34ee9495be535662c0dfe2", size = 46475, upload-time = "2025-10-06T14:51:24.352Z" },
    { url = "https://files.pythonhosted.org/packages/fe/6a/bab00cbab6d9cfb57afe1663318f72ec28289ea03fd4e8236bb78429893a/multidict-6.7.0-cp314-cp314t-manylinux1_i686.manylinux_2_28_i686.manylinux_2_5_i686.whl", hash = "sha256:7bf77f54997a9166a2f5675d1201520586439424c2511723a7312bdb4bcc034e", size = 239324, upload-time = "2025-10-06T14:51:25.822Z" },
    { url = "https://files.pythonhosted.org/packages/2a/5f/8de95f629fc22a7769ade8b41028e3e5a822c1f8904f618d175945a81ad3/multidict-6.7.0-cp314-cp314t-manylinux2014_aarch64.manylinux_2_17_aarch64.manylinux_2_28_aarch64.whl", hash = "sha256:e011555abada53f1578d63389610ac8a5400fc70ce71156b0aa30d326f1a5064", size = 246877, upload-time = "2025-10-06T14:51:27.604Z" },
    { url = "https://files.pythonhosted.org/packages/23/b4/38881a960458f25b89e9f4a4fdcb02ac101cfa710190db6e5528841e67de/multidict-6.7.0-cp314-cp314t-manylinux2014_armv7l.manylinux_2_17_armv7l.manylinux_2_31_armv7l.whl", hash = "sha256:28b37063541b897fd6a318007373930a75ca6d6ac7c940dbe14731ffdd8d498e", size = 225824, upload-time = "2025-10-06T14:51:29.664Z" },
    { url = "https://files.pythonhosted.org/packages/1e/39/6566210c83f8a261575f18e7144736059f0c460b362e96e9cf797a24b8e7/multidict-6.7.0-cp314-cp314t-manylinux2014_ppc64le.manylinux_2_17_ppc64le.manylinux_2_28_ppc64le.whl", hash = "sha256:05047ada7a2fde2631a0ed706f1fd68b169a681dfe5e4cf0f8e4cb6618bbc2cd", size = 253558, upload-time = "2025-10-06T14:51:31.684Z" },
    { url = "https://files.pythonhosted.org/packages/00/a3/67f18315100f64c269f46e6c0319fa87ba68f0f64f2b8e7fd7c72b913a0b/multidict-6.7.0-cp314-cp314t-manylinux2014_s390x.manylinux_2_17_s390x.manylinux_2_28_s390x.whl", hash = "sha256:716133f7d1d946a4e1b91b1756b23c088881e70ff180c24e864c26192ad7534a", size = 252339, upload-time = "2025-10-06T14:51:33.699Z" },
    { url = "https://files.pythonhosted.org/packages/c8/2a/1cb77266afee2458d82f50da41beba02159b1d6b1f7973afc9a1cad1499b/multidict-6.7.0-cp314-cp314t-manylinux2014_x86_64.manylinux_2_17_x86_64.manylinux_2_28_x86_64.whl", hash = "sha256:d1bed1b467ef657f2a0ae62844a607909ef1c6889562de5e1d505f74457d0b96", size = 244895, upload-time = "2025-10-06T14:51:36.189Z" },
    { url = "https://files.pythonhosted.org/packages/dd/72/09fa7dd487f119b2eb9524946ddd36e2067c08510576d43ff68469563b3b/multidict-6.7.0-cp314-cp314t-musllinux_1_2_aarch64.whl", hash = "sha256:ca43bdfa5d37bd6aee89d85e1d0831fb86e25541be7e9d376ead1b28974f8e5e", size = 241862, upload-time = "2025-10-06T14:51:41.291Z" },
    { url = "https://files.pythonhosted.org/packages/65/92/bc1f8bd0853d8669300f732c801974dfc3702c3eeadae2f60cef54dc69d7/multidict-6.7.0-cp314-cp314t-musllinux_1_2_armv7l.whl", hash = "sha256:44b546bd3eb645fd26fb949e43c02a25a2e632e2ca21a35e2e132c8105dc8599", size = 232376, upload-time = "2025-10-06T14:51:43.55Z" },
    { url = "https://files.pythonhosted.org/packages/09/86/ac39399e5cb9d0c2ac8ef6e10a768e4d3bc933ac808d49c41f9dc23337eb/multidict-6.7.0-cp314-cp314t-musllinux_1_2_i686.whl", hash = "sha256:a6ef16328011d3f468e7ebc326f24c1445f001ca1dec335b2f8e66bed3006394", size = 240272, upload-time = "2025-10-06T14:51:45.265Z" },
    { url = "https://files.pythonhosted.org/packages/3d/b6/fed5ac6b8563ec72df6cb1ea8dac6d17f0a4a1f65045f66b6d3bf1497c02/multidict-6.7.0-cp314-cp314t-musllinux_1_2_ppc64le.whl", hash = "sha256:5aa873cbc8e593d361ae65c68f85faadd755c3295ea2c12040ee146802f23b38", size = 248774, upload-time = "2025-10-06T14:51:46.836Z" },
    { url = "https://files.pythonhosted.org/packages/6b/8d/b954d8c0dc132b68f760aefd45870978deec6818897389dace00fcde32ff/multidict-6.7.0-cp314-cp314t-musllinux_1_2_s390x.whl", hash = "sha256:3d7b6ccce016e29df4b7ca819659f516f0bc7a4b3efa3bb2012ba06431b044f9", size = 242731, upload-time = "2025-10-06T14:51:48.541Z" },
    { url = "https://files.pythonhosted.org/packages/16/9d/a2dac7009125d3540c2f54e194829ea18ac53716c61b655d8ed300120b0f/multidict-6.7.0-cp314-cp314t-musllinux_1_2_x86_64.whl", hash = "sha256:171b73bd4ee683d307599b66793ac80981b06f069b62eea1c9e29c9241aa66b0", size = 240193, upload-time = "2025-10-06T14:51:50.355Z" },
    { url = "https://files.pythonhosted.org/packages/39/ca/c05f144128ea232ae2178b008d5011d4e2cea86e4ee8c85c2631b1b94802/multidict-6.7.0-cp314-cp314t-win32.whl", hash = "sha256:b2d7f80c4e1fd010b07cb26820aae86b7e73b681ee4889684fb8d2d4537aab13", size = 48023, upload-time = "2025-10-06T14:51:51.883Z" },
    { url = "https://files.pythonhosted.org/packages/ba/8f/0a60e501584145588be1af5cc829265701ba3c35a64aec8e07cbb71d39bb/multidict-6.7.0-cp314-cp314t-win_amd64.whl", hash = "sha256:09929cab6fcb68122776d575e03c6cc64ee0b8fca48d17e135474b042ce515cd", size = 53507, upload-time = "2025-10-06T14:51:53.672Z" },
    { url = "https://files.pythonhosted.org/packages/7f/ae/3148b988a9c6239903e786eac19c889fab607c31d6efa7fb2147e5680f23/multidict-6.7.0-cp314-cp314t-win_arm64.whl", hash = "sha256:cc41db090ed742f32bd2d2c721861725e6109681eddf835d0a82bd3a5c382827", size = 44804, upload-time = "2025-10-06T14:51:55.415Z" },
    { url = "https://files.pythonhosted.org/packages/b7/da/7d22601b625e241d4f23ef1ebff8acfc60da633c9e7e7922e24d10f592b3/multidict-6.7.0-py3-none-any.whl", hash = "sha256:394fc5c42a333c9ffc3e421a4c85e08580d990e08b99f6bf35b4132114c5dcb3", size = 12317, upload-time = "2025-10-06T14:52:29.272Z" },
]

[[package]]
name = "nodeenv"
version = "1.9.1"
source = { registry = "https://pypi.org/simple" }
sdist = { url = "https://files.pythonhosted.org/packages/43/16/fc88b08840de0e0a72a2f9d8c6bae36be573e475a6326ae854bcc549fc45/nodeenv-1.9.1.tar.gz", hash = "sha256:6ec12890a2dab7946721edbfbcd91f3319c6ccc9aec47be7c7e6b7011ee6645f", size = 47437, upload-time = "2024-06-04T18:44:11.171Z" }
wheels = [
    { url = "https://files.pythonhosted.org/packages/d2/1d/1b658dbd2b9fa9c4c9f32accbfc0205d532c8c6194dc0f2a4c0428e7128a/nodeenv-1.9.1-py2.py3-none-any.whl", hash = "sha256:ba11c9782d29c27c70ffbdda2d7415098754709be8a7056d79a737cd901155c9", size = 22314, upload-time = "2024-06-04T18:44:08.352Z" },
]

[[package]]
name = "oauthlib"
version = "3.3.1"
source = { registry = "https://pypi.org/simple" }
sdist = { url = "https://files.pythonhosted.org/packages/0b/5f/19930f824ffeb0ad4372da4812c50edbd1434f678c90c2733e1188edfc63/oauthlib-3.3.1.tar.gz", hash = "sha256:0f0f8aa759826a193cf66c12ea1af1637f87b9b4622d46e866952bb022e538c9", size = 185918, upload-time = "2025-06-19T22:48:08.269Z" }
wheels = [
    { url = "https://files.pythonhosted.org/packages/be/9c/92789c596b8df838baa98fa71844d84283302f7604ed565dafe5a6b5041a/oauthlib-3.3.1-py3-none-any.whl", hash = "sha256:88119c938d2b8fb88561af5f6ee0eec8cc8d552b7bb1f712743136eb7523b7a1", size = 160065, upload-time = "2025-06-19T22:48:06.508Z" },
]

[[package]]
name = "packaging"
version = "25.0"
source = { registry = "https://pypi.org/simple" }
sdist = { url = "https://files.pythonhosted.org/packages/a1/d4/1fc4078c65507b51b96ca8f8c3ba19e6a61c8253c72794544580a7b6c24d/packaging-25.0.tar.gz", hash = "sha256:d443872c98d677bf60f6a1f2f8c1cb748e8fe762d2bf9d3148b5599295b0fc4f", size = 165727, upload-time = "2025-04-19T11:48:59.673Z" }
wheels = [
    { url = "https://files.pythonhosted.org/packages/20/12/38679034af332785aac8774540895e234f4d07f7545804097de4b666afd8/packaging-25.0-py3-none-any.whl", hash = "sha256:29572ef2b1f17581046b3a2227d5c611fb25ec70ca1ba8554b24b0e69331a484", size = 66469, upload-time = "2025-04-19T11:48:57.875Z" },
]

[[package]]
name = "paginate"
version = "0.5.7"
source = { registry = "https://pypi.org/simple" }
sdist = { url = "https://files.pythonhosted.org/packages/ec/46/68dde5b6bc00c1296ec6466ab27dddede6aec9af1b99090e1107091b3b84/paginate-0.5.7.tar.gz", hash = "sha256:22bd083ab41e1a8b4f3690544afb2c60c25e5c9a63a30fa2f483f6c60c8e5945", size = 19252, upload-time = "2024-08-25T14:17:24.139Z" }
wheels = [
    { url = "https://files.pythonhosted.org/packages/90/96/04b8e52da071d28f5e21a805b19cb9390aa17a47462ac87f5e2696b9566d/paginate-0.5.7-py2.py3-none-any.whl", hash = "sha256:b885e2af73abcf01d9559fd5216b57ef722f8c42affbb63942377668e35c7591", size = 13746, upload-time = "2024-08-25T14:17:22.55Z" },
]

[[package]]
name = "pathspec"
version = "0.12.1"
source = { registry = "https://pypi.org/simple" }
sdist = { url = "https://files.pythonhosted.org/packages/ca/bc/f35b8446f4531a7cb215605d100cd88b7ac6f44ab3fc94870c120ab3adbf/pathspec-0.12.1.tar.gz", hash = "sha256:a482d51503a1ab33b1c67a6c3813a26953dbdc71c31dacaef9a838c4e29f5712", size = 51043, upload-time = "2023-12-10T22:30:45Z" }
wheels = [
    { url = "https://files.pythonhosted.org/packages/cc/20/ff623b09d963f88bfde16306a54e12ee5ea43e9b597108672ff3a408aad6/pathspec-0.12.1-py3-none-any.whl", hash = "sha256:a0d503e138a4c123b27490a4f7beda6a01c6f288df0e4a8b79c7eb0dc7b4cc08", size = 31191, upload-time = "2023-12-10T22:30:43.14Z" },
]

[[package]]
name = "pillow"
version = "12.0.0"
source = { registry = "https://pypi.org/simple" }
sdist = { url = "https://files.pythonhosted.org/packages/5a/b0/cace85a1b0c9775a9f8f5d5423c8261c858760e2466c79b2dd184638b056/pillow-12.0.0.tar.gz", hash = "sha256:87d4f8125c9988bfbed67af47dd7a953e2fc7b0cc1e7800ec6d2080d490bb353", size = 47008828, upload-time = "2025-10-15T18:24:14.008Z" }
wheels = [
    { url = "https://files.pythonhosted.org/packages/54/2a/9a8c6ba2c2c07b71bec92cf63e03370ca5e5f5c5b119b742bcc0cde3f9c5/pillow-12.0.0-cp314-cp314-ios_13_0_arm64_iphoneos.whl", hash = "sha256:beeae3f27f62308f1ddbcfb0690bf44b10732f2ef43758f169d5e9303165d3f9", size = 4045531, upload-time = "2025-10-15T18:23:10.121Z" },
    { url = "https://files.pythonhosted.org/packages/84/54/836fdbf1bfb3d66a59f0189ff0b9f5f666cee09c6188309300df04ad71fa/pillow-12.0.0-cp314-cp314-ios_13_0_arm64_iphonesimulator.whl", hash = "sha256:d4827615da15cd59784ce39d3388275ec093ae3ee8d7f0c089b76fa87af756c2", size = 4120554, upload-time = "2025-10-15T18:23:12.14Z" },
    { url = "https://files.pythonhosted.org/packages/0d/cd/16aec9f0da4793e98e6b54778a5fbce4f375c6646fe662e80600b8797379/pillow-12.0.0-cp314-cp314-ios_13_0_x86_64_iphonesimulator.whl", hash = "sha256:3e42edad50b6909089750e65c91aa09aaf1e0a71310d383f11321b27c224ed8a", size = 3576812, upload-time = "2025-10-15T18:23:13.962Z" },
    { url = "https://files.pythonhosted.org/packages/f6/b7/13957fda356dc46339298b351cae0d327704986337c3c69bb54628c88155/pillow-12.0.0-cp314-cp314-macosx_10_15_x86_64.whl", hash = "sha256:e5d8efac84c9afcb40914ab49ba063d94f5dbdf5066db4482c66a992f47a3a3b", size = 5252689, upload-time = "2025-10-15T18:23:15.562Z" },
    { url = "https://files.pythonhosted.org/packages/fc/f5/eae31a306341d8f331f43edb2e9122c7661b975433de5e447939ae61c5da/pillow-12.0.0-cp314-cp314-macosx_11_0_arm64.whl", hash = "sha256:266cd5f2b63ff316d5a1bba46268e603c9caf5606d44f38c2873c380950576ad", size = 4650186, upload-time = "2025-10-15T18:23:17.379Z" },
    { url = "https://files.pythonhosted.org/packages/86/62/2a88339aa40c4c77e79108facbd307d6091e2c0eb5b8d3cf4977cfca2fe6/pillow-12.0.0-cp314-cp314-manylinux2014_aarch64.manylinux_2_17_aarch64.whl", hash = "sha256:58eea5ebe51504057dd95c5b77d21700b77615ab0243d8152793dc00eb4faf01", size = 6230308, upload-time = "2025-10-15T18:23:18.971Z" },
    { url = "https://files.pythonhosted.org/packages/c7/33/5425a8992bcb32d1cb9fa3dd39a89e613d09a22f2c8083b7bf43c455f760/pillow-12.0.0-cp314-cp314-manylinux2014_x86_64.manylinux_2_17_x86_64.whl", hash = "sha256:f13711b1a5ba512d647a0e4ba79280d3a9a045aaf7e0cc6fbe96b91d4cdf6b0c", size = 8039222, upload-time = "2025-10-15T18:23:20.909Z" },
    { url = "https://files.pythonhosted.org/packages/d8/61/3f5d3b35c5728f37953d3eec5b5f3e77111949523bd2dd7f31a851e50690/pillow-12.0.0-cp314-cp314-manylinux_2_27_aarch64.manylinux_2_28_aarch64.whl", hash = "sha256:6846bd2d116ff42cba6b646edf5bf61d37e5cbd256425fa089fee4ff5c07a99e", size = 6346657, upload-time = "2025-10-15T18:23:23.077Z" },
    { url = "https://files.pythonhosted.org/packages/3a/be/ee90a3d79271227e0f0a33c453531efd6ed14b2e708596ba5dd9be948da3/pillow-12.0.0-cp314-cp314-manylinux_2_27_x86_64.manylinux_2_28_x86_64.whl", hash = "sha256:c98fa880d695de164b4135a52fd2e9cd7b7c90a9d8ac5e9e443a24a95ef9248e", size = 7038482, upload-time = "2025-10-15T18:23:25.005Z" },
    { url = "https://files.pythonhosted.org/packages/44/34/a16b6a4d1ad727de390e9bd9f19f5f669e079e5826ec0f329010ddea492f/pillow-12.0.0-cp314-cp314-musllinux_1_2_aarch64.whl", hash = "sha256:fa3ed2a29a9e9d2d488b4da81dcb54720ac3104a20bf0bd273f1e4648aff5af9", size = 6461416, upload-time = "2025-10-15T18:23:27.009Z" },
    { url = "https://files.pythonhosted.org/packages/b6/39/1aa5850d2ade7d7ba9f54e4e4c17077244ff7a2d9e25998c38a29749eb3f/pillow-12.0.0-cp314-cp314-musllinux_1_2_x86_64.whl", hash = "sha256:d034140032870024e6b9892c692fe2968493790dd57208b2c37e3fb35f6df3ab", size = 7131584, upload-time = "2025-10-15T18:23:29.752Z" },
    { url = "https://files.pythonhosted.org/packages/bf/db/4fae862f8fad0167073a7733973bfa955f47e2cac3dc3e3e6257d10fab4a/pillow-12.0.0-cp314-cp314-win32.whl", hash = "sha256:1b1b133e6e16105f524a8dec491e0586d072948ce15c9b914e41cdadd209052b", size = 6400621, upload-time = "2025-10-15T18:23:32.06Z" },
    { url = "https://files.pythonhosted.org/packages/2b/24/b350c31543fb0107ab2599464d7e28e6f856027aadda995022e695313d94/pillow-12.0.0-cp314-cp314-win_amd64.whl", hash = "sha256:8dc232e39d409036af549c86f24aed8273a40ffa459981146829a324e0848b4b", size = 7142916, upload-time = "2025-10-15T18:23:34.71Z" },
    { url = "https://files.pythonhosted.org/packages/0f/9b/0ba5a6fd9351793996ef7487c4fdbde8d3f5f75dbedc093bb598648fddf0/pillow-12.0.0-cp314-cp314-win_arm64.whl", hash = "sha256:d52610d51e265a51518692045e372a4c363056130d922a7351429ac9f27e70b0", size = 2523836, upload-time = "2025-10-15T18:23:36.967Z" },
    { url = "https://files.pythonhosted.org/packages/f5/7a/ceee0840aebc579af529b523d530840338ecf63992395842e54edc805987/pillow-12.0.0-cp314-cp314t-macosx_10_15_x86_64.whl", hash = "sha256:1979f4566bb96c1e50a62d9831e2ea2d1211761e5662afc545fa766f996632f6", size = 5255092, upload-time = "2025-10-15T18:23:38.573Z" },
    { url = "https://files.pythonhosted.org/packages/44/76/20776057b4bfd1aef4eeca992ebde0f53a4dce874f3ae693d0ec90a4f79b/pillow-12.0.0-cp314-cp314t-macosx_11_0_arm64.whl", hash = "sha256:b2e4b27a6e15b04832fe9bf292b94b5ca156016bbc1ea9c2c20098a0320d6cf6", size = 4653158, upload-time = "2025-10-15T18:23:40.238Z" },
    { url = "https://files.pythonhosted.org/packages/82/3f/d9ff92ace07be8836b4e7e87e6a4c7a8318d47c2f1463ffcf121fc57d9cb/pillow-12.0.0-cp314-cp314t-manylinux2014_aarch64.manylinux_2_17_aarch64.whl", hash = "sha256:fb3096c30df99fd01c7bf8e544f392103d0795b9f98ba71a8054bcbf56b255f1", size = 6267882, upload-time = "2025-10-15T18:23:42.434Z" },
    { url = "https://files.pythonhosted.org/packages/9f/7a/4f7ff87f00d3ad33ba21af78bfcd2f032107710baf8280e3722ceec28cda/pillow-12.0.0-cp314-cp314t-manylinux2014_x86_64.manylinux_2_17_x86_64.whl", hash = "sha256:7438839e9e053ef79f7112c881cef684013855016f928b168b81ed5835f3e75e", size = 8071001, upload-time = "2025-10-15T18:23:44.29Z" },
    { url = "https://files.pythonhosted.org/packages/75/87/fcea108944a52dad8cca0715ae6247e271eb80459364a98518f1e4f480c1/pillow-12.0.0-cp314-cp314t-manylinux_2_27_aarch64.manylinux_2_28_aarch64.whl", hash = "sha256:5d5c411a8eaa2299322b647cd932586b1427367fd3184ffbb8f7a219ea2041ca", size = 6380146, upload-time = "2025-10-15T18:23:46.065Z" },
    { url = "https://files.pythonhosted.org/packages/91/52/0d31b5e571ef5fd111d2978b84603fce26aba1b6092f28e941cb46570745/pillow-12.0.0-cp314-cp314t-manylinux_2_27_x86_64.manylinux_2_28_x86_64.whl", hash = "sha256:d7e091d464ac59d2c7ad8e7e08105eaf9dafbc3883fd7265ffccc2baad6ac925", size = 7067344, upload-time = "2025-10-15T18:23:47.898Z" },
    { url = "https://files.pythonhosted.org/packages/7b/f4/2dd3d721f875f928d48e83bb30a434dee75a2531bca839bb996bb0aa5a91/pillow-12.0.0-cp314-cp314t-musllinux_1_2_aarch64.whl", hash = "sha256:792a2c0be4dcc18af9d4a2dfd8a11a17d5e25274a1062b0ec1c2d79c76f3e7f8", size = 6491864, upload-time = "2025-10-15T18:23:49.607Z" },
    { url = "https://files.pythonhosted.org/packages/30/4b/667dfcf3d61fc309ba5a15b141845cece5915e39b99c1ceab0f34bf1d124/pillow-12.0.0-cp314-cp314t-musllinux_1_2_x86_64.whl", hash = "sha256:afbefa430092f71a9593a99ab6a4e7538bc9eabbf7bf94f91510d3503943edc4", size = 7158911, upload-time = "2025-10-15T18:23:51.351Z" },
    { url = "https://files.pythonhosted.org/packages/a2/2f/16cabcc6426c32218ace36bf0d55955e813f2958afddbf1d391849fee9d1/pillow-12.0.0-cp314-cp314t-win32.whl", hash = "sha256:3830c769decf88f1289680a59d4f4c46c72573446352e2befec9a8512104fa52", size = 6408045, upload-time = "2025-10-15T18:23:53.177Z" },
    { url = "https://files.pythonhosted.org/packages/35/73/e29aa0c9c666cf787628d3f0dcf379f4791fba79f4936d02f8b37165bdf8/pillow-12.0.0-cp314-cp314t-win_amd64.whl", hash = "sha256:905b0365b210c73afb0ebe9101a32572152dfd1c144c7e28968a331b9217b94a", size = 7148282, upload-time = "2025-10-15T18:23:55.316Z" },
    { url = "https://files.pythonhosted.org/packages/c1/70/6b41bdcddf541b437bbb9f47f94d2db5d9ddef6c37ccab8c9107743748a4/pillow-12.0.0-cp314-cp314t-win_arm64.whl", hash = "sha256:99353a06902c2e43b43e8ff74ee65a7d90307d82370604746738a1e0661ccca7", size = 2525630, upload-time = "2025-10-15T18:23:57.149Z" },
]

[[package]]
name = "platformdirs"
version = "4.5.0"
source = { registry = "https://pypi.org/simple" }
sdist = { url = "https://files.pythonhosted.org/packages/61/33/9611380c2bdb1225fdef633e2a9610622310fed35ab11dac9620972ee088/platformdirs-4.5.0.tar.gz", hash = "sha256:70ddccdd7c99fc5942e9fc25636a8b34d04c24b335100223152c2803e4063312", size = 21632, upload-time = "2025-10-08T17:44:48.791Z" }
wheels = [
    { url = "https://files.pythonhosted.org/packages/73/cb/ac7874b3e5d58441674fb70742e6c374b28b0c7cb988d37d991cde47166c/platformdirs-4.5.0-py3-none-any.whl", hash = "sha256:e578a81bb873cbb89a41fcc904c7ef523cc18284b7e3b3ccf06aca1403b7ebd3", size = 18651, upload-time = "2025-10-08T17:44:47.223Z" },
]

[[package]]
name = "pre-commit"
version = "4.3.0"
source = { registry = "https://pypi.org/simple" }
dependencies = [
    { name = "cfgv" },
    { name = "identify" },
    { name = "nodeenv" },
    { name = "pyyaml" },
    { name = "virtualenv" },
]
sdist = { url = "https://files.pythonhosted.org/packages/ff/29/7cf5bbc236333876e4b41f56e06857a87937ce4bf91e117a6991a2dbb02a/pre_commit-4.3.0.tar.gz", hash = "sha256:499fe450cc9d42e9d58e606262795ecb64dd05438943c62b66f6a8673da30b16", size = 193792, upload-time = "2025-08-09T18:56:14.651Z" }
wheels = [
    { url = "https://files.pythonhosted.org/packages/5b/a5/987a405322d78a73b66e39e4a90e4ef156fd7141bf71df987e50717c321b/pre_commit-4.3.0-py2.py3-none-any.whl", hash = "sha256:2b0747ad7e6e967169136edffee14c16e148a778a54e4f967921aa1ebf2308d8", size = 220965, upload-time = "2025-08-09T18:56:13.192Z" },
]

[[package]]
name = "prometheus-client"
version = "0.23.1"
source = { registry = "https://pypi.org/simple" }
sdist = { url = "https://files.pythonhosted.org/packages/23/53/3edb5d68ecf6b38fcbcc1ad28391117d2a322d9a1a3eff04bfdb184d8c3b/prometheus_client-0.23.1.tar.gz", hash = "sha256:6ae8f9081eaaaf153a2e959d2e6c4f4fb57b12ef76c8c7980202f1e57b48b2ce", size = 80481, upload-time = "2025-09-18T20:47:25.043Z" }
wheels = [
    { url = "https://files.pythonhosted.org/packages/b8/db/14bafcb4af2139e046d03fd00dea7873e48eafe18b7d2797e73d6681f210/prometheus_client-0.23.1-py3-none-any.whl", hash = "sha256:dd1913e6e76b59cfe44e7a4b83e01afc9873c1bdfd2ed8739f1e76aeca115f99", size = 61145, upload-time = "2025-09-18T20:47:23.875Z" },
]

[[package]]
name = "propcache"
version = "0.4.1"
source = { registry = "https://pypi.org/simple" }
sdist = { url = "https://files.pythonhosted.org/packages/9e/da/e9fc233cf63743258bff22b3dfa7ea5baef7b5bc324af47a0ad89b8ffc6f/propcache-0.4.1.tar.gz", hash = "sha256:f48107a8c637e80362555f37ecf49abe20370e557cc4ab374f04ec4423c97c3d", size = 46442, upload-time = "2025-10-08T19:49:02.291Z" }
wheels = [
    { url = "https://files.pythonhosted.org/packages/8e/5c/bca52d654a896f831b8256683457ceddd490ec18d9ec50e97dfd8fc726a8/propcache-0.4.1-cp314-cp314-macosx_10_13_universal2.whl", hash = "sha256:3f7124c9d820ba5548d431afb4632301acf965db49e666aa21c305cbe8c6de12", size = 78152, upload-time = "2025-10-08T19:47:51.051Z" },
    { url = "https://files.pythonhosted.org/packages/65/9b/03b04e7d82a5f54fb16113d839f5ea1ede58a61e90edf515f6577c66fa8f/propcache-0.4.1-cp314-cp314-macosx_10_13_x86_64.whl", hash = "sha256:c0d4b719b7da33599dfe3b22d3db1ef789210a0597bc650b7cee9c77c2be8c5c", size = 44869, upload-time = "2025-10-08T19:47:52.594Z" },
    { url = "https://files.pythonhosted.org/packages/b2/fa/89a8ef0468d5833a23fff277b143d0573897cf75bd56670a6d28126c7d68/propcache-0.4.1-cp314-cp314-macosx_11_0_arm64.whl", hash = "sha256:9f302f4783709a78240ebc311b793f123328716a60911d667e0c036bc5dcbded", size = 46596, upload-time = "2025-10-08T19:47:54.073Z" },
    { url = "https://files.pythonhosted.org/packages/86/bd/47816020d337f4a746edc42fe8d53669965138f39ee117414c7d7a340cfe/propcache-0.4.1-cp314-cp314-manylinux2014_aarch64.manylinux_2_17_aarch64.manylinux_2_28_aarch64.whl", hash = "sha256:c80ee5802e3fb9ea37938e7eecc307fb984837091d5fd262bb37238b1ae97641", size = 206981, upload-time = "2025-10-08T19:47:55.715Z" },
    { url = "https://files.pythonhosted.org/packages/df/f6/c5fa1357cc9748510ee55f37173eb31bfde6d94e98ccd9e6f033f2fc06e1/propcache-0.4.1-cp314-cp314-manylinux2014_ppc64le.manylinux_2_17_ppc64le.manylinux_2_28_ppc64le.whl", hash = "sha256:ed5a841e8bb29a55fb8159ed526b26adc5bdd7e8bd7bf793ce647cb08656cdf4", size = 211490, upload-time = "2025-10-08T19:47:57.499Z" },
    { url = "https://files.pythonhosted.org/packages/80/1e/e5889652a7c4a3846683401a48f0f2e5083ce0ec1a8a5221d8058fbd1adf/propcache-0.4.1-cp314-cp314-manylinux2014_s390x.manylinux_2_17_s390x.manylinux_2_28_s390x.whl", hash = "sha256:55c72fd6ea2da4c318e74ffdf93c4fe4e926051133657459131a95c846d16d44", size = 215371, upload-time = "2025-10-08T19:47:59.317Z" },
    { url = "https://files.pythonhosted.org/packages/b2/f2/889ad4b2408f72fe1a4f6a19491177b30ea7bf1a0fd5f17050ca08cfc882/propcache-0.4.1-cp314-cp314-manylinux2014_x86_64.manylinux_2_17_x86_64.manylinux_2_28_x86_64.whl", hash = "sha256:8326e144341460402713f91df60ade3c999d601e7eb5ff8f6f7862d54de0610d", size = 201424, upload-time = "2025-10-08T19:48:00.67Z" },
    { url = "https://files.pythonhosted.org/packages/27/73/033d63069b57b0812c8bd19f311faebeceb6ba31b8f32b73432d12a0b826/propcache-0.4.1-cp314-cp314-musllinux_1_2_aarch64.whl", hash = "sha256:060b16ae65bc098da7f6d25bf359f1f31f688384858204fe5d652979e0015e5b", size = 197566, upload-time = "2025-10-08T19:48:02.604Z" },
    { url = "https://files.pythonhosted.org/packages/dc/89/ce24f3dc182630b4e07aa6d15f0ff4b14ed4b9955fae95a0b54c58d66c05/propcache-0.4.1-cp314-cp314-musllinux_1_2_armv7l.whl", hash = "sha256:89eb3fa9524f7bec9de6e83cf3faed9d79bffa560672c118a96a171a6f55831e", size = 193130, upload-time = "2025-10-08T19:48:04.499Z" },
    { url = "https://files.pythonhosted.org/packages/a9/24/ef0d5fd1a811fb5c609278d0209c9f10c35f20581fcc16f818da959fc5b4/propcache-0.4.1-cp314-cp314-musllinux_1_2_ppc64le.whl", hash = "sha256:dee69d7015dc235f526fe80a9c90d65eb0039103fe565776250881731f06349f", size = 202625, upload-time = "2025-10-08T19:48:06.213Z" },
    { url = "https://files.pythonhosted.org/packages/f5/02/98ec20ff5546f68d673df2f7a69e8c0d076b5abd05ca882dc7ee3a83653d/propcache-0.4.1-cp314-cp314-musllinux_1_2_s390x.whl", hash = "sha256:5558992a00dfd54ccbc64a32726a3357ec93825a418a401f5cc67df0ac5d9e49", size = 204209, upload-time = "2025-10-08T19:48:08.432Z" },
    { url = "https://files.pythonhosted.org/packages/a0/87/492694f76759b15f0467a2a93ab68d32859672b646aa8a04ce4864e7932d/propcache-0.4.1-cp314-cp314-musllinux_1_2_x86_64.whl", hash = "sha256:c9b822a577f560fbd9554812526831712c1436d2c046cedee4c3796d3543b144", size = 197797, upload-time = "2025-10-08T19:48:09.968Z" },
    { url = "https://files.pythonhosted.org/packages/ee/36/66367de3575db1d2d3f3d177432bd14ee577a39d3f5d1b3d5df8afe3b6e2/propcache-0.4.1-cp314-cp314-win32.whl", hash = "sha256:ab4c29b49d560fe48b696cdcb127dd36e0bc2472548f3bf56cc5cb3da2b2984f", size = 38140, upload-time = "2025-10-08T19:48:11.232Z" },
    { url = "https://files.pythonhosted.org/packages/0c/2a/a758b47de253636e1b8aef181c0b4f4f204bf0dd964914fb2af90a95b49b/propcache-0.4.1-cp314-cp314-win_amd64.whl", hash = "sha256:5a103c3eb905fcea0ab98be99c3a9a5ab2de60228aa5aceedc614c0281cf6153", size = 41257, upload-time = "2025-10-08T19:48:12.707Z" },
    { url = "https://files.pythonhosted.org/packages/34/5e/63bd5896c3fec12edcbd6f12508d4890d23c265df28c74b175e1ef9f4f3b/propcache-0.4.1-cp314-cp314-win_arm64.whl", hash = "sha256:74c1fb26515153e482e00177a1ad654721bf9207da8a494a0c05e797ad27b992", size = 38097, upload-time = "2025-10-08T19:48:13.923Z" },
    { url = "https://files.pythonhosted.org/packages/99/85/9ff785d787ccf9bbb3f3106f79884a130951436f58392000231b4c737c80/propcache-0.4.1-cp314-cp314t-macosx_10_13_universal2.whl", hash = "sha256:824e908bce90fb2743bd6b59db36eb4f45cd350a39637c9f73b1c1ea66f5b75f", size = 81455, upload-time = "2025-10-08T19:48:15.16Z" },
    { url = "https://files.pythonhosted.org/packages/90/85/2431c10c8e7ddb1445c1f7c4b54d886e8ad20e3c6307e7218f05922cad67/propcache-0.4.1-cp314-cp314t-macosx_10_13_x86_64.whl", hash = "sha256:c2b5e7db5328427c57c8e8831abda175421b709672f6cfc3d630c3b7e2146393", size = 46372, upload-time = "2025-10-08T19:48:16.424Z" },
    { url = "https://files.pythonhosted.org/packages/01/20/b0972d902472da9bcb683fa595099911f4d2e86e5683bcc45de60dd05dc3/propcache-0.4.1-cp314-cp314t-macosx_11_0_arm64.whl", hash = "sha256:6f6ff873ed40292cd4969ef5310179afd5db59fdf055897e282485043fc80ad0", size = 48411, upload-time = "2025-10-08T19:48:17.577Z" },
    { url = "https://files.pythonhosted.org/packages/e2/e3/7dc89f4f21e8f99bad3d5ddb3a3389afcf9da4ac69e3deb2dcdc96e74169/propcache-0.4.1-cp314-cp314t-manylinux2014_aarch64.manylinux_2_17_aarch64.manylinux_2_28_aarch64.whl", hash = "sha256:49a2dc67c154db2c1463013594c458881a069fcf98940e61a0569016a583020a", size = 275712, upload-time = "2025-10-08T19:48:18.901Z" },
    { url = "https://files.pythonhosted.org/packages/20/67/89800c8352489b21a8047c773067644e3897f02ecbbd610f4d46b7f08612/propcache-0.4.1-cp314-cp314t-manylinux2014_ppc64le.manylinux_2_17_ppc64le.manylinux_2_28_ppc64le.whl", hash = "sha256:005f08e6a0529984491e37d8dbc3dd86f84bd78a8ceb5fa9a021f4c48d4984be", size = 273557, upload-time = "2025-10-08T19:48:20.762Z" },
    { url = "https://files.pythonhosted.org/packages/e2/a1/b52b055c766a54ce6d9c16d9aca0cad8059acd9637cdf8aa0222f4a026ef/propcache-0.4.1-cp314-cp314t-manylinux2014_s390x.manylinux_2_17_s390x.manylinux_2_28_s390x.whl", hash = "sha256:5c3310452e0d31390da9035c348633b43d7e7feb2e37be252be6da45abd1abcc", size = 280015, upload-time = "2025-10-08T19:48:22.592Z" },
    { url = "https://files.pythonhosted.org/packages/48/c8/33cee30bd890672c63743049f3c9e4be087e6780906bfc3ec58528be59c1/propcache-0.4.1-cp314-cp314t-manylinux2014_x86_64.manylinux_2_17_x86_64.manylinux_2_28_x86_64.whl", hash = "sha256:4c3c70630930447f9ef1caac7728c8ad1c56bc5015338b20fed0d08ea2480b3a", size = 262880, upload-time = "2025-10-08T19:48:23.947Z" },
    { url = "https://files.pythonhosted.org/packages/0c/b1/8f08a143b204b418285c88b83d00edbd61afbc2c6415ffafc8905da7038b/propcache-0.4.1-cp314-cp314t-musllinux_1_2_aarch64.whl", hash = "sha256:8e57061305815dfc910a3634dcf584f08168a8836e6999983569f51a8544cd89", size = 260938, upload-time = "2025-10-08T19:48:25.656Z" },
    { url = "https://files.pythonhosted.org/packages/cf/12/96e4664c82ca2f31e1c8dff86afb867348979eb78d3cb8546a680287a1e9/propcache-0.4.1-cp314-cp314t-musllinux_1_2_armv7l.whl", hash = "sha256:521a463429ef54143092c11a77e04056dd00636f72e8c45b70aaa3140d639726", size = 247641, upload-time = "2025-10-08T19:48:27.207Z" },
    { url = "https://files.pythonhosted.org/packages/18/ed/e7a9cfca28133386ba52278136d42209d3125db08d0a6395f0cba0c0285c/propcache-0.4.1-cp314-cp314t-musllinux_1_2_ppc64le.whl", hash = "sha256:120c964da3fdc75e3731aa392527136d4ad35868cc556fd09bb6d09172d9a367", size = 262510, upload-time = "2025-10-08T19:48:28.65Z" },
    { url = "https://files.pythonhosted.org/packages/f5/76/16d8bf65e8845dd62b4e2b57444ab81f07f40caa5652b8969b87ddcf2ef6/propcache-0.4.1-cp314-cp314t-musllinux_1_2_s390x.whl", hash = "sha256:d8f353eb14ee3441ee844ade4277d560cdd68288838673273b978e3d6d2c8f36", size = 263161, upload-time = "2025-10-08T19:48:30.133Z" },
    { url = "https://files.pythonhosted.org/packages/e7/70/c99e9edb5d91d5ad8a49fa3c1e8285ba64f1476782fed10ab251ff413ba1/propcache-0.4.1-cp314-cp314t-musllinux_1_2_x86_64.whl", hash = "sha256:ab2943be7c652f09638800905ee1bab2c544e537edb57d527997a24c13dc1455", size = 257393, upload-time = "2025-10-08T19:48:31.567Z" },
    { url = "https://files.pythonhosted.org/packages/08/02/87b25304249a35c0915d236575bc3574a323f60b47939a2262b77632a3ee/propcache-0.4.1-cp314-cp314t-win32.whl", hash = "sha256:05674a162469f31358c30bcaa8883cb7829fa3110bf9c0991fe27d7896c42d85", size = 42546, upload-time = "2025-10-08T19:48:32.872Z" },
    { url = "https://files.pythonhosted.org/packages/cb/ef/3c6ecf8b317aa982f309835e8f96987466123c6e596646d4e6a1dfcd080f/propcache-0.4.1-cp314-cp314t-win_amd64.whl", hash = "sha256:990f6b3e2a27d683cb7602ed6c86f15ee6b43b1194736f9baaeb93d0016633b1", size = 46259, upload-time = "2025-10-08T19:48:34.226Z" },
    { url = "https://files.pythonhosted.org/packages/c4/2d/346e946d4951f37eca1e4f55be0f0174c52cd70720f84029b02f296f4a38/propcache-0.4.1-cp314-cp314t-win_arm64.whl", hash = "sha256:ecef2343af4cc68e05131e45024ba34f6095821988a9d0a02aa7c73fcc448aa9", size = 40428, upload-time = "2025-10-08T19:48:35.441Z" },
    { url = "https://files.pythonhosted.org/packages/5b/5a/bc7b4a4ef808fa59a816c17b20c4bef6884daebbdf627ff2a161da67da19/propcache-0.4.1-py3-none-any.whl", hash = "sha256:af2a6052aeb6cf17d3e46ee169099044fd8224cbaf75c76a2ef596e8163e2237", size = 13305, upload-time = "2025-10-08T19:49:00.792Z" },
]

[[package]]
name = "psycopg"
version = "3.2.10"
source = { registry = "https://pypi.org/simple" }
dependencies = [
    { name = "tzdata", marker = "sys_platform == 'win32'" },
]
sdist = { url = "https://files.pythonhosted.org/packages/a9/f1/0258a123c045afaf3c3b60c22ccff077bceeb24b8dc2c593270899353bd0/psycopg-3.2.10.tar.gz", hash = "sha256:0bce99269d16ed18401683a8569b2c5abd94f72f8364856d56c0389bcd50972a", size = 160380, upload-time = "2025-09-08T09:13:37.775Z" }
wheels = [
    { url = "https://files.pythonhosted.org/packages/4a/90/422ffbbeeb9418c795dae2a768db860401446af0c6768bc061ce22325f58/psycopg-3.2.10-py3-none-any.whl", hash = "sha256:ab5caf09a9ec42e314a21f5216dbcceac528e0e05142e42eea83a3b28b320ac3", size = 206586, upload-time = "2025-09-08T09:07:50.121Z" },
]

[package.optional-dependencies]
pool = [
    { name = "psycopg-pool" },
]

[[package]]
name = "psycopg-binary"
version = "3.2.10"
source = { registry = "https://pypi.org/simple" }
wheels = [
    { url = "https://files.pythonhosted.org/packages/fd/89/b0702ba0d007cc787dd7a205212c8c8cae229d1e7214c8e27bdd3b13d33e/psycopg_binary-3.2.10-cp314-cp314-macosx_10_13_x86_64.whl", hash = "sha256:b34c278a58aa79562afe7f45e0455b1f4cad5974fc3d5674cc5f1f9f57e97fc5", size = 3981253, upload-time = "2025-09-08T09:11:19.864Z" },
    { url = "https://files.pythonhosted.org/packages/dc/c9/e51ac72ac34d1d8ea7fd861008ad8de60e56997f5bd3fbae7536570f6f58/psycopg_binary-3.2.10-cp314-cp314-macosx_11_0_arm64.whl", hash = "sha256:810f65b9ef1fe9dddb5c05937884ea9563aaf4e1a2c3d138205231ed5f439511", size = 4067542, upload-time = "2025-09-08T09:11:25.366Z" },
    { url = "https://files.pythonhosted.org/packages/d6/27/49625c79ae89959a070c1fb63ebb5c6eed426fa09e15086b6f5b626fcdc2/psycopg_binary-3.2.10-cp314-cp314-manylinux2014_aarch64.manylinux_2_17_aarch64.whl", hash = "sha256:8923487c3898c65e1450847e15d734bb2e6adbd2e79d2d1dd5ad829a1306bdc0", size = 4615338, upload-time = "2025-09-08T09:11:31.079Z" },
    { url = "https://files.pythonhosted.org/packages/b9/0d/9fdb5482f50f56303770ea8a3b1c1f32105762da731c7e2a4f425e0b3887/psycopg_binary-3.2.10-cp314-cp314-manylinux2014_ppc64le.manylinux_2_17_ppc64le.whl", hash = "sha256:7950ff79df7a453ac8a7d7a74694055b6c15905b0a2b6e3c99eb59c51a3f9bf7", size = 4703401, upload-time = "2025-09-08T09:11:38.718Z" },
    { url = "https://files.pythonhosted.org/packages/3c/f3/eb2f75ca2c090bf1d0c90d6da29ef340876fe4533bcfc072a9fd94dd52b4/psycopg_binary-3.2.10-cp314-cp314-manylinux2014_x86_64.manylinux_2_17_x86_64.whl", hash = "sha256:0c2b95e83fda70ed2b0b4fadd8538572e4a4d987b721823981862d1ab56cc760", size = 4393458, upload-time = "2025-09-08T09:11:44.114Z" },
    { url = "https://files.pythonhosted.org/packages/20/2e/887abe0591b2f1c1af31164b9efb46c5763e4418f403503bc9fbddaa02ef/psycopg_binary-3.2.10-cp314-cp314-musllinux_1_2_aarch64.whl", hash = "sha256:20384985fbc650c09a547a13c6d7f91bb42020d38ceafd2b68b7fc4a48a1f160", size = 3863733, upload-time = "2025-09-08T09:11:49.237Z" },
    { url = "https://files.pythonhosted.org/packages/6b/8c/9446e3a84187220a98657ef778518f9b44eba55b1f6c3e8300d229ec9930/psycopg_binary-3.2.10-cp314-cp314-musllinux_1_2_ppc64le.whl", hash = "sha256:1f6982609b8ff8fcd67299b67cd5787da1876f3bb28fedd547262cfa8ddedf94", size = 3535121, upload-time = "2025-09-08T09:11:53.887Z" },
    { url = "https://files.pythonhosted.org/packages/b4/e1/f0382c956bfaa951a0dbd4d5a354acf093ef7e5219996958143dfd2bf37d/psycopg_binary-3.2.10-cp314-cp314-musllinux_1_2_x86_64.whl", hash = "sha256:bf30dcf6aaaa8d4779a20d2158bdf81cc8e84ce8eee595d748a7671c70c7b890", size = 3584235, upload-time = "2025-09-08T09:12:01.118Z" },
    { url = "https://files.pythonhosted.org/packages/5a/dd/464bd739bacb3b745a1c93bc15f20f0b1e27f0a64ec693367794b398673b/psycopg_binary-3.2.10-cp314-cp314-win_amd64.whl", hash = "sha256:d5c6a66a76022af41970bf19f51bc6bf87bd10165783dd1d40484bfd87d6b382", size = 2973554, upload-time = "2025-09-08T09:12:05.884Z" },
]

[[package]]
name = "psycopg-pool"
version = "3.2.7"
source = { registry = "https://pypi.org/simple" }
dependencies = [
    { name = "typing-extensions" },
]
sdist = { url = "https://files.pythonhosted.org/packages/9d/8f/3ec52b17087c2ed5fa32b64fd4814dde964c9aa4bd49d0d30fc24725ca6d/psycopg_pool-3.2.7.tar.gz", hash = "sha256:a77d531bfca238e49e5fb5832d65b98e69f2c62bfda3d2d4d833696bdc9ca54b", size = 29765, upload-time = "2025-10-26T00:46:10.379Z" }
wheels = [
    { url = "https://files.pythonhosted.org/packages/e7/59/74e752f605c6f0e351d4cf1c54fb9a1616dc800db4572b95bbfbb1a6225f/psycopg_pool-3.2.7-py3-none-any.whl", hash = "sha256:4b47bb59d887ef5da522eb63746b9f70e2faf967d34aac4f56ffc65e9606728f", size = 38232, upload-time = "2025-10-26T00:46:00.496Z" },
]

[[package]]
name = "pycparser"
version = "2.23"
source = { registry = "https://pypi.org/simple" }
sdist = { url = "https://files.pythonhosted.org/packages/fe/cf/d2d3b9f5699fb1e4615c8e32ff220203e43b248e1dfcc6736ad9057731ca/pycparser-2.23.tar.gz", hash = "sha256:78816d4f24add8f10a06d6f05b4d424ad9e96cfebf68a4ddc99c65c0720d00c2", size = 173734, upload-time = "2025-09-09T13:23:47.91Z" }
wheels = [
    { url = "https://files.pythonhosted.org/packages/a0/e3/59cd50310fc9b59512193629e1984c1f95e5c8ae6e5d8c69532ccc65a7fe/pycparser-2.23-py3-none-any.whl", hash = "sha256:e5c6e8d3fbad53479cab09ac03729e0a9faf2bee3db8208a550daf5af81a5934", size = 118140, upload-time = "2025-09-09T13:23:46.651Z" },
]

[[package]]
name = "pygments"
version = "2.19.2"
source = { registry = "https://pypi.org/simple" }
sdist = { url = "https://files.pythonhosted.org/packages/b0/77/a5b8c569bf593b0140bde72ea885a803b82086995367bf2037de0159d924/pygments-2.19.2.tar.gz", hash = "sha256:636cb2477cec7f8952536970bc533bc43743542f70392ae026374600add5b887", size = 4968631, upload-time = "2025-06-21T13:39:12.283Z" }
wheels = [
    { url = "https://files.pythonhosted.org/packages/c7/21/705964c7812476f378728bdf590ca4b771ec72385c533964653c68e86bdc/pygments-2.19.2-py3-none-any.whl", hash = "sha256:86540386c03d588bb81d44bc3928634ff26449851e99741617ecb9037ee5ec0b", size = 1225217, upload-time = "2025-06-21T13:39:07.939Z" },
]

[[package]]
name = "pyinstrument"
version = "5.1.1"
source = { registry = "https://pypi.org/simple" }
sdist = { url = "https://files.pythonhosted.org/packages/80/ce/824ee634994e612156f7b84eaf50b8523c676ebfed8d8dd12939a82f4c15/pyinstrument-5.1.1.tar.gz", hash = "sha256:bc401cda990b3c1cfe8e0e0473cbd605df3c63b73478a89ac4ab108f2184baa8", size = 264730, upload-time = "2025-08-12T11:35:43.426Z" }
wheels = [
    { url = "https://files.pythonhosted.org/packages/18/2b/e4bdcabb5ae67de2ec3fa1f6e4eb4ae707b0bf460f895d4594792cdc919b/pyinstrument-5.1.1-cp314-cp314-macosx_10_13_universal2.whl", hash = "sha256:688acba1c00cad73e43254e610f8e384a53ced3b0dbb5268fb44636e2b99663e", size = 130358, upload-time = "2025-08-12T11:35:03.569Z" },
    { url = "https://files.pythonhosted.org/packages/20/36/616f8db63997c096d3fb65e657cdf5bd2a63b53ed24a14750770dc500979/pyinstrument-5.1.1-cp314-cp314-macosx_11_0_arm64.whl", hash = "sha256:116f5ad8cec4d6f5626305d7c1a104f5845a084bfb4b192d231eb8c41ea81f9a", size = 122827, upload-time = "2025-08-12T11:35:04.661Z" },
    { url = "https://files.pythonhosted.org/packages/af/7a/4f5d2bbc7c2466d46eb5ff47c6e667464eead47140e01a64be45215a59d4/pyinstrument-5.1.1-cp314-cp314-manylinux2014_aarch64.manylinux_2_17_aarch64.manylinux_2_28_aarch64.whl", hash = "sha256:1d139d12a637001d3884344330054ce8335b2c8165dc3dd239726e1b358576bd", size = 147947, upload-time = "2025-08-12T11:35:05.786Z" },
    { url = "https://files.pythonhosted.org/packages/ba/8c/c9b0081c0e52789a910390ce44e54c1318999d74386f15d92d0deb522aff/pyinstrument-5.1.1-cp314-cp314-manylinux2014_x86_64.manylinux_2_17_x86_64.manylinux_2_28_x86_64.whl", hash = "sha256:bc5b87b1e27bec94457fed8d03c755a3c09edb4f35d975dbdffd77d863173254", size = 146702, upload-time = "2025-08-12T11:35:07.202Z" },
    { url = "https://files.pythonhosted.org/packages/1e/1b/745ed7997da22ae68ff21b8f28e5e3a97b220335dce4ee7cf46d5eb17b32/pyinstrument-5.1.1-cp314-cp314-musllinux_1_2_aarch64.whl", hash = "sha256:15f4a2ed9562efab34b555e1208955cf9681b2272489d7a59cd0e289344ada2e", size = 146836, upload-time = "2025-08-12T11:35:08.297Z" },
    { url = "https://files.pythonhosted.org/packages/70/f0/05cefdcf79d1901f9d179e7f55f3acaadbc5fee7af955cebb3f555280638/pyinstrument-5.1.1-cp314-cp314-musllinux_1_2_x86_64.whl", hash = "sha256:1cb0c79bfa2b2b5734213429c9d7f455e5af664cfde785c69a5780f6c532c1fd", size = 146463, upload-time = "2025-08-12T11:35:09.483Z" },
    { url = "https://files.pythonhosted.org/packages/6c/cb/6a6f33316be3c7b8247f8ca0e418a2b6fb68d64c227169b7dbee50009366/pyinstrument-5.1.1-cp314-cp314-win32.whl", hash = "sha256:3b9f1216ae4848a8983dc405e1a42e46e75bd8ae96aaba328d4358b8fc80a7a0", size = 124950, upload-time = "2025-08-12T11:35:11.607Z" },
    { url = "https://files.pythonhosted.org/packages/d6/ea/99caeb29f446f57d077a83c7c5f2b7c27c1719984d425f679bf2ec1eb6b0/pyinstrument-5.1.1-cp314-cp314-win_amd64.whl", hash = "sha256:26971d4a17e0d5d4f6737e71c9de7a7ce5c83ab7daf078c6bf330be41d65273b", size = 125720, upload-time = "2025-08-12T11:35:12.683Z" },
    { url = "https://files.pythonhosted.org/packages/f6/d0/953b75d634565ef34f8ed559f2e4af7cd1f2d5f5b578092e8f1d8199e4b1/pyinstrument-5.1.1-cp314-cp314t-macosx_10_13_universal2.whl", hash = "sha256:62362843884d654401ec4c25fed35f4b4ded077d96b3396f1e791c31e4203d3e", size = 131258, upload-time = "2025-08-12T11:35:13.805Z" },
    { url = "https://files.pythonhosted.org/packages/a6/a4/4ec87cfd0974d79b2fcd72b3e20336fc65b96a5b08f2eb2867bf71b27b82/pyinstrument-5.1.1-cp314-cp314t-macosx_11_0_arm64.whl", hash = "sha256:f2d640230b71c6d9ac8f27a9c5cd07fc8a6acad9196d1e48d9c33658b176fb80", size = 123276, upload-time = "2025-08-12T11:35:14.933Z" },
    { url = "https://files.pythonhosted.org/packages/eb/f8/6a210989c8ede85f91b7e4ba5d9730492f1d081762570c06c750d787536c/pyinstrument-5.1.1-cp314-cp314t-manylinux2014_aarch64.manylinux_2_17_aarch64.manylinux_2_28_aarch64.whl", hash = "sha256:3f54f7292c63461c75ddf193f5e733803e463ccbc54f2fb7c9591337ddea7d10", size = 155767, upload-time = "2025-08-12T11:35:16.124Z" },
    { url = "https://files.pythonhosted.org/packages/f4/a8/5ac81ffbfe36d2e5c3332a9452746a21540987da0d9491db751a905bba13/pyinstrument-5.1.1-cp314-cp314t-manylinux2014_x86_64.manylinux_2_17_x86_64.manylinux_2_28_x86_64.whl", hash = "sha256:c156eb442f9f22960ae16bd195051863d5e8a68b877926e88bbaf8bbdc1456d1", size = 153423, upload-time = "2025-08-12T11:35:17.312Z" },
    { url = "https://files.pythonhosted.org/packages/3f/55/5620c2a61403cde044e81e33056c14fbf5793eea33f67f2223d61abec9ae/pyinstrument-5.1.1-cp314-cp314t-musllinux_1_2_aarch64.whl", hash = "sha256:caadaf67ad5926c46af784316024793c909b9e9ee550475855fd32171c4bd033", size = 153542, upload-time = "2025-08-12T11:35:18.729Z" },
    { url = "https://files.pythonhosted.org/packages/7a/83/a8f22466652250a847dfdf58f9a2717b470fdbbcb075c7f730bf608041a6/pyinstrument-5.1.1-cp314-cp314t-musllinux_1_2_x86_64.whl", hash = "sha256:88ef2e8f483a5e1501d79a7ebdab592a597467810ed24d8db09ab6f568e938d3", size = 152337, upload-time = "2025-08-12T11:35:19.849Z" },
    { url = "https://files.pythonhosted.org/packages/0d/a6/cd4590da14deaeda6315519c26064874bbb9648a1358b80e8a8ca5d4add0/pyinstrument-5.1.1-cp314-cp314t-win32.whl", hash = "sha256:265bc4389f82e6521777bfab426a62a15c4940955e86f75db79a44e7349f9757", size = 125621, upload-time = "2025-08-12T11:35:21.201Z" },
    { url = "https://files.pythonhosted.org/packages/b3/30/177102e798539368aef25688a6a171d66ec92e6f16b6b651a89045a2bd13/pyinstrument-5.1.1-cp314-cp314t-win_amd64.whl", hash = "sha256:fa254f269a72a007b5d02c18cd4b67081e0efabbd33e18acdbd5e3be905afa06", size = 126528, upload-time = "2025-08-12T11:35:22.578Z" },
]

[[package]]
name = "pyjwt"
version = "2.10.1"
source = { registry = "https://pypi.org/simple" }
sdist = { url = "https://files.pythonhosted.org/packages/e7/46/bd74733ff231675599650d3e47f361794b22ef3e3770998dda30d3b63726/pyjwt-2.10.1.tar.gz", hash = "sha256:3cc5772eb20009233caf06e9d8a0577824723b44e6648ee0a2aedb6cf9381953", size = 87785, upload-time = "2024-11-28T03:43:29.933Z" }
wheels = [
    { url = "https://files.pythonhosted.org/packages/61/ad/689f02752eeec26aed679477e80e632ef1b682313be70793d798c1d5fc8f/PyJWT-2.10.1-py3-none-any.whl", hash = "sha256:dcdd193e30abefd5debf142f9adfcdd2b58004e644f25406ffaebd50bd98dacb", size = 22997, upload-time = "2024-11-28T03:43:27.893Z" },
]

[package.optional-dependencies]
crypto = [
    { name = "cryptography" },
]

[[package]]
name = "pymdown-extensions"
version = "10.16.1"
source = { registry = "https://pypi.org/simple" }
dependencies = [
    { name = "markdown" },
    { name = "pyyaml" },
]
sdist = { url = "https://files.pythonhosted.org/packages/55/b3/6d2b3f149bc5413b0a29761c2c5832d8ce904a1d7f621e86616d96f505cc/pymdown_extensions-10.16.1.tar.gz", hash = "sha256:aace82bcccba3efc03e25d584e6a22d27a8e17caa3f4dd9f207e49b787aa9a91", size = 853277, upload-time = "2025-07-28T16:19:34.167Z" }
wheels = [
    { url = "https://files.pythonhosted.org/packages/e4/06/43084e6cbd4b3bc0e80f6be743b2e79fbc6eed8de9ad8c629939fa55d972/pymdown_extensions-10.16.1-py3-none-any.whl", hash = "sha256:d6ba157a6c03146a7fb122b2b9a121300056384eafeec9c9f9e584adfdb2a32d", size = 266178, upload-time = "2025-07-28T16:19:31.401Z" },
]

[[package]]
name = "pyright"
version = "1.1.406"
source = { registry = "https://pypi.org/simple" }
dependencies = [
    { name = "nodeenv" },
    { name = "typing-extensions" },
]
sdist = { url = "https://files.pythonhosted.org/packages/f7/16/6b4fbdd1fef59a0292cbb99f790b44983e390321eccbc5921b4d161da5d1/pyright-1.1.406.tar.gz", hash = "sha256:c4872bc58c9643dac09e8a2e74d472c62036910b3bd37a32813989ef7576ea2c", size = 4113151, upload-time = "2025-10-02T01:04:45.488Z" }
wheels = [
    { url = "https://files.pythonhosted.org/packages/f6/a2/e309afbb459f50507103793aaef85ca4348b66814c86bc73908bdeb66d12/pyright-1.1.406-py3-none-any.whl", hash = "sha256:1d81fb43c2407bf566e97e57abb01c811973fdb21b2df8df59f870f688bdca71", size = 5980982, upload-time = "2025-10-02T01:04:43.137Z" },
]

[[package]]
name = "python-dateutil"
version = "2.9.0.post0"
source = { registry = "https://pypi.org/simple" }
dependencies = [
    { name = "six" },
]
sdist = { url = "https://files.pythonhosted.org/packages/66/c0/0c8b6ad9f17a802ee498c46e004a0eb49bc148f2fd230864601a86dcf6db/python-dateutil-2.9.0.post0.tar.gz", hash = "sha256:37dd54208da7e1cd875388217d5e00ebd4179249f90fb72437e91a35459a0ad3", size = 342432, upload-time = "2024-03-01T18:36:20.211Z" }
wheels = [
    { url = "https://files.pythonhosted.org/packages/ec/57/56b9bcc3c9c6a792fcbaf139543cee77261f3651ca9da0c93f5c1221264b/python_dateutil-2.9.0.post0-py2.py3-none-any.whl", hash = "sha256:a8b2bc7bffae282281c8140a97d3aa9c14da0b136dfe83f850eea9a5f7470427", size = 229892, upload-time = "2024-03-01T18:36:18.57Z" },
]

[[package]]
name = "python-dotenv"
version = "1.2.1"
source = { registry = "https://pypi.org/simple" }
sdist = { url = "https://files.pythonhosted.org/packages/f0/26/19cadc79a718c5edbec86fd4919a6b6d3f681039a2f6d66d14be94e75fb9/python_dotenv-1.2.1.tar.gz", hash = "sha256:42667e897e16ab0d66954af0e60a9caa94f0fd4ecf3aaf6d2d260eec1aa36ad6", size = 44221, upload-time = "2025-10-26T15:12:10.434Z" }
wheels = [
    { url = "https://files.pythonhosted.org/packages/14/1b/a298b06749107c305e1fe0f814c6c74aea7b2f1e10989cb30f544a1b3253/python_dotenv-1.2.1-py3-none-any.whl", hash = "sha256:b81ee9561e9ca4004139c6cbba3a238c32b03e4894671e181b671e8cb8425d61", size = 21230, upload-time = "2025-10-26T15:12:09.109Z" },
]

[[package]]
name = "python3-openid"
version = "3.2.0"
source = { registry = "https://pypi.org/simple" }
dependencies = [
    { name = "defusedxml" },
]
sdist = { url = "https://files.pythonhosted.org/packages/5f/4a/29feb8da6c44f77007dcd29518fea73a3d5653ee02a587ae1f17f1f5ddb5/python3-openid-3.2.0.tar.gz", hash = "sha256:33fbf6928f401e0b790151ed2b5290b02545e8775f982485205a066f874aaeaf", size = 305600, upload-time = "2020-06-29T12:15:49.026Z" }
wheels = [
    { url = "https://files.pythonhosted.org/packages/e0/a5/c6ba13860bdf5525f1ab01e01cc667578d6f1efc8a1dba355700fb04c29b/python3_openid-3.2.0-py3-none-any.whl", hash = "sha256:6626f771e0417486701e0b4daff762e7212e820ca5b29fcc0d05f6f8736dfa6b", size = 133681, upload-time = "2020-06-29T12:15:47.502Z" },
]

[[package]]
name = "pyyaml"
version = "6.0.3"
source = { registry = "https://pypi.org/simple" }
sdist = { url = "https://files.pythonhosted.org/packages/05/8e/961c0007c59b8dd7729d542c61a4d537767a59645b82a0b521206e1e25c2/pyyaml-6.0.3.tar.gz", hash = "sha256:d76623373421df22fb4cf8817020cbb7ef15c725b9d5e45f17e189bfc384190f", size = 130960, upload-time = "2025-09-25T21:33:16.546Z" }
wheels = [
    { url = "https://files.pythonhosted.org/packages/9d/8c/f4bd7f6465179953d3ac9bc44ac1a8a3e6122cf8ada906b4f96c60172d43/pyyaml-6.0.3-cp314-cp314-macosx_10_13_x86_64.whl", hash = "sha256:8d1fab6bb153a416f9aeb4b8763bc0f22a5586065f86f7664fc23339fc1c1fac", size = 181814, upload-time = "2025-09-25T21:32:35.712Z" },
    { url = "https://files.pythonhosted.org/packages/bd/9c/4d95bb87eb2063d20db7b60faa3840c1b18025517ae857371c4dd55a6b3a/pyyaml-6.0.3-cp314-cp314-macosx_11_0_arm64.whl", hash = "sha256:34d5fcd24b8445fadc33f9cf348c1047101756fd760b4dacb5c3e99755703310", size = 173809, upload-time = "2025-09-25T21:32:36.789Z" },
    { url = "https://files.pythonhosted.org/packages/92/b5/47e807c2623074914e29dabd16cbbdd4bf5e9b2db9f8090fa64411fc5382/pyyaml-6.0.3-cp314-cp314-manylinux2014_aarch64.manylinux_2_17_aarch64.manylinux_2_28_aarch64.whl", hash = "sha256:501a031947e3a9025ed4405a168e6ef5ae3126c59f90ce0cd6f2bfc477be31b7", size = 766454, upload-time = "2025-09-25T21:32:37.966Z" },
    { url = "https://files.pythonhosted.org/packages/02/9e/e5e9b168be58564121efb3de6859c452fccde0ab093d8438905899a3a483/pyyaml-6.0.3-cp314-cp314-manylinux2014_s390x.manylinux_2_17_s390x.manylinux_2_28_s390x.whl", hash = "sha256:b3bc83488de33889877a0f2543ade9f70c67d66d9ebb4ac959502e12de895788", size = 836355, upload-time = "2025-09-25T21:32:39.178Z" },
    { url = "https://files.pythonhosted.org/packages/88/f9/16491d7ed2a919954993e48aa941b200f38040928474c9e85ea9e64222c3/pyyaml-6.0.3-cp314-cp314-manylinux2014_x86_64.manylinux_2_17_x86_64.manylinux_2_28_x86_64.whl", hash = "sha256:c458b6d084f9b935061bc36216e8a69a7e293a2f1e68bf956dcd9e6cbcd143f5", size = 794175, upload-time = "2025-09-25T21:32:40.865Z" },
    { url = "https://files.pythonhosted.org/packages/dd/3f/5989debef34dc6397317802b527dbbafb2b4760878a53d4166579111411e/pyyaml-6.0.3-cp314-cp314-musllinux_1_2_aarch64.whl", hash = "sha256:7c6610def4f163542a622a73fb39f534f8c101d690126992300bf3207eab9764", size = 755228, upload-time = "2025-09-25T21:32:42.084Z" },
    { url = "https://files.pythonhosted.org/packages/d7/ce/af88a49043cd2e265be63d083fc75b27b6ed062f5f9fd6cdc223ad62f03e/pyyaml-6.0.3-cp314-cp314-musllinux_1_2_x86_64.whl", hash = "sha256:5190d403f121660ce8d1d2c1bb2ef1bd05b5f68533fc5c2ea899bd15f4399b35", size = 789194, upload-time = "2025-09-25T21:32:43.362Z" },
    { url = "https://files.pythonhosted.org/packages/23/20/bb6982b26a40bb43951265ba29d4c246ef0ff59c9fdcdf0ed04e0687de4d/pyyaml-6.0.3-cp314-cp314-win_amd64.whl", hash = "sha256:4a2e8cebe2ff6ab7d1050ecd59c25d4c8bd7e6f400f5f82b96557ac0abafd0ac", size = 156429, upload-time = "2025-09-25T21:32:57.844Z" },
    { url = "https://files.pythonhosted.org/packages/f4/f4/a4541072bb9422c8a883ab55255f918fa378ecf083f5b85e87fc2b4eda1b/pyyaml-6.0.3-cp314-cp314-win_arm64.whl", hash = "sha256:93dda82c9c22deb0a405ea4dc5f2d0cda384168e466364dec6255b293923b2f3", size = 143912, upload-time = "2025-09-25T21:32:59.247Z" },
    { url = "https://files.pythonhosted.org/packages/7c/f9/07dd09ae774e4616edf6cda684ee78f97777bdd15847253637a6f052a62f/pyyaml-6.0.3-cp314-cp314t-macosx_10_13_x86_64.whl", hash = "sha256:02893d100e99e03eda1c8fd5c441d8c60103fd175728e23e431db1b589cf5ab3", size = 189108, upload-time = "2025-09-25T21:32:44.377Z" },
    { url = "https://files.pythonhosted.org/packages/4e/78/8d08c9fb7ce09ad8c38ad533c1191cf27f7ae1effe5bb9400a46d9437fcf/pyyaml-6.0.3-cp314-cp314t-macosx_11_0_arm64.whl", hash = "sha256:c1ff362665ae507275af2853520967820d9124984e0f7466736aea23d8611fba", size = 183641, upload-time = "2025-09-25T21:32:45.407Z" },
    { url = "https://files.pythonhosted.org/packages/7b/5b/3babb19104a46945cf816d047db2788bcaf8c94527a805610b0289a01c6b/pyyaml-6.0.3-cp314-cp314t-manylinux2014_aarch64.manylinux_2_17_aarch64.manylinux_2_28_aarch64.whl", hash = "sha256:6adc77889b628398debc7b65c073bcb99c4a0237b248cacaf3fe8a557563ef6c", size = 831901, upload-time = "2025-09-25T21:32:48.83Z" },
    { url = "https://files.pythonhosted.org/packages/8b/cc/dff0684d8dc44da4d22a13f35f073d558c268780ce3c6ba1b87055bb0b87/pyyaml-6.0.3-cp314-cp314t-manylinux2014_s390x.manylinux_2_17_s390x.manylinux_2_28_s390x.whl", hash = "sha256:a80cb027f6b349846a3bf6d73b5e95e782175e52f22108cfa17876aaeff93702", size = 861132, upload-time = "2025-09-25T21:32:50.149Z" },
    { url = "https://files.pythonhosted.org/packages/b1/5e/f77dc6b9036943e285ba76b49e118d9ea929885becb0a29ba8a7c75e29fe/pyyaml-6.0.3-cp314-cp314t-manylinux2014_x86_64.manylinux_2_17_x86_64.manylinux_2_28_x86_64.whl", hash = "sha256:00c4bdeba853cc34e7dd471f16b4114f4162dc03e6b7afcc2128711f0eca823c", size = 839261, upload-time = "2025-09-25T21:32:51.808Z" },
    { url = "https://files.pythonhosted.org/packages/ce/88/a9db1376aa2a228197c58b37302f284b5617f56a5d959fd1763fb1675ce6/pyyaml-6.0.3-cp314-cp314t-musllinux_1_2_aarch64.whl", hash = "sha256:66e1674c3ef6f541c35191caae2d429b967b99e02040f5ba928632d9a7f0f065", size = 805272, upload-time = "2025-09-25T21:32:52.941Z" },
    { url = "https://files.pythonhosted.org/packages/da/92/1446574745d74df0c92e6aa4a7b0b3130706a4142b2d1a5869f2eaa423c6/pyyaml-6.0.3-cp314-cp314t-musllinux_1_2_x86_64.whl", hash = "sha256:16249ee61e95f858e83976573de0f5b2893b3677ba71c9dd36b9cf8be9ac6d65", size = 829923, upload-time = "2025-09-25T21:32:54.537Z" },
    { url = "https://files.pythonhosted.org/packages/f0/7a/1c7270340330e575b92f397352af856a8c06f230aa3e76f86b39d01b416a/pyyaml-6.0.3-cp314-cp314t-win_amd64.whl", hash = "sha256:4ad1906908f2f5ae4e5a8ddfce73c320c2a1429ec52eafd27138b7f1cbe341c9", size = 174062, upload-time = "2025-09-25T21:32:55.767Z" },
    { url = "https://files.pythonhosted.org/packages/f1/12/de94a39c2ef588c7e6455cfbe7343d3b2dc9d6b6b2f40c4c6565744c873d/pyyaml-6.0.3-cp314-cp314t-win_arm64.whl", hash = "sha256:ebc55a14a21cb14062aa4162f906cd962b28e2e9ea38f9b4391244cd8de4ae0b", size = 149341, upload-time = "2025-09-25T21:32:56.828Z" },
]

[[package]]
name = "pyyaml-env-tag"
version = "1.1"
source = { registry = "https://pypi.org/simple" }
dependencies = [
    { name = "pyyaml" },
]
sdist = { url = "https://files.pythonhosted.org/packages/eb/2e/79c822141bfd05a853236b504869ebc6b70159afc570e1d5a20641782eaa/pyyaml_env_tag-1.1.tar.gz", hash = "sha256:2eb38b75a2d21ee0475d6d97ec19c63287a7e140231e4214969d0eac923cd7ff", size = 5737, upload-time = "2025-05-13T15:24:01.64Z" }
wheels = [
    { url = "https://files.pythonhosted.org/packages/04/11/432f32f8097b03e3cd5fe57e88efb685d964e2e5178a48ed61e841f7fdce/pyyaml_env_tag-1.1-py3-none-any.whl", hash = "sha256:17109e1a528561e32f026364712fee1264bc2ea6715120891174ed1b980d2e04", size = 4722, upload-time = "2025-05-13T15:23:59.629Z" },
]

[[package]]
name = "requests"
version = "2.32.5"
source = { registry = "https://pypi.org/simple" }
dependencies = [
    { name = "certifi" },
    { name = "charset-normalizer" },
    { name = "idna" },
    { name = "urllib3" },
]
sdist = { url = "https://files.pythonhosted.org/packages/c9/74/b3ff8e6c8446842c3f5c837e9c3dfcfe2018ea6ecef224c710c85ef728f4/requests-2.32.5.tar.gz", hash = "sha256:dbba0bac56e100853db0ea71b82b4dfd5fe2bf6d3754a8893c3af500cec7d7cf", size = 134517, upload-time = "2025-08-18T20:46:02.573Z" }
wheels = [
    { url = "https://files.pythonhosted.org/packages/1e/db/4254e3eabe8020b458f1a747140d32277ec7a271daf1d235b70dc0b4e6e3/requests-2.32.5-py3-none-any.whl", hash = "sha256:2462f94637a34fd532264295e186976db0f5d453d1cdd31473c85a6a161affb6", size = 64738, upload-time = "2025-08-18T20:46:00.542Z" },
]

[[package]]
name = "requests-oauthlib"
version = "2.0.0"
source = { registry = "https://pypi.org/simple" }
dependencies = [
    { name = "oauthlib" },
    { name = "requests" },
]
sdist = { url = "https://files.pythonhosted.org/packages/42/f2/05f29bc3913aea15eb670be136045bf5c5bbf4b99ecb839da9b422bb2c85/requests-oauthlib-2.0.0.tar.gz", hash = "sha256:b3dffaebd884d8cd778494369603a9e7b58d29111bf6b41bdc2dcd87203af4e9", size = 55650, upload-time = "2024-03-22T20:32:29.939Z" }
wheels = [
    { url = "https://files.pythonhosted.org/packages/3b/5d/63d4ae3b9daea098d5d6f5da83984853c1bbacd5dc826764b249fe119d24/requests_oauthlib-2.0.0-py2.py3-none-any.whl", hash = "sha256:7dd8a5c40426b779b0868c404bdef9768deccf22749cde15852df527e6269b36", size = 24179, upload-time = "2024-03-22T20:32:28.055Z" },
]

[[package]]
name = "rich"
version = "14.2.0"
source = { registry = "https://pypi.org/simple" }
dependencies = [
    { name = "markdown-it-py" },
    { name = "pygments" },
]
sdist = { url = "https://files.pythonhosted.org/packages/fb/d2/8920e102050a0de7bfabeb4c4614a49248cf8d5d7a8d01885fbb24dc767a/rich-14.2.0.tar.gz", hash = "sha256:73ff50c7c0c1c77c8243079283f4edb376f0f6442433aecb8ce7e6d0b92d1fe4", size = 219990, upload-time = "2025-10-09T14:16:53.064Z" }
wheels = [
    { url = "https://files.pythonhosted.org/packages/25/7a/b0178788f8dc6cafce37a212c99565fa1fe7872c70c6c9c1e1a372d9d88f/rich-14.2.0-py3-none-any.whl", hash = "sha256:76bc51fe2e57d2b1be1f96c524b890b816e334ab4c1e45888799bfaab0021edd", size = 243393, upload-time = "2025-10-09T14:16:51.245Z" },
]

[[package]]
name = "ruff"
version = "0.14.1"
source = { registry = "https://pypi.org/simple" }
sdist = { url = "https://files.pythonhosted.org/packages/9e/58/6ca66896635352812de66f71cdf9ff86b3a4f79071ca5730088c0cd0fc8d/ruff-0.14.1.tar.gz", hash = "sha256:1dd86253060c4772867c61791588627320abcb6ed1577a90ef432ee319729b69", size = 5513429, upload-time = "2025-10-16T18:05:41.766Z" }
wheels = [
    { url = "https://files.pythonhosted.org/packages/8d/39/9cc5ab181478d7a18adc1c1e051a84ee02bec94eb9bdfd35643d7c74ca31/ruff-0.14.1-py3-none-linux_armv6l.whl", hash = "sha256:083bfc1f30f4a391ae09c6f4f99d83074416b471775b59288956f5bc18e82f8b", size = 12445415, upload-time = "2025-10-16T18:04:48.227Z" },
    { url = "https://files.pythonhosted.org/packages/ef/2e/1226961855ccd697255988f5a2474890ac7c5863b080b15bd038df820818/ruff-0.14.1-py3-none-macosx_10_12_x86_64.whl", hash = "sha256:f6fa757cd717f791009f7669fefb09121cc5f7d9bd0ef211371fad68c2b8b224", size = 12784267, upload-time = "2025-10-16T18:04:52.515Z" },
    { url = "https://files.pythonhosted.org/packages/c1/ea/fd9e95863124ed159cd0667ec98449ae461de94acda7101f1acb6066da00/ruff-0.14.1-py3-none-macosx_11_0_arm64.whl", hash = "sha256:d6191903d39ac156921398e9c86b7354d15e3c93772e7dbf26c9fcae59ceccd5", size = 11781872, upload-time = "2025-10-16T18:04:55.396Z" },
    { url = "https://files.pythonhosted.org/packages/1e/5a/e890f7338ff537dba4589a5e02c51baa63020acfb7c8cbbaea4831562c96/ruff-0.14.1-py3-none-manylinux_2_17_aarch64.manylinux2014_aarch64.whl", hash = "sha256:ed04f0e04f7a4587244e5c9d7df50e6b5bf2705d75059f409a6421c593a35896", size = 12226558, upload-time = "2025-10-16T18:04:58.166Z" },
    { url = "https://files.pythonhosted.org/packages/a6/7a/8ab5c3377f5bf31e167b73651841217542bcc7aa1c19e83030835cc25204/ruff-0.14.1-py3-none-manylinux_2_17_armv7l.manylinux2014_armv7l.whl", hash = "sha256:5c9e6cf6cd4acae0febbce29497accd3632fe2025c0c583c8b87e8dbdeae5f61", size = 12187898, upload-time = "2025-10-16T18:05:01.455Z" },
    { url = "https://files.pythonhosted.org/packages/48/8d/ba7c33aa55406955fc124e62c8259791c3d42e3075a71710fdff9375134f/ruff-0.14.1-py3-none-manylinux_2_17_i686.manylinux2014_i686.whl", hash = "sha256:a6fa2458527794ecdfbe45f654e42c61f2503a230545a91af839653a0a93dbc6", size = 12939168, upload-time = "2025-10-16T18:05:04.397Z" },
    { url = "https://files.pythonhosted.org/packages/b4/c2/70783f612b50f66d083380e68cbd1696739d88e9b4f6164230375532c637/ruff-0.14.1-py3-none-manylinux_2_17_ppc64.manylinux2014_ppc64.whl", hash = "sha256:39f1c392244e338b21d42ab29b8a6392a722c5090032eb49bb4d6defcdb34345", size = 14386942, upload-time = "2025-10-16T18:05:07.102Z" },
    { url = "https://files.pythonhosted.org/packages/48/44/cd7abb9c776b66d332119d67f96acf15830d120f5b884598a36d9d3f4d83/ruff-0.14.1-py3-none-manylinux_2_17_ppc64le.manylinux2014_ppc64le.whl", hash = "sha256:7382fa12a26cce1f95070ce450946bec357727aaa428983036362579eadcc5cf", size = 13990622, upload-time = "2025-10-16T18:05:09.882Z" },
    { url = "https://files.pythonhosted.org/packages/eb/56/4259b696db12ac152fe472764b4f78bbdd9b477afd9bc3a6d53c01300b37/ruff-0.14.1-py3-none-manylinux_2_17_s390x.manylinux2014_s390x.whl", hash = "sha256:dd0bf2be3ae8521e1093a487c4aa3b455882f139787770698530d28ed3fbb37c", size = 13431143, upload-time = "2025-10-16T18:05:13.46Z" },
    { url = "https://files.pythonhosted.org/packages/e0/35/266a80d0eb97bd224b3265b9437bd89dde0dcf4faf299db1212e81824e7e/ruff-0.14.1-py3-none-manylinux_2_17_x86_64.manylinux2014_x86_64.whl", hash = "sha256:cabcaa9ccf8089fb4fdb78d17cc0e28241520f50f4c2e88cb6261ed083d85151", size = 13132844, upload-time = "2025-10-16T18:05:16.1Z" },
    { url = "https://files.pythonhosted.org/packages/65/6e/d31ce218acc11a8d91ef208e002a31acf315061a85132f94f3df7a252b18/ruff-0.14.1-py3-none-manylinux_2_31_riscv64.whl", hash = "sha256:747d583400f6125ec11a4c14d1c8474bf75d8b419ad22a111a537ec1a952d192", size = 13401241, upload-time = "2025-10-16T18:05:19.395Z" },
    { url = "https://files.pythonhosted.org/packages/9f/b5/dbc4221bf0b03774b3b2f0d47f39e848d30664157c15b965a14d890637d2/ruff-0.14.1-py3-none-musllinux_1_2_aarch64.whl", hash = "sha256:5a6e74c0efd78515a1d13acbfe6c90f0f5bd822aa56b4a6d43a9ffb2ae6e56cd", size = 12132476, upload-time = "2025-10-16T18:05:22.163Z" },
    { url = "https://files.pythonhosted.org/packages/98/4b/ac99194e790ccd092d6a8b5f341f34b6e597d698e3077c032c502d75ea84/ruff-0.14.1-py3-none-musllinux_1_2_armv7l.whl", hash = "sha256:0ea6a864d2fb41a4b6d5b456ed164302a0d96f4daac630aeba829abfb059d020", size = 12139749, upload-time = "2025-10-16T18:05:25.162Z" },
    { url = "https://files.pythonhosted.org/packages/47/26/7df917462c3bb5004e6fdfcc505a49e90bcd8a34c54a051953118c00b53a/ruff-0.14.1-py3-none-musllinux_1_2_i686.whl", hash = "sha256:0826b8764f94229604fa255918d1cc45e583e38c21c203248b0bfc9a0e930be5", size = 12544758, upload-time = "2025-10-16T18:05:28.018Z" },
    { url = "https://files.pythonhosted.org/packages/64/d0/81e7f0648e9764ad9b51dd4be5e5dac3fcfff9602428ccbae288a39c2c22/ruff-0.14.1-py3-none-musllinux_1_2_x86_64.whl", hash = "sha256:cbc52160465913a1a3f424c81c62ac8096b6a491468e7d872cb9444a860bc33d", size = 13221811, upload-time = "2025-10-16T18:05:30.707Z" },
    { url = "https://files.pythonhosted.org/packages/c3/07/3c45562c67933cc35f6d5df4ca77dabbcd88fddaca0d6b8371693d29fd56/ruff-0.14.1-py3-none-win32.whl", hash = "sha256:e037ea374aaaff4103240ae79168c0945ae3d5ae8db190603de3b4012bd1def6", size = 12319467, upload-time = "2025-10-16T18:05:33.261Z" },
    { url = "https://files.pythonhosted.org/packages/02/88/0ee4ca507d4aa05f67e292d2e5eb0b3e358fbcfe527554a2eda9ac422d6b/ruff-0.14.1-py3-none-win_amd64.whl", hash = "sha256:59d599cdff9c7f925a017f6f2c256c908b094e55967f93f2821b1439928746a1", size = 13401123, upload-time = "2025-10-16T18:05:35.984Z" },
    { url = "https://files.pythonhosted.org/packages/b8/81/4b6387be7014858d924b843530e1b2a8e531846807516e9bea2ee0936bf7/ruff-0.14.1-py3-none-win_arm64.whl", hash = "sha256:e3b443c4c9f16ae850906b8d0a707b2a4c16f8d2f0a7fe65c475c5886665ce44", size = 12436636, upload-time = "2025-10-16T18:05:38.995Z" },
]

[[package]]
name = "sentry-sdk"
version = "2.42.0"
source = { registry = "https://pypi.org/simple" }
dependencies = [
    { name = "certifi" },
    { name = "urllib3" },
]
sdist = { url = "https://files.pythonhosted.org/packages/c9/b2/7481156cf42b7f66cffb371e504b7ace12b4f016b8872ffcf0873ae9534b/sentry_sdk-2.42.0.tar.gz", hash = "sha256:91c69c9372fb5fb4df0ac39456ccf7286f0428b3ee1cdd389f9dd36c04e0f5c9", size = 351242, upload-time = "2025-10-15T07:41:15.577Z" }
wheels = [
    { url = "https://files.pythonhosted.org/packages/58/4a/9810a246ec5d1df2ae066efefeecfa91d3c548fa2bd5390184e016112887/sentry_sdk-2.42.0-py2.py3-none-any.whl", hash = "sha256:1a7986e638306ff158f52dd47d9480a4055e6c289388caa90628acb2563fe7bd", size = 379496, upload-time = "2025-10-15T07:41:13.802Z" },
]

[package.optional-dependencies]
django = [
    { name = "django" },
]

[[package]]
name = "six"
version = "1.17.0"
source = { registry = "https://pypi.org/simple" }
sdist = { url = "https://files.pythonhosted.org/packages/94/e7/b2c673351809dca68a0e064b6af791aa332cf192da575fd474ed7d6f16a2/six-1.17.0.tar.gz", hash = "sha256:ff70335d468e7eb6ec65b95b99d3a2836546063f63acc5171de367e834932a81", size = 34031, upload-time = "2024-12-04T17:35:28.174Z" }
wheels = [
    { url = "https://files.pythonhosted.org/packages/b7/ce/149a00dd41f10bc29e5921b496af8b574d8413afcd5e30dfa0ed46c2cc5e/six-1.17.0-py2.py3-none-any.whl", hash = "sha256:4721f391ed90541fddacab5acf947aa0d3dc7d27b2e1e8eda2be8970586c3274", size = 11050, upload-time = "2024-12-04T17:35:26.475Z" },
]

[[package]]
name = "smmap"
version = "5.0.2"
source = { registry = "https://pypi.org/simple" }
sdist = { url = "https://files.pythonhosted.org/packages/44/cd/a040c4b3119bbe532e5b0732286f805445375489fceaec1f48306068ee3b/smmap-5.0.2.tar.gz", hash = "sha256:26ea65a03958fa0c8a1c7e8c7a58fdc77221b8910f6be2131affade476898ad5", size = 22329, upload-time = "2025-01-02T07:14:40.909Z" }
wheels = [
    { url = "https://files.pythonhosted.org/packages/04/be/d09147ad1ec7934636ad912901c5fd7667e1c858e19d355237db0d0cd5e4/smmap-5.0.2-py3-none-any.whl", hash = "sha256:b30115f0def7d7531d22a0fb6502488d879e75b260a9db4d0819cfb25403af5e", size = 24303, upload-time = "2025-01-02T07:14:38.724Z" },
]

[[package]]
name = "sniffio"
version = "1.3.1"
source = { registry = "https://pypi.org/simple" }
sdist = { url = "https://files.pythonhosted.org/packages/a2/87/a6771e1546d97e7e041b6ae58d80074f81b7d5121207425c964ddf5cfdbd/sniffio-1.3.1.tar.gz", hash = "sha256:f4324edc670a0f49750a81b895f35c3adb843cca46f0530f79fc1babb23789dc", size = 20372, upload-time = "2024-02-25T23:20:04.057Z" }
wheels = [
    { url = "https://files.pythonhosted.org/packages/e9/44/75a9c9421471a6c4805dbf2356f7c181a29c1879239abab1ea2cc8f38b40/sniffio-1.3.1-py3-none-any.whl", hash = "sha256:2f6da418d1f1e0fddd844478f41680e794e6051915791a034ff65e5f100525a2", size = 10235, upload-time = "2024-02-25T23:20:01.196Z" },
]

[[package]]
name = "social-auth-app-django"
version = "5.6.0"
source = { registry = "https://pypi.org/simple" }
dependencies = [
    { name = "django" },
    { name = "social-auth-core" },
]
sdist = { url = "https://files.pythonhosted.org/packages/4e/7d/cd7e0958db16e478ecdf2137621a46aa95bfd7d3991d29cf15f2bdf18b0a/social_auth_app_django-5.6.0.tar.gz", hash = "sha256:c695501fcbf6fe87f68f5a79e379abe853662f5129e7ec6cb758a75d5b28c888", size = 29195, upload-time = "2025-10-09T11:56:08.48Z" }
wheels = [
    { url = "https://files.pythonhosted.org/packages/1d/02/738d8c89d6d67a25a568fc6a7744949ddf037153705c6d5c676ce25b9812/social_auth_app_django-5.6.0-py3-none-any.whl", hash = "sha256:43ca88cc5cd9161710896165ced58b3155e8aafaaff847e859879194770f138d", size = 28708, upload-time = "2025-10-09T11:56:07.633Z" },
]

[[package]]
name = "social-auth-core"
version = "4.8.1"
source = { registry = "https://pypi.org/simple" }
dependencies = [
    { name = "defusedxml" },
    { name = "oauthlib" },
    { name = "pyjwt", extra = ["crypto"] },
    { name = "python3-openid" },
    { name = "requests" },
    { name = "requests-oauthlib" },
]
sdist = { url = "https://files.pythonhosted.org/packages/4d/b9/6d05b8f75b43c2699b6042c871c19515265d52ccc767b0a82e8b374c71a6/social_auth_core-4.8.1.tar.gz", hash = "sha256:6186576eb4e9f25c789d0ce19b942cc668a3a714a246f9e688c0fb93f65bf111", size = 236126, upload-time = "2025-10-09T11:42:44.485Z" }
wheels = [
    { url = "https://files.pythonhosted.org/packages/a3/29/e1ae075c6d7ce69c1f6dd266fffc18e9543719deda5d38e9588d2bf904cc/social_auth_core-4.8.1-py3-none-any.whl", hash = "sha256:9fe54f7c7d566465ae34b165bfe1c0d3ba8fa1f7042dc17df5e7dcef8675f3a0", size = 435278, upload-time = "2025-10-09T11:42:42.658Z" },
]

[[package]]
name = "sqlparse"
version = "0.5.3"
source = { registry = "https://pypi.org/simple" }
sdist = { url = "https://files.pythonhosted.org/packages/e5/40/edede8dd6977b0d3da179a342c198ed100dd2aba4be081861ee5911e4da4/sqlparse-0.5.3.tar.gz", hash = "sha256:09f67787f56a0b16ecdbde1bfc7f5d9c3371ca683cfeaa8e6ff60b4807ec9272", size = 84999, upload-time = "2024-12-10T12:05:30.728Z" }
wheels = [
    { url = "https://files.pythonhosted.org/packages/a9/5c/bfd6bd0bf979426d405cc6e71eceb8701b148b16c21d2dc3c261efc61c7b/sqlparse-0.5.3-py3-none-any.whl", hash = "sha256:cf2196ed3418f3ba5de6af7e82c694a9fbdbfecccdfc72e281548517081f16ca", size = 44415, upload-time = "2024-12-10T12:05:27.824Z" },
]

[[package]]
name = "types-psycopg2"
version = "2.9.21.20251012"
source = { registry = "https://pypi.org/simple" }
sdist = { url = "https://files.pythonhosted.org/packages/9b/b3/2d09eaf35a084cffd329c584970a3fa07101ca465c13cad1576d7c392587/types_psycopg2-2.9.21.20251012.tar.gz", hash = "sha256:4cdafd38927da0cfde49804f39ab85afd9c6e9c492800e42f1f0c1a1b0312935", size = 26710, upload-time = "2025-10-12T02:55:39.5Z" }
wheels = [
    { url = "https://files.pythonhosted.org/packages/ec/0c/05feaf8cb51159f2c0af04b871dab7e98a2f83a3622f5f216331d2dd924c/types_psycopg2-2.9.21.20251012-py3-none-any.whl", hash = "sha256:712bad5c423fe979e357edbf40a07ca40ef775d74043de72bd4544ca328cc57e", size = 24883, upload-time = "2025-10-12T02:55:38.439Z" },
]

[[package]]
name = "typing-extensions"
version = "4.15.0"
source = { registry = "https://pypi.org/simple" }
sdist = { url = "https://files.pythonhosted.org/packages/72/94/1a15dd82efb362ac84269196e94cf00f187f7ed21c242792a923cdb1c61f/typing_extensions-4.15.0.tar.gz", hash = "sha256:0cea48d173cc12fa28ecabc3b837ea3cf6f38c6d1136f85cbaaf598984861466", size = 109391, upload-time = "2025-08-25T13:49:26.313Z" }
wheels = [
    { url = "https://files.pythonhosted.org/packages/18/67/36e9267722cc04a6b9f15c7f3441c2363321a3ea07da7ae0c0707beb2a9c/typing_extensions-4.15.0-py3-none-any.whl", hash = "sha256:f0fa19c6845758ab08074a0cfa8b7aecb71c999ca73d62883bc25cc018c4e548", size = 44614, upload-time = "2025-08-25T13:49:24.86Z" },
]

[[package]]
name = "tzdata"
version = "2025.2"
source = { registry = "https://pypi.org/simple" }
sdist = { url = "https://files.pythonhosted.org/packages/95/32/1a225d6164441be760d75c2c42e2780dc0873fe382da3e98a2e1e48361e5/tzdata-2025.2.tar.gz", hash = "sha256:b60a638fcc0daffadf82fe0f57e53d06bdec2f36c4df66280ae79bce6bd6f2b9", size = 196380, upload-time = "2025-03-23T13:54:43.652Z" }
wheels = [
    { url = "https://files.pythonhosted.org/packages/5c/23/c7abc0ca0a1526a0774eca151daeb8de62ec457e77262b66b359c3c7679e/tzdata-2025.2-py2.py3-none-any.whl", hash = "sha256:1a403fada01ff9221ca8044d701868fa132215d84beb92242d9acd2147f667a8", size = 347839, upload-time = "2025-03-23T13:54:41.845Z" },
]

[[package]]
name = "urllib3"
version = "2.5.0"
source = { registry = "https://pypi.org/simple" }
sdist = { url = "https://files.pythonhosted.org/packages/15/22/9ee70a2574a4f4599c47dd506532914ce044817c7752a79b6a51286319bc/urllib3-2.5.0.tar.gz", hash = "sha256:3fc47733c7e419d4bc3f6b3dc2b4f890bb743906a30d56ba4a5bfa4bbff92760", size = 393185, upload-time = "2025-06-18T14:07:41.644Z" }
wheels = [
    { url = "https://files.pythonhosted.org/packages/a7/c2/fe1e52489ae3122415c51f387e221dd0773709bad6c6cdaa599e8a2c5185/urllib3-2.5.0-py3-none-any.whl", hash = "sha256:e6b01673c0fa6a13e374b50871808eb3bf7046c4b125b216f6bf1cc604cff0dc", size = 129795, upload-time = "2025-06-18T14:07:40.39Z" },
]

[[package]]
name = "uvicorn"
version = "0.37.0"
source = { registry = "https://pypi.org/simple" }
dependencies = [
    { name = "click" },
    { name = "h11" },
]
sdist = { url = "https://files.pythonhosted.org/packages/71/57/1616c8274c3442d802621abf5deb230771c7a0fec9414cb6763900eb3868/uvicorn-0.37.0.tar.gz", hash = "sha256:4115c8add6d3fd536c8ee77f0e14a7fd2ebba939fed9b02583a97f80648f9e13", size = 80367, upload-time = "2025-09-23T13:33:47.486Z" }
wheels = [
    { url = "https://files.pythonhosted.org/packages/85/cd/584a2ceb5532af99dd09e50919e3615ba99aa127e9850eafe5f31ddfdb9a/uvicorn-0.37.0-py3-none-any.whl", hash = "sha256:913b2b88672343739927ce381ff9e2ad62541f9f8289664fa1d1d3803fa2ce6c", size = 67976, upload-time = "2025-09-23T13:33:45.842Z" },
]

[package.optional-dependencies]
standard = [
    { name = "colorama", marker = "sys_platform == 'win32'" },
    { name = "httptools" },
    { name = "python-dotenv" },
    { name = "pyyaml" },
    { name = "uvloop", marker = "platform_python_implementation != 'PyPy' and sys_platform != 'cygwin' and sys_platform != 'win32'" },
    { name = "watchfiles" },
    { name = "websockets" },
]

[[package]]
name = "uvloop"
version = "0.22.1"
source = { registry = "https://pypi.org/simple" }
sdist = { url = "https://files.pythonhosted.org/packages/06/f0/18d39dbd1971d6d62c4629cc7fa67f74821b0dc1f5a77af43719de7936a7/uvloop-0.22.1.tar.gz", hash = "sha256:6c84bae345b9147082b17371e3dd5d42775bddce91f885499017f4607fdaf39f", size = 2443250, upload-time = "2025-10-16T22:17:19.342Z" }
wheels = [
    { url = "https://files.pythonhosted.org/packages/90/cd/b62bdeaa429758aee8de8b00ac0dd26593a9de93d302bff3d21439e9791d/uvloop-0.22.1-cp314-cp314-macosx_10_13_universal2.whl", hash = "sha256:3879b88423ec7e97cd4eba2a443aa26ed4e59b45e6b76aabf13fe2f27023a142", size = 1362067, upload-time = "2025-10-16T22:16:44.503Z" },
    { url = "https://files.pythonhosted.org/packages/0d/f8/a132124dfda0777e489ca86732e85e69afcd1ff7686647000050ba670689/uvloop-0.22.1-cp314-cp314-macosx_10_13_x86_64.whl", hash = "sha256:4baa86acedf1d62115c1dc6ad1e17134476688f08c6efd8a2ab076e815665c74", size = 752423, upload-time = "2025-10-16T22:16:45.968Z" },
    { url = "https://files.pythonhosted.org/packages/a3/94/94af78c156f88da4b3a733773ad5ba0b164393e357cc4bd0ab2e2677a7d6/uvloop-0.22.1-cp314-cp314-manylinux2014_aarch64.manylinux_2_17_aarch64.manylinux_2_28_aarch64.whl", hash = "sha256:297c27d8003520596236bdb2335e6b3f649480bd09e00d1e3a99144b691d2a35", size = 4272437, upload-time = "2025-10-16T22:16:47.451Z" },
    { url = "https://files.pythonhosted.org/packages/b5/35/60249e9fd07b32c665192cec7af29e06c7cd96fa1d08b84f012a56a0b38e/uvloop-0.22.1-cp314-cp314-manylinux2014_x86_64.manylinux_2_17_x86_64.manylinux_2_28_x86_64.whl", hash = "sha256:c1955d5a1dd43198244d47664a5858082a3239766a839b2102a269aaff7a4e25", size = 4292101, upload-time = "2025-10-16T22:16:49.318Z" },
    { url = "https://files.pythonhosted.org/packages/02/62/67d382dfcb25d0a98ce73c11ed1a6fba5037a1a1d533dcbb7cab033a2636/uvloop-0.22.1-cp314-cp314-musllinux_1_2_aarch64.whl", hash = "sha256:b31dc2fccbd42adc73bc4e7cdbae4fc5086cf378979e53ca5d0301838c5682c6", size = 4114158, upload-time = "2025-10-16T22:16:50.517Z" },
    { url = "https://files.pythonhosted.org/packages/f0/7a/f1171b4a882a5d13c8b7576f348acfe6074d72eaf52cccef752f748d4a9f/uvloop-0.22.1-cp314-cp314-musllinux_1_2_x86_64.whl", hash = "sha256:93f617675b2d03af4e72a5333ef89450dfaa5321303ede6e67ba9c9d26878079", size = 4177360, upload-time = "2025-10-16T22:16:52.646Z" },
    { url = "https://files.pythonhosted.org/packages/79/7b/b01414f31546caf0919da80ad57cbfe24c56b151d12af68cee1b04922ca8/uvloop-0.22.1-cp314-cp314t-macosx_10_13_universal2.whl", hash = "sha256:37554f70528f60cad66945b885eb01f1bb514f132d92b6eeed1c90fd54ed6289", size = 1454790, upload-time = "2025-10-16T22:16:54.355Z" },
    { url = "https://files.pythonhosted.org/packages/d4/31/0bb232318dd838cad3fa8fb0c68c8b40e1145b32025581975e18b11fab40/uvloop-0.22.1-cp314-cp314t-macosx_10_13_x86_64.whl", hash = "sha256:b76324e2dc033a0b2f435f33eb88ff9913c156ef78e153fb210e03c13da746b3", size = 796783, upload-time = "2025-10-16T22:16:55.906Z" },
    { url = "https://files.pythonhosted.org/packages/42/38/c9b09f3271a7a723a5de69f8e237ab8e7803183131bc57c890db0b6bb872/uvloop-0.22.1-cp314-cp314t-manylinux2014_aarch64.manylinux_2_17_aarch64.manylinux_2_28_aarch64.whl", hash = "sha256:badb4d8e58ee08dad957002027830d5c3b06aea446a6a3744483c2b3b745345c", size = 4647548, upload-time = "2025-10-16T22:16:57.008Z" },
    { url = "https://files.pythonhosted.org/packages/c1/37/945b4ca0ac27e3dc4952642d4c900edd030b3da6c9634875af6e13ae80e5/uvloop-0.22.1-cp314-cp314t-manylinux2014_x86_64.manylinux_2_17_x86_64.manylinux_2_28_x86_64.whl", hash = "sha256:b91328c72635f6f9e0282e4a57da7470c7350ab1c9f48546c0f2866205349d21", size = 4467065, upload-time = "2025-10-16T22:16:58.206Z" },
    { url = "https://files.pythonhosted.org/packages/97/cc/48d232f33d60e2e2e0b42f4e73455b146b76ebe216487e862700457fbf3c/uvloop-0.22.1-cp314-cp314t-musllinux_1_2_aarch64.whl", hash = "sha256:daf620c2995d193449393d6c62131b3fbd40a63bf7b307a1527856ace637fe88", size = 4328384, upload-time = "2025-10-16T22:16:59.36Z" },
    { url = "https://files.pythonhosted.org/packages/e4/16/c1fd27e9549f3c4baf1dc9c20c456cd2f822dbf8de9f463824b0c0357e06/uvloop-0.22.1-cp314-cp314t-musllinux_1_2_x86_64.whl", hash = "sha256:6cde23eeda1a25c75b2e07d39970f3374105d5eafbaab2a4482be82f272d5a5e", size = 4296730, upload-time = "2025-10-16T22:17:00.744Z" },
]

[[package]]
name = "virtualenv"
version = "20.35.4"
source = { registry = "https://pypi.org/simple" }
dependencies = [
    { name = "distlib" },
    { name = "filelock" },
    { name = "platformdirs" },
]
sdist = { url = "https://files.pythonhosted.org/packages/20/28/e6f1a6f655d620846bd9df527390ecc26b3805a0c5989048c210e22c5ca9/virtualenv-20.35.4.tar.gz", hash = "sha256:643d3914d73d3eeb0c552cbb12d7e82adf0e504dbf86a3182f8771a153a1971c", size = 6028799, upload-time = "2025-10-29T06:57:40.511Z" }
wheels = [
    { url = "https://files.pythonhosted.org/packages/79/0c/c05523fa3181fdf0c9c52a6ba91a23fbf3246cc095f26f6516f9c60e6771/virtualenv-20.35.4-py3-none-any.whl", hash = "sha256:c21c9cede36c9753eeade68ba7d523529f228a403463376cf821eaae2b650f1b", size = 6005095, upload-time = "2025-10-29T06:57:37.598Z" },
]

[[package]]
name = "watchdog"
version = "6.0.0"
source = { registry = "https://pypi.org/simple" }
sdist = { url = "https://files.pythonhosted.org/packages/db/7d/7f3d619e951c88ed75c6037b246ddcf2d322812ee8ea189be89511721d54/watchdog-6.0.0.tar.gz", hash = "sha256:9ddf7c82fda3ae8e24decda1338ede66e1c99883db93711d8fb941eaa2d8c282", size = 131220, upload-time = "2024-11-01T14:07:13.037Z" }
wheels = [
    { url = "https://files.pythonhosted.org/packages/a9/c7/ca4bf3e518cb57a686b2feb4f55a1892fd9a3dd13f470fca14e00f80ea36/watchdog-6.0.0-py3-none-manylinux2014_aarch64.whl", hash = "sha256:7607498efa04a3542ae3e05e64da8202e58159aa1fa4acddf7678d34a35d4f13", size = 79079, upload-time = "2024-11-01T14:06:59.472Z" },
    { url = "https://files.pythonhosted.org/packages/5c/51/d46dc9332f9a647593c947b4b88e2381c8dfc0942d15b8edc0310fa4abb1/watchdog-6.0.0-py3-none-manylinux2014_armv7l.whl", hash = "sha256:9041567ee8953024c83343288ccc458fd0a2d811d6a0fd68c4c22609e3490379", size = 79078, upload-time = "2024-11-01T14:07:01.431Z" },
    { url = "https://files.pythonhosted.org/packages/d4/57/04edbf5e169cd318d5f07b4766fee38e825d64b6913ca157ca32d1a42267/watchdog-6.0.0-py3-none-manylinux2014_i686.whl", hash = "sha256:82dc3e3143c7e38ec49d61af98d6558288c415eac98486a5c581726e0737c00e", size = 79076, upload-time = "2024-11-01T14:07:02.568Z" },
    { url = "https://files.pythonhosted.org/packages/ab/cc/da8422b300e13cb187d2203f20b9253e91058aaf7db65b74142013478e66/watchdog-6.0.0-py3-none-manylinux2014_ppc64.whl", hash = "sha256:212ac9b8bf1161dc91bd09c048048a95ca3a4c4f5e5d4a7d1b1a7d5752a7f96f", size = 79077, upload-time = "2024-11-01T14:07:03.893Z" },
    { url = "https://files.pythonhosted.org/packages/2c/3b/b8964e04ae1a025c44ba8e4291f86e97fac443bca31de8bd98d3263d2fcf/watchdog-6.0.0-py3-none-manylinux2014_ppc64le.whl", hash = "sha256:e3df4cbb9a450c6d49318f6d14f4bbc80d763fa587ba46ec86f99f9e6876bb26", size = 79078, upload-time = "2024-11-01T14:07:05.189Z" },
    { url = "https://files.pythonhosted.org/packages/62/ae/a696eb424bedff7407801c257d4b1afda455fe40821a2be430e173660e81/watchdog-6.0.0-py3-none-manylinux2014_s390x.whl", hash = "sha256:2cce7cfc2008eb51feb6aab51251fd79b85d9894e98ba847408f662b3395ca3c", size = 79077, upload-time = "2024-11-01T14:07:06.376Z" },
    { url = "https://files.pythonhosted.org/packages/b5/e8/dbf020b4d98251a9860752a094d09a65e1b436ad181faf929983f697048f/watchdog-6.0.0-py3-none-manylinux2014_x86_64.whl", hash = "sha256:20ffe5b202af80ab4266dcd3e91aae72bf2da48c0d33bdb15c66658e685e94e2", size = 79078, upload-time = "2024-11-01T14:07:07.547Z" },
    { url = "https://files.pythonhosted.org/packages/07/f6/d0e5b343768e8bcb4cda79f0f2f55051bf26177ecd5651f84c07567461cf/watchdog-6.0.0-py3-none-win32.whl", hash = "sha256:07df1fdd701c5d4c8e55ef6cf55b8f0120fe1aef7ef39a1c6fc6bc2e606d517a", size = 79065, upload-time = "2024-11-01T14:07:09.525Z" },
    { url = "https://files.pythonhosted.org/packages/db/d9/c495884c6e548fce18a8f40568ff120bc3a4b7b99813081c8ac0c936fa64/watchdog-6.0.0-py3-none-win_amd64.whl", hash = "sha256:cbafb470cf848d93b5d013e2ecb245d4aa1c8fd0504e863ccefa32445359d680", size = 79070, upload-time = "2024-11-01T14:07:10.686Z" },
    { url = "https://files.pythonhosted.org/packages/33/e8/e40370e6d74ddba47f002a32919d91310d6074130fe4e17dabcafc15cbf1/watchdog-6.0.0-py3-none-win_ia64.whl", hash = "sha256:a1914259fa9e1454315171103c6a30961236f508b9b623eae470268bbcc6a22f", size = 79067, upload-time = "2024-11-01T14:07:11.845Z" },
]

[[package]]
name = "watchfiles"
version = "1.1.1"
source = { registry = "https://pypi.org/simple" }
dependencies = [
    { name = "anyio" },
]
sdist = { url = "https://files.pythonhosted.org/packages/c2/c9/8869df9b2a2d6c59d79220a4db37679e74f807c559ffe5265e08b227a210/watchfiles-1.1.1.tar.gz", hash = "sha256:a173cb5c16c4f40ab19cecf48a534c409f7ea983ab8fed0741304a1c0a31b3f2", size = 94440, upload-time = "2025-10-14T15:06:21.08Z" }
wheels = [
    { url = "https://files.pythonhosted.org/packages/c3/f4/0872229324ef69b2c3edec35e84bd57a1289e7d3fe74588048ed8947a323/watchfiles-1.1.1-cp314-cp314-macosx_10_12_x86_64.whl", hash = "sha256:d1715143123baeeaeadec0528bb7441103979a1d5f6fd0e1f915383fea7ea6d5", size = 404315, upload-time = "2025-10-14T15:05:26.501Z" },
    { url = "https://files.pythonhosted.org/packages/7b/22/16d5331eaed1cb107b873f6ae1b69e9ced582fcf0c59a50cd84f403b1c32/watchfiles-1.1.1-cp314-cp314-macosx_11_0_arm64.whl", hash = "sha256:39574d6370c4579d7f5d0ad940ce5b20db0e4117444e39b6d8f99db5676c52fd", size = 390869, upload-time = "2025-10-14T15:05:27.649Z" },
    { url = "https://files.pythonhosted.org/packages/b2/7e/5643bfff5acb6539b18483128fdc0ef2cccc94a5b8fbda130c823e8ed636/watchfiles-1.1.1-cp314-cp314-manylinux_2_17_aarch64.manylinux2014_aarch64.whl", hash = "sha256:7365b92c2e69ee952902e8f70f3ba6360d0d596d9299d55d7d386df84b6941fb", size = 449919, upload-time = "2025-10-14T15:05:28.701Z" },
    { url = "https://files.pythonhosted.org/packages/51/2e/c410993ba5025a9f9357c376f48976ef0e1b1aefb73b97a5ae01a5972755/watchfiles-1.1.1-cp314-cp314-manylinux_2_17_armv7l.manylinux2014_armv7l.whl", hash = "sha256:bfff9740c69c0e4ed32416f013f3c45e2ae42ccedd1167ef2d805c000b6c71a5", size = 460845, upload-time = "2025-10-14T15:05:30.064Z" },
    { url = "https://files.pythonhosted.org/packages/8e/a4/2df3b404469122e8680f0fcd06079317e48db58a2da2950fb45020947734/watchfiles-1.1.1-cp314-cp314-manylinux_2_17_i686.manylinux2014_i686.whl", hash = "sha256:b27cf2eb1dda37b2089e3907d8ea92922b673c0c427886d4edc6b94d8dfe5db3", size = 489027, upload-time = "2025-10-14T15:05:31.064Z" },
    { url = "https://files.pythonhosted.org/packages/ea/84/4587ba5b1f267167ee715b7f66e6382cca6938e0a4b870adad93e44747e6/watchfiles-1.1.1-cp314-cp314-manylinux_2_17_ppc64le.manylinux2014_ppc64le.whl", hash = "sha256:526e86aced14a65a5b0ec50827c745597c782ff46b571dbfe46192ab9e0b3c33", size = 595615, upload-time = "2025-10-14T15:05:32.074Z" },
    { url = "https://files.pythonhosted.org/packages/6a/0f/c6988c91d06e93cd0bb3d4a808bcf32375ca1904609835c3031799e3ecae/watchfiles-1.1.1-cp314-cp314-manylinux_2_17_s390x.manylinux2014_s390x.whl", hash = "sha256:04e78dd0b6352db95507fd8cb46f39d185cf8c74e4cf1e4fbad1d3df96faf510", size = 474836, upload-time = "2025-10-14T15:05:33.209Z" },
    { url = "https://files.pythonhosted.org/packages/b4/36/ded8aebea91919485b7bbabbd14f5f359326cb5ec218cd67074d1e426d74/watchfiles-1.1.1-cp314-cp314-manylinux_2_17_x86_64.manylinux2014_x86_64.whl", hash = "sha256:5c85794a4cfa094714fb9c08d4a218375b2b95b8ed1666e8677c349906246c05", size = 455099, upload-time = "2025-10-14T15:05:34.189Z" },
    { url = "https://files.pythonhosted.org/packages/98/e0/8c9bdba88af756a2fce230dd365fab2baf927ba42cd47521ee7498fd5211/watchfiles-1.1.1-cp314-cp314-musllinux_1_1_aarch64.whl", hash = "sha256:74d5012b7630714b66be7b7b7a78855ef7ad58e8650c73afc4c076a1f480a8d6", size = 630626, upload-time = "2025-10-14T15:05:35.216Z" },
    { url = "https://files.pythonhosted.org/packages/2a/84/a95db05354bf2d19e438520d92a8ca475e578c647f78f53197f5a2f17aaf/watchfiles-1.1.1-cp314-cp314-musllinux_1_1_x86_64.whl", hash = "sha256:8fbe85cb3201c7d380d3d0b90e63d520f15d6afe217165d7f98c9c649654db81", size = 622519, upload-time = "2025-10-14T15:05:36.259Z" },
    { url = "https://files.pythonhosted.org/packages/1d/ce/d8acdc8de545de995c339be67711e474c77d643555a9bb74a9334252bd55/watchfiles-1.1.1-cp314-cp314-win32.whl", hash = "sha256:3fa0b59c92278b5a7800d3ee7733da9d096d4aabcfabb9a928918bd276ef9b9b", size = 272078, upload-time = "2025-10-14T15:05:37.63Z" },
    { url = "https://files.pythonhosted.org/packages/c4/c9/a74487f72d0451524be827e8edec251da0cc1fcf111646a511ae752e1a3d/watchfiles-1.1.1-cp314-cp314-win_amd64.whl", hash = "sha256:c2047d0b6cea13b3316bdbafbfa0c4228ae593d995030fda39089d36e64fc03a", size = 287664, upload-time = "2025-10-14T15:05:38.95Z" },
    { url = "https://files.pythonhosted.org/packages/df/b8/8ac000702cdd496cdce998c6f4ee0ca1f15977bba51bdf07d872ebdfc34c/watchfiles-1.1.1-cp314-cp314-win_arm64.whl", hash = "sha256:842178b126593addc05acf6fce960d28bc5fae7afbaa2c6c1b3a7b9460e5be02", size = 277154, upload-time = "2025-10-14T15:05:39.954Z" },
    { url = "https://files.pythonhosted.org/packages/47/a8/e3af2184707c29f0f14b1963c0aace6529f9d1b8582d5b99f31bbf42f59e/watchfiles-1.1.1-cp314-cp314t-macosx_10_12_x86_64.whl", hash = "sha256:88863fbbc1a7312972f1c511f202eb30866370ebb8493aef2812b9ff28156a21", size = 403820, upload-time = "2025-10-14T15:05:40.932Z" },
    { url = "https://files.pythonhosted.org/packages/c0/ec/e47e307c2f4bd75f9f9e8afbe3876679b18e1bcec449beca132a1c5ffb2d/watchfiles-1.1.1-cp314-cp314t-macosx_11_0_arm64.whl", hash = "sha256:55c7475190662e202c08c6c0f4d9e345a29367438cf8e8037f3155e10a88d5a5", size = 390510, upload-time = "2025-10-14T15:05:41.945Z" },
    { url = "https://files.pythonhosted.org/packages/d5/a0/ad235642118090f66e7b2f18fd5c42082418404a79205cdfca50b6309c13/watchfiles-1.1.1-cp314-cp314t-manylinux_2_17_aarch64.manylinux2014_aarch64.whl", hash = "sha256:3f53fa183d53a1d7a8852277c92b967ae99c2d4dcee2bfacff8868e6e30b15f7", size = 448408, upload-time = "2025-10-14T15:05:43.385Z" },
    { url = "https://files.pythonhosted.org/packages/df/85/97fa10fd5ff3332ae17e7e40e20784e419e28521549780869f1413742e9d/watchfiles-1.1.1-cp314-cp314t-manylinux_2_17_armv7l.manylinux2014_armv7l.whl", hash = "sha256:6aae418a8b323732fa89721d86f39ec8f092fc2af67f4217a2b07fd3e93c6101", size = 458968, upload-time = "2025-10-14T15:05:44.404Z" },
    { url = "https://files.pythonhosted.org/packages/47/c2/9059c2e8966ea5ce678166617a7f75ecba6164375f3b288e50a40dc6d489/watchfiles-1.1.1-cp314-cp314t-manylinux_2_17_i686.manylinux2014_i686.whl", hash = "sha256:f096076119da54a6080e8920cbdaac3dbee667eb91dcc5e5b78840b87415bd44", size = 488096, upload-time = "2025-10-14T15:05:45.398Z" },
    { url = "https://files.pythonhosted.org/packages/94/44/d90a9ec8ac309bc26db808a13e7bfc0e4e78b6fc051078a554e132e80160/watchfiles-1.1.1-cp314-cp314t-manylinux_2_17_ppc64le.manylinux2014_ppc64le.whl", hash = "sha256:00485f441d183717038ed2e887a7c868154f216877653121068107b227a2f64c", size = 596040, upload-time = "2025-10-14T15:05:46.502Z" },
    { url = "https://files.pythonhosted.org/packages/95/68/4e3479b20ca305cfc561db3ed207a8a1c745ee32bf24f2026a129d0ddb6e/watchfiles-1.1.1-cp314-cp314t-manylinux_2_17_s390x.manylinux2014_s390x.whl", hash = "sha256:a55f3e9e493158d7bfdb60a1165035f1cf7d320914e7b7ea83fe22c6023b58fc", size = 473847, upload-time = "2025-10-14T15:05:47.484Z" },
    { url = "https://files.pythonhosted.org/packages/4f/55/2af26693fd15165c4ff7857e38330e1b61ab8c37d15dc79118cdba115b7a/watchfiles-1.1.1-cp314-cp314t-manylinux_2_17_x86_64.manylinux2014_x86_64.whl", hash = "sha256:8c91ed27800188c2ae96d16e3149f199d62f86c7af5f5f4d2c61a3ed8cd3666c", size = 455072, upload-time = "2025-10-14T15:05:48.928Z" },
    { url = "https://files.pythonhosted.org/packages/66/1d/d0d200b10c9311ec25d2273f8aad8c3ef7cc7ea11808022501811208a750/watchfiles-1.1.1-cp314-cp314t-musllinux_1_1_aarch64.whl", hash = "sha256:311ff15a0bae3714ffb603e6ba6dbfba4065ab60865d15a6ec544133bdb21099", size = 629104, upload-time = "2025-10-14T15:05:49.908Z" },
    { url = "https://files.pythonhosted.org/packages/e3/bd/fa9bb053192491b3867ba07d2343d9f2252e00811567d30ae8d0f78136fe/watchfiles-1.1.1-cp314-cp314t-musllinux_1_1_x86_64.whl", hash = "sha256:a916a2932da8f8ab582f242c065f5c81bed3462849ca79ee357dd9551b0e9b01", size = 622112, upload-time = "2025-10-14T15:05:50.941Z" },
]

[[package]]
name = "websockets"
version = "15.0.1"
source = { registry = "https://pypi.org/simple" }
sdist = { url = "https://files.pythonhosted.org/packages/21/e6/26d09fab466b7ca9c7737474c52be4f76a40301b08362eb2dbc19dcc16c1/websockets-15.0.1.tar.gz", hash = "sha256:82544de02076bafba038ce055ee6412d68da13ab47f0c60cab827346de828dee", size = 177016, upload-time = "2025-03-05T20:03:41.606Z" }
wheels = [
    { url = "https://files.pythonhosted.org/packages/fa/a8/5b41e0da817d64113292ab1f8247140aac61cbf6cfd085d6a0fa77f4984f/websockets-15.0.1-py3-none-any.whl", hash = "sha256:f7a866fbc1e97b5c617ee4116daaa09b722101d4a3c170c787450ba409f9736f", size = 169743, upload-time = "2025-03-05T20:03:39.41Z" },
]

[[package]]
name = "yarl"
version = "1.22.0"
source = { registry = "https://pypi.org/simple" }
dependencies = [
    { name = "idna" },
    { name = "multidict" },
    { name = "propcache" },
]
sdist = { url = "https://files.pythonhosted.org/packages/57/63/0c6ebca57330cd313f6102b16dd57ffaf3ec4c83403dcb45dbd15c6f3ea1/yarl-1.22.0.tar.gz", hash = "sha256:bebf8557577d4401ba8bd9ff33906f1376c877aa78d1fe216ad01b4d6745af71", size = 187169, upload-time = "2025-10-06T14:12:55.963Z" }
wheels = [
    { url = "https://files.pythonhosted.org/packages/46/b3/e20ef504049f1a1c54a814b4b9bed96d1ac0e0610c3b4da178f87209db05/yarl-1.22.0-cp314-cp314-macosx_10_13_universal2.whl", hash = "sha256:34b36c2c57124530884d89d50ed2c1478697ad7473efd59cfd479945c95650e4", size = 140520, upload-time = "2025-10-06T14:11:15.465Z" },
    { url = "https://files.pythonhosted.org/packages/e4/04/3532d990fdbab02e5ede063676b5c4260e7f3abea2151099c2aa745acc4c/yarl-1.22.0-cp314-cp314-macosx_10_13_x86_64.whl", hash = "sha256:0dd9a702591ca2e543631c2a017e4a547e38a5c0f29eece37d9097e04a7ac683", size = 93504, upload-time = "2025-10-06T14:11:17.106Z" },
    { url = "https://files.pythonhosted.org/packages/11/63/ff458113c5c2dac9a9719ac68ee7c947cb621432bcf28c9972b1c0e83938/yarl-1.22.0-cp314-cp314-macosx_11_0_arm64.whl", hash = "sha256:594fcab1032e2d2cc3321bb2e51271e7cd2b516c7d9aee780ece81b07ff8244b", size = 94282, upload-time = "2025-10-06T14:11:19.064Z" },
    { url = "https://files.pythonhosted.org/packages/a7/bc/315a56aca762d44a6aaaf7ad253f04d996cb6b27bad34410f82d76ea8038/yarl-1.22.0-cp314-cp314-manylinux2014_aarch64.manylinux_2_17_aarch64.manylinux_2_28_aarch64.whl", hash = "sha256:f3d7a87a78d46a2e3d5b72587ac14b4c16952dd0887dbb051451eceac774411e", size = 372080, upload-time = "2025-10-06T14:11:20.996Z" },
    { url = "https://files.pythonhosted.org/packages/3f/3f/08e9b826ec2e099ea6e7c69a61272f4f6da62cb5b1b63590bb80ca2e4a40/yarl-1.22.0-cp314-cp314-manylinux2014_armv7l.manylinux_2_17_armv7l.manylinux_2_31_armv7l.whl", hash = "sha256:852863707010316c973162e703bddabec35e8757e67fcb8ad58829de1ebc8590", size = 338696, upload-time = "2025-10-06T14:11:22.847Z" },
    { url = "https://files.pythonhosted.org/packages/e3/9f/90360108e3b32bd76789088e99538febfea24a102380ae73827f62073543/yarl-1.22.0-cp314-cp314-manylinux2014_ppc64le.manylinux_2_17_ppc64le.manylinux_2_28_ppc64le.whl", hash = "sha256:131a085a53bfe839a477c0845acf21efc77457ba2bcf5899618136d64f3303a2", size = 387121, upload-time = "2025-10-06T14:11:24.889Z" },
    { url = "https://files.pythonhosted.org/packages/98/92/ab8d4657bd5b46a38094cfaea498f18bb70ce6b63508fd7e909bd1f93066/yarl-1.22.0-cp314-cp314-manylinux2014_s390x.manylinux_2_17_s390x.manylinux_2_28_s390x.whl", hash = "sha256:078a8aefd263f4d4f923a9677b942b445a2be970ca24548a8102689a3a8ab8da", size = 394080, upload-time = "2025-10-06T14:11:27.307Z" },
    { url = "https://files.pythonhosted.org/packages/f5/e7/d8c5a7752fef68205296201f8ec2bf718f5c805a7a7e9880576c67600658/yarl-1.22.0-cp314-cp314-manylinux2014_x86_64.manylinux_2_17_x86_64.manylinux_2_28_x86_64.whl", hash = "sha256:bca03b91c323036913993ff5c738d0842fc9c60c4648e5c8d98331526df89784", size = 372661, upload-time = "2025-10-06T14:11:29.387Z" },
    { url = "https://files.pythonhosted.org/packages/b6/2e/f4d26183c8db0bb82d491b072f3127fb8c381a6206a3a56332714b79b751/yarl-1.22.0-cp314-cp314-musllinux_1_2_aarch64.whl", hash = "sha256:68986a61557d37bb90d3051a45b91fa3d5c516d177dfc6dd6f2f436a07ff2b6b", size = 364645, upload-time = "2025-10-06T14:11:31.423Z" },
    { url = "https://files.pythonhosted.org/packages/80/7c/428e5812e6b87cd00ee8e898328a62c95825bf37c7fa87f0b6bb2ad31304/yarl-1.22.0-cp314-cp314-musllinux_1_2_armv7l.whl", hash = "sha256:4792b262d585ff0dff6bcb787f8492e40698443ec982a3568c2096433660c694", size = 355361, upload-time = "2025-10-06T14:11:33.055Z" },
    { url = "https://files.pythonhosted.org/packages/ec/2a/249405fd26776f8b13c067378ef4d7dd49c9098d1b6457cdd152a99e96a9/yarl-1.22.0-cp314-cp314-musllinux_1_2_ppc64le.whl", hash = "sha256:ebd4549b108d732dba1d4ace67614b9545b21ece30937a63a65dd34efa19732d", size = 381451, upload-time = "2025-10-06T14:11:35.136Z" },
    { url = "https://files.pythonhosted.org/packages/67/a8/fb6b1adbe98cf1e2dd9fad71003d3a63a1bc22459c6e15f5714eb9323b93/yarl-1.22.0-cp314-cp314-musllinux_1_2_s390x.whl", hash = "sha256:f87ac53513d22240c7d59203f25cc3beac1e574c6cd681bbfd321987b69f95fd", size = 383814, upload-time = "2025-10-06T14:11:37.094Z" },
    { url = "https://files.pythonhosted.org/packages/d9/f9/3aa2c0e480fb73e872ae2814c43bc1e734740bb0d54e8cb2a95925f98131/yarl-1.22.0-cp314-cp314-musllinux_1_2_x86_64.whl", hash = "sha256:22b029f2881599e2f1b06f8f1db2ee63bd309e2293ba2d566e008ba12778b8da", size = 370799, upload-time = "2025-10-06T14:11:38.83Z" },
    { url = "https://files.pythonhosted.org/packages/50/3c/af9dba3b8b5eeb302f36f16f92791f3ea62e3f47763406abf6d5a4a3333b/yarl-1.22.0-cp314-cp314-win32.whl", hash = "sha256:6a635ea45ba4ea8238463b4f7d0e721bad669f80878b7bfd1f89266e2ae63da2", size = 82990, upload-time = "2025-10-06T14:11:40.624Z" },
    { url = "https://files.pythonhosted.org/packages/ac/30/ac3a0c5bdc1d6efd1b41fa24d4897a4329b3b1e98de9449679dd327af4f0/yarl-1.22.0-cp314-cp314-win_amd64.whl", hash = "sha256:0d6e6885777af0f110b0e5d7e5dda8b704efed3894da26220b7f3d887b839a79", size = 88292, upload-time = "2025-10-06T14:11:42.578Z" },
    { url = "https://files.pythonhosted.org/packages/df/0a/227ab4ff5b998a1b7410abc7b46c9b7a26b0ca9e86c34ba4b8d8bc7c63d5/yarl-1.22.0-cp314-cp314-win_arm64.whl", hash = "sha256:8218f4e98d3c10d683584cb40f0424f4b9fd6e95610232dd75e13743b070ee33", size = 82888, upload-time = "2025-10-06T14:11:44.863Z" },
    { url = "https://files.pythonhosted.org/packages/06/5e/a15eb13db90abd87dfbefb9760c0f3f257ac42a5cac7e75dbc23bed97a9f/yarl-1.22.0-cp314-cp314t-macosx_10_13_universal2.whl", hash = "sha256:45c2842ff0e0d1b35a6bf1cd6c690939dacb617a70827f715232b2e0494d55d1", size = 146223, upload-time = "2025-10-06T14:11:46.796Z" },
    { url = "https://files.pythonhosted.org/packages/18/82/9665c61910d4d84f41a5bf6837597c89e665fa88aa4941080704645932a9/yarl-1.22.0-cp314-cp314t-macosx_10_13_x86_64.whl", hash = "sha256:d947071e6ebcf2e2bee8fce76e10faca8f7a14808ca36a910263acaacef08eca", size = 95981, upload-time = "2025-10-06T14:11:48.845Z" },
    { url = "https://files.pythonhosted.org/packages/5d/9a/2f65743589809af4d0a6d3aa749343c4b5f4c380cc24a8e94a3c6625a808/yarl-1.22.0-cp314-cp314t-macosx_11_0_arm64.whl", hash = "sha256:334b8721303e61b00019474cc103bdac3d7b1f65e91f0bfedeec2d56dfe74b53", size = 97303, upload-time = "2025-10-06T14:11:50.897Z" },
    { url = "https://files.pythonhosted.org/packages/b0/ab/5b13d3e157505c43c3b43b5a776cbf7b24a02bc4cccc40314771197e3508/yarl-1.22.0-cp314-cp314t-manylinux2014_aarch64.manylinux_2_17_aarch64.manylinux_2_28_aarch64.whl", hash = "sha256:1e7ce67c34138a058fd092f67d07a72b8e31ff0c9236e751957465a24b28910c", size = 361820, upload-time = "2025-10-06T14:11:52.549Z" },
    { url = "https://files.pythonhosted.org/packages/fb/76/242a5ef4677615cf95330cfc1b4610e78184400699bdda0acb897ef5e49a/yarl-1.22.0-cp314-cp314t-manylinux2014_armv7l.manylinux_2_17_armv7l.manylinux_2_31_armv7l.whl", hash = "sha256:d77e1b2c6d04711478cb1c4ab90db07f1609ccf06a287d5607fcd90dc9863acf", size = 323203, upload-time = "2025-10-06T14:11:54.225Z" },
    { url = "https://files.pythonhosted.org/packages/8c/96/475509110d3f0153b43d06164cf4195c64d16999e0c7e2d8a099adcd6907/yarl-1.22.0-cp314-cp314t-manylinux2014_ppc64le.manylinux_2_17_ppc64le.manylinux_2_28_ppc64le.whl", hash = "sha256:c4647674b6150d2cae088fc07de2738a84b8bcedebef29802cf0b0a82ab6face", size = 363173, upload-time = "2025-10-06T14:11:56.069Z" },
    { url = "https://files.pythonhosted.org/packages/c9/66/59db471aecfbd559a1fd48aedd954435558cd98c7d0da8b03cc6c140a32c/yarl-1.22.0-cp314-cp314t-manylinux2014_s390x.manylinux_2_17_s390x.manylinux_2_28_s390x.whl", hash = "sha256:efb07073be061c8f79d03d04139a80ba33cbd390ca8f0297aae9cce6411e4c6b", size = 373562, upload-time = "2025-10-06T14:11:58.783Z" },
    { url = "https://files.pythonhosted.org/packages/03/1f/c5d94abc91557384719da10ff166b916107c1b45e4d0423a88457071dd88/yarl-1.22.0-cp314-cp314t-manylinux2014_x86_64.manylinux_2_17_x86_64.manylinux_2_28_x86_64.whl", hash = "sha256:e51ac5435758ba97ad69617e13233da53908beccc6cfcd6c34bbed8dcbede486", size = 339828, upload-time = "2025-10-06T14:12:00.686Z" },
    { url = "https://files.pythonhosted.org/packages/5f/97/aa6a143d3afba17b6465733681c70cf175af89f76ec8d9286e08437a7454/yarl-1.22.0-cp314-cp314t-musllinux_1_2_aarch64.whl", hash = "sha256:33e32a0dd0c8205efa8e83d04fc9f19313772b78522d1bdc7d9aed706bfd6138", size = 347551, upload-time = "2025-10-06T14:12:02.628Z" },
    { url = "https://files.pythonhosted.org/packages/43/3c/45a2b6d80195959239a7b2a8810506d4eea5487dce61c2a3393e7fc3c52e/yarl-1.22.0-cp314-cp314t-musllinux_1_2_armv7l.whl", hash = "sha256:bf4a21e58b9cde0e401e683ebd00f6ed30a06d14e93f7c8fd059f8b6e8f87b6a", size = 334512, upload-time = "2025-10-06T14:12:04.871Z" },
    { url = "https://files.pythonhosted.org/packages/86/a0/c2ab48d74599c7c84cb104ebd799c5813de252bea0f360ffc29d270c2caa/yarl-1.22.0-cp314-cp314t-musllinux_1_2_ppc64le.whl", hash = "sha256:e4b582bab49ac33c8deb97e058cd67c2c50dac0dd134874106d9c774fd272529", size = 352400, upload-time = "2025-10-06T14:12:06.624Z" },
    { url = "https://files.pythonhosted.org/packages/32/75/f8919b2eafc929567d3d8411f72bdb1a2109c01caaab4ebfa5f8ffadc15b/yarl-1.22.0-cp314-cp314t-musllinux_1_2_s390x.whl", hash = "sha256:0b5bcc1a9c4839e7e30b7b30dd47fe5e7e44fb7054ec29b5bb8d526aa1041093", size = 357140, upload-time = "2025-10-06T14:12:08.362Z" },
    { url = "https://files.pythonhosted.org/packages/cf/72/6a85bba382f22cf78add705d8c3731748397d986e197e53ecc7835e76de7/yarl-1.22.0-cp314-cp314t-musllinux_1_2_x86_64.whl", hash = "sha256:c0232bce2170103ec23c454e54a57008a9a72b5d1c3105dc2496750da8cfa47c", size = 341473, upload-time = "2025-10-06T14:12:10.994Z" },
    { url = "https://files.pythonhosted.org/packages/35/18/55e6011f7c044dc80b98893060773cefcfdbf60dfefb8cb2f58b9bacbd83/yarl-1.22.0-cp314-cp314t-win32.whl", hash = "sha256:8009b3173bcd637be650922ac455946197d858b3630b6d8787aa9e5c4564533e", size = 89056, upload-time = "2025-10-06T14:12:13.317Z" },
    { url = "https://files.pythonhosted.org/packages/f9/86/0f0dccb6e59a9e7f122c5afd43568b1d31b8ab7dda5f1b01fb5c7025c9a9/yarl-1.22.0-cp314-cp314t-win_amd64.whl", hash = "sha256:9fb17ea16e972c63d25d4a97f016d235c78dd2344820eb35bc034bc32012ee27", size = 96292, upload-time = "2025-10-06T14:12:15.398Z" },
    { url = "https://files.pythonhosted.org/packages/48/b7/503c98092fb3b344a179579f55814b613c1fbb1c23b3ec14a7b008a66a6e/yarl-1.22.0-cp314-cp314t-win_arm64.whl", hash = "sha256:9f6d73c1436b934e3f01df1e1b21ff765cd1d28c77dfb9ace207f746d4610ee1", size = 85171, upload-time = "2025-10-06T14:12:16.935Z" },
    { url = "https://files.pythonhosted.org/packages/73/ae/b48f95715333080afb75a4504487cbe142cae1268afc482d06692d605ae6/yarl-1.22.0-py3-none-any.whl", hash = "sha256:1380560bdba02b6b6c90de54133c81c9f2a453dee9912fe58c1dcced1edb7cff", size = 46814, upload-time = "2025-10-06T14:12:53.872Z" },
]<|MERGE_RESOLUTION|>--- conflicted
+++ resolved
@@ -217,7 +217,7 @@
 [package.metadata]
 requires-dist = [
     { name = "cachetools", specifier = "==6.2.1" },
-    { name = "discord-py", git = "https://github.com/Rapptz/discord.py.git?rev=8b154754960eda6f96b59dc8ae21e3a7a8b5c357" },
+    { name = "discord-py", git = "https://github.com/Rapptz/discord.py.git?rev=c342db853486ef6e26d72b10bf901e951c4b4d8e" },
     { name = "dj-database-url", specifier = "==3.0.1" },
     { name = "django", specifier = "==5.2.7" },
     { name = "django-admin-action-forms", specifier = "==2.2.0" },
@@ -226,16 +226,6 @@
     { name = "django-allow-cidr", specifier = "==0.8.0" },
     { name = "django-debug-toolbar", marker = "extra == 'dev'", specifier = "==6.0.0" },
     { name = "django-nonrelated-inlines", specifier = "==0.2" },
-<<<<<<< HEAD
-    { name = "django-types", marker = "extra == 'dev'", git = "https://github.com/sbdchd/django-types.git?rev=f17818a8b664a713bbc3f609686cc6f9c9317be2" },
-    { name = "pillow", specifier = "==11.2.1" },
-    { name = "pre-commit", marker = "extra == 'dev'", specifier = "==4.2.0" },
-    { name = "prometheus-client", specifier = "==0.21.1" },
-    { name = "psycopg", specifier = "==3.2.3" },
-    { name = "psycopg-binary", specifier = "==3.2.3" },
-    { name = "pyinstrument", marker = "extra == 'dev'", specifier = "==5.0.0" },
-    { name = "pyright", marker = "extra == 'dev'", specifier = "==1.1.399" },
-=======
     { name = "django-types", marker = "extra == 'dev'", git = "https://github.com/sbdchd/django-types.git?rev=dadf37d11b2ea5517b5d5bfc51d9f93c649c5546" },
     { name = "griffe-generics", marker = "extra == 'docs'", specifier = ">=1.0.13" },
     { name = "griffe-modernized-annotations", marker = "extra == 'docs'", specifier = ">=1.0.8" },
@@ -250,7 +240,6 @@
     { name = "psycopg-binary", specifier = "==3.2.10" },
     { name = "pyinstrument", marker = "extra == 'dev'", specifier = "==5.1.1" },
     { name = "pyright", marker = "extra == 'dev'", specifier = "==1.1.406" },
->>>>>>> 8f203067
     { name = "python-dateutil", specifier = ">=2.9.0" },
     { name = "pyyaml", specifier = "==6.0.3" },
     { name = "rich", specifier = "==14.2.0" },
@@ -436,8 +425,8 @@
 
 [[package]]
 name = "discord-py"
-version = "2.7.0a5353+g8b154754"
-source = { git = "https://github.com/Rapptz/discord.py.git?rev=8b154754960eda6f96b59dc8ae21e3a7a8b5c357#8b154754960eda6f96b59dc8ae21e3a7a8b5c357" }
+version = "2.7.0a5356+gc342db85"
+source = { git = "https://github.com/Rapptz/discord.py.git?rev=c342db853486ef6e26d72b10bf901e951c4b4d8e#c342db853486ef6e26d72b10bf901e951c4b4d8e" }
 dependencies = [
     { name = "aiohttp" },
     { name = "audioop-lts" },
@@ -553,13 +542,8 @@
 
 [[package]]
 name = "django-types"
-<<<<<<< HEAD
-version = "0.20.1"
-source = { git = "https://github.com/sbdchd/django-types.git?rev=f17818a8b664a713bbc3f609686cc6f9c9317be2#f17818a8b664a713bbc3f609686cc6f9c9317be2" }
-=======
 version = "0.22.0"
 source = { git = "https://github.com/sbdchd/django-types.git?rev=dadf37d11b2ea5517b5d5bfc51d9f93c649c5546#dadf37d11b2ea5517b5d5bfc51d9f93c649c5546" }
->>>>>>> 8f203067
 dependencies = [
     { name = "types-psycopg2" },
 ]
