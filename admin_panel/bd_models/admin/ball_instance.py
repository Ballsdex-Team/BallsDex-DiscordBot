--- conflicted
+++ resolved
@@ -84,13 +84,9 @@
                     "player2",
                     Prefetch(
                         "tradeobject_set",
-<<<<<<< HEAD
-                        queryset=TradeObject.objects.prefetch_related("ballinstance", "ballinstance__ball", "player"),
-=======
                         queryset=TradeObject.objects.prefetch_related(
                             "ballinstance", "ballinstance__ball", "player", "ballinstance__special"
                         ),
->>>>>>> 1ecab6b8
                     ),
                 )
             ):
