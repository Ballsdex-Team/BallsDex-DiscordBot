--- conflicted
+++ resolved
@@ -14,11 +14,7 @@
 
 class ApproxCountPaginator(Paginator):
     @cached_property
-<<<<<<< HEAD
-    def count(self):
-=======
     def count(self) -> int:  # pyright: ignore [reportIncompatibleMethodOverride]
->>>>>>> 983ab7b3
         # if this object isn't empty, then it's a paginator that has been applied filters or search
         if self.object_list.query.where.children:  # type: ignore
             return super().count
