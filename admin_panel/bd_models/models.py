# pyright: reportIncompatibleVariableOverride=false

from __future__ import annotations

import sys
from concurrent.futures import ThreadPoolExecutor
from datetime import timedelta
from io import BytesIO
from typing import TYPE_CHECKING, Any, Iterable, Self, cast

import discord
from discord.utils import format_dt
from django.contrib import admin
from django.core.cache import cache
from django.db import models
from django.db.models import Q
from django.utils import timezone
from django.utils.safestring import SafeText, mark_safe
from django.utils.timezone import now

from ballsdex.core.image_generator.image_gen import draw_card
from ballsdex.settings import settings

from .enums import DonationPolicy, FriendPolicy, MentionPolicy, PrivacyPolicy

if TYPE_CHECKING:
    from ballsdex.core.bot import BallsDexBot


def transform_media(path: str) -> str:
    return path.replace("/static/uploads/", "").replace("/ballsdex/core/image_generator/src/", "default/")


def image_display(image_link: str) -> SafeText:
    return mark_safe(f'<img src="/media/{transform_media(image_link)}" width="80%" />')


balls: dict[int, Ball] = {}
regimes: dict[int, Regime] = {}
economies: dict[int, Economy] = {}
specials: dict[int, Special] = {}


class QuerySet[T: models.Model](models.QuerySet[T]):
    def get_or_none(self, *args: Any, **kwargs: Any) -> T | None:
        try:
            return super().get(*args, **kwargs)
        except self.model.DoesNotExist:
            return None

    async def aget_or_none(self, *args: Any, **kwargs: Any) -> T | None:
        try:
            return await super().aget(*args, **kwargs)
        except self.model.DoesNotExist:
            return None

    async def aall(self) -> list[T]:
        return [x async for x in super().all()]


if TYPE_CHECKING:

    class Manager[T: models.Model](models.Manager[T], QuerySet[T]):
        pass

else:

    class Manager[T: models.Model](models.Manager[T].from_queryset(QuerySet)):
        pass


class GuildConfig(models.Model):
    guild_id = models.BigIntegerField(unique=True, help_text="Discord guild ID")
    spawn_channel = models.BigIntegerField(null=True, help_text="Discord channel ID where balls will spawn")
    enabled = models.BooleanField(help_text="Whether the bot will spawn countryballs in this guild", default=True)
    silent = models.BooleanField(
        help_text="Whether the responses of guesses get sent as ephemeral or not", default=False
    )

    objects: Manager[Self] = Manager()

    def __str__(self) -> str:
        return str(self.guild_id)

    class Meta:
        managed = True
        db_table = "guildconfig"


class TradeCooldownPolicy(models.IntegerChoices):
    COOLDOWN = 1
    BYPASS = 2


class Player(models.Model):
    discord_id = models.BigIntegerField(unique=True, help_text="Discord user ID")
    money = models.PositiveBigIntegerField(help_text="Money posessed by the player", default=0)
    donation_policy = models.SmallIntegerField(
        choices=DonationPolicy.choices,
        help_text="How you want to handle donations",
        default=DonationPolicy.ALWAYS_ACCEPT,
    )
    privacy_policy = models.SmallIntegerField(
        choices=PrivacyPolicy.choices, help_text="How you want to handle inventory privacy", default=PrivacyPolicy.DENY
    )
    mention_policy = models.SmallIntegerField(
        choices=MentionPolicy.choices, help_text="Control the bot's mentions", default=MentionPolicy.ALLOW
    )
    friend_policy = models.SmallIntegerField(
        choices=FriendPolicy.choices, help_text="Open or close your friend requests", default=FriendPolicy.ALLOW
    )
    trade_cooldown_policy = models.SmallIntegerField(
        choices=TradeCooldownPolicy.choices, help_text="To bypass or not the trade cooldown"
    )
    extra_data = models.JSONField(blank=True, default=dict)

    objects: Manager[Self] = Manager()

    balls: models.QuerySet[BallInstance]

    class Meta:
        managed = True
        db_table = "player"

    def __str__(self) -> str:
        return f"{'\N{NO MOBILE PHONES} ' if self.is_blacklisted() else ''}#{self.pk} ({self.discord_id})"

    def is_blacklisted(self) -> bool:
        # this should only be used for the admin panel
        if "startbot" in sys.argv:
            return False

        blacklist = cast(
            list[int],
            cache.get_or_set(
                "blacklist", BlacklistedID.objects.all().values_list("discord_id", flat=True), timeout=300
            ),
        )
        return self.discord_id in blacklist

    async def is_friend(self, other_player: "Player") -> bool:
        return await Friendship.objects.filter(
            (Q(player1=self) & Q(player2=other_player)) | (Q(player1=other_player) & Q(player2=self))
        ).aexists()

    async def is_blocked(self, other_player: "Player") -> bool:
        return await Block.objects.filter((Q(player1=self) & Q(player2=other_player))).aexists()

    @property
    def can_be_mentioned(self) -> bool:
        return self.mention_policy == MentionPolicy.ALLOW

    async def add_money(self, amount: int) -> int:
        if amount <= 0:
            raise ValueError("Amount to add must be positive")
        self.money += amount
        await self.asave(update_fields=("money",))
        return self.money

    async def remove_money(self, amount: int) -> None:
        if self.money < amount:
            raise ValueError("Not enough money")
        self.money -= amount
        await self.asave(update_fields=("money",))

    def can_afford(self, amount: int) -> bool:
        return self.money >= amount


class Economy(models.Model):
    name = models.CharField(max_length=64)
    icon = models.ImageField(max_length=200, help_text="512x512 PNG image")

    objects: Manager[Self] = Manager()

    class Meta:
        managed = True
        db_table = "economy"
        verbose_name_plural = "economies"

    def __str__(self) -> str:
        return self.name


class Regime(models.Model):
    name = models.CharField(max_length=64)
    background = models.ImageField(max_length=200, help_text="1428x2000 PNG image")

    objects: Manager[Self] = Manager()

    class Meta:
        managed = True
        db_table = "regime"

    def __str__(self) -> str:
        return self.name


class EnabledManager[T: models.Model](Manager[T]):
    def get_queryset(self) -> models.QuerySet[T]:
        return super().get_queryset().filter(enabled=True)


class TradeableManager[T: models.Model](Manager[T]):
    def get_queryset(self) -> models.QuerySet[T]:
        return super().get_queryset().filter(tradeable=True)


class SpecialEnabledManager(Manager["Special"]):
    def get_queryset(self) -> models.QuerySet[Special]:
        return super().get_queryset().filter(hidden=False)


class Special(models.Model):
    name = models.CharField(max_length=64)
    catch_phrase = models.CharField(
        max_length=128, blank=True, null=True, help_text="Sentence sent in bonus when someone catches a special card"
    )
    start_date = models.DateTimeField(
        blank=True, null=True, help_text="Start time of the event. If blank, starts immediately"
    )
    end_date = models.DateTimeField(
        blank=True, null=True, help_text="End time of the event. If blank, the event is permanent"
    )
    rarity = models.FloatField(help_text="Value between 0 and 1, chances of using this special background.")
    emoji = models.CharField(
        max_length=20, blank=True, null=True, help_text="Either a unicode character or a discord emoji ID"
    )
    background = models.ImageField(max_length=200, blank=True, null=True, help_text="1428x2000 PNG image")
    tradeable = models.BooleanField(help_text="Whether balls of this event can be traded", default=True)
    hidden = models.BooleanField(help_text="Hides the event from user commands", default=False)
    credits = models.CharField(max_length=64, help_text="Author of the special event artwork", null=True)

    objects: Manager[Self] = Manager()
    enabled_objects = SpecialEnabledManager()

    class Meta:
        managed = True
        db_table = "special"

    def __str__(self) -> str:
        return self.name


class Ball(models.Model):
    country = models.CharField(unique=True, max_length=48, verbose_name="Name")
    health = models.IntegerField(help_text="Ball health stat")
    attack = models.IntegerField(help_text="Ball attack stat")
    rarity = models.FloatField(help_text="Rarity of this ball")
    emoji_id = models.BigIntegerField(help_text="Emoji ID for this ball")
    wild_card = models.ImageField(max_length=200, help_text="Image used when a new ball spawns in the wild")
    collection_card = models.ImageField(max_length=200, help_text="Image used when displaying balls")
    credits = models.CharField(max_length=64, help_text="Author of the collection artwork")
    capacity_name = models.CharField(max_length=64, help_text="Name of the countryball's capacity")
    capacity_description = models.CharField(max_length=256, help_text="Description of the countryball's capacity")
    capacity_logic = models.JSONField(help_text="Effect of this capacity", blank=True, default=dict)
    enabled = models.BooleanField(help_text="Enables spawning and show in completion", default=True)
    short_name = models.CharField(
        max_length=24,
        blank=True,
        null=True,
        help_text="An alternative shorter name used only when generating the card, if the base name is too long.",
    )
    catch_names = models.TextField(
        blank=True, null=True, help_text="Additional possible names for catching this ball, separated by semicolons"
    )
    tradeable = models.BooleanField(help_text="Whether this ball can be traded with others", default=True)
    economy = models.ForeignKey(
        Economy, on_delete=models.SET_NULL, blank=True, null=True, help_text="Economical regime of this country"
    )
    economy_id: int | None
    regime = models.ForeignKey(Regime, on_delete=models.CASCADE, help_text="Political regime of this country")
    regime_id: int
    created_at = models.DateTimeField(blank=True, null=True, auto_now_add=True, editable=False)
    translations = models.TextField(blank=True, null=True)

    objects: Manager[Self] = Manager()
    enabled_objects: EnabledManager[Self] = EnabledManager()
    tradeable_objects: TradeableManager[Self] = TradeableManager()

    class Meta:
        managed = True
        db_table = "ball"

    @property
    def cached_regime(self) -> Regime:
        return regimes.get(self.regime_id, self.regime)

    @property
    def cached_economy(self) -> Economy | None:
        return economies.get(self.economy_id, self.economy) if self.economy_id else None

    def __str__(self) -> str:
        return self.country

    @admin.display(description="Current collection card")
    def collection_image(self) -> SafeText:
        return image_display(str(self.collection_card))

    @admin.display(description="Current spawn asset")
    def spawn_image(self) -> SafeText:
        return image_display(str(self.wild_card))

    def save(
        self,
        force_insert: bool = False,
        force_update: bool = False,
        using: str | None = None,
        update_fields: Iterable[str] | None = None,
    ) -> None:
        def lower_catch_names(names: str | None) -> str | None:
            if names:
                return ";".join([x.strip() for x in names.split(";")]).lower()

        self.catch_names = lower_catch_names(self.catch_names)
        self.translations = lower_catch_names(self.translations)

        return super().save(force_insert, force_update, using, update_fields)

<<<<<<< HEAD
=======
    class Meta:
        managed = True
        db_table = "ball"
        verbose_name = settings.collectible_name
        verbose_name_plural = settings.plural_collectible_name

>>>>>>> 4dc75b15

class BallInstance(models.Model):
    catch_date = models.DateTimeField(auto_now_add=True)
    health_bonus = models.IntegerField(default=0)
    attack_bonus = models.IntegerField(default=0)
    ball = models.ForeignKey(Ball, on_delete=models.CASCADE)
    ball_id: int
    player = models.ForeignKey(Player, on_delete=models.CASCADE, related_name="balls")
    player_id: int
    trade_player = models.ForeignKey(
        Player, on_delete=models.SET_NULL, related_name="ballinstance_trade_player_set", null=True
    )
    trade_player_id: int | None
    favorite = models.BooleanField(default=False)
    special = models.ForeignKey(Special, on_delete=models.SET_NULL, null=True)
    special_id: int | None
    server_id = models.BigIntegerField(null=True, help_text="Discord server ID where this ball was caught")
    tradeable = models.BooleanField(default=True)
    extra_data = models.JSONField(blank=True, default=dict)
    locked = models.DateTimeField(null=True, help_text="If the instance was locked for a trade and when", default=None)
    spawned_time = models.DateTimeField(null=True)

    objects: Manager[Self] = Manager()
    tradeable_objects: TradeableManager[Self] = TradeableManager()

    class Meta:
        managed = True
        db_table = "ballinstance"
        unique_together = (("player", "id"),)
        indexes = (
            models.Index(fields=("ball_id",)),
            models.Index(fields=("player_id",)),
            models.Index(fields=("special_id",)),
        )

    def __getattribute__(self, name: str) -> Any:
        if name == "ball":
            balls = cast(list[Ball], cache.get_or_set("balls", Ball.objects.all(), timeout=30))
            for ball in balls:
                if ball.pk == self.ball_id:
                    return ball
        return super().__getattribute__(name)

    def short_description(self, *, is_trade: bool = False) -> str:
        """
        Return a short string representation. Similar to str(x) without arguments.
        """
        text = ""
        if not is_trade and self.locked and self.locked > now() - timedelta(minutes=30):
            text += "🔒"
        if self.favorite:
            text += settings.favorited_collectible_emoji
        if text:
            text += " "
        if self.specialcard:
            text += self.specialcard.emoji or ""
        return f"{text}#{self.pk:0X} {self.countryball.country}"

    def __str__(self) -> str:
        return self.short_description()

    @property
    def is_tradeable(self) -> bool:
        return self.tradeable and self.countryball.tradeable and getattr(self.specialcard, "tradeable", True)

    @property
    def attack(self) -> int:
        bonus = int(self.countryball.attack * self.attack_bonus * 0.01)
        return self.countryball.attack + bonus

    @property
    def health(self) -> int:
        bonus = int(self.countryball.health * self.health_bonus * 0.01)
        return self.countryball.health + bonus

    @property
    def special_card(self) -> str | None:
        if self.specialcard:
            return self.specialcard.background.name or self.countryball.collection_card.name

    @property
    def countryball(self) -> Ball:
        return balls.get(self.ball_id, None) or self.ball

    @property
    def specialcard(self) -> Special | None:
        return specials.get(self.special_id, None) if self.special_id else None

    @admin.display(description="Countryball")
    def admin_description(self) -> SafeText:
        text = str(self)
        emoji = f'<img src="https://cdn.discordapp.com/emojis/{self.ball.emoji_id}.png?size=20" />'
        return mark_safe(f"{emoji} {text} ATK:{self.attack_bonus:+d}% HP:{self.health_bonus:+d}%")

    @admin.display(description="Time to catch")
    def catch_time(self):
        if self.spawned_time:
            return str(self.catch_date - self.spawned_time)
        return "-"

<<<<<<< HEAD
    def description(
        self,
        *,
        short: bool = False,
        include_emoji: bool = False,
        bot: "BallsDexBot | None" = None,
        is_trade: bool = False,
    ) -> str:
        text = self.short_description(is_trade=is_trade)
        if not short:
            text += f" ATK:{self.attack_bonus:+d}% HP:{self.health_bonus:+d}%"
        if include_emoji:
            if not bot:
                raise TypeError("You need to provide the bot argument when using with include_emoji=True")
            if isinstance(self.countryball, Ball):
                emoji = bot.get_emoji(self.countryball.emoji_id)
                if emoji:
                    text = f"{emoji} {text}"
        return text

    def draw_card(self) -> BytesIO:
        image, kwargs = draw_card(self)
        buffer = BytesIO()
        image.save(buffer, **kwargs)
        buffer.seek(0)
        image.close()
        return buffer

    async def prepare_for_message(
        self, interaction: discord.Interaction["BallsDexBot"]
    ) -> tuple[str, discord.File, discord.ui.View]:
        # message content
        trade_content = ""
        if self.trade_player:
            original_player = None
            # we want to avoid calling fetch_user if possible (heavily rate-limited call)
            if interaction.guild:
                try:
                    original_player = await interaction.guild.fetch_member(int(self.trade_player.discord_id))
                except discord.NotFound:
                    pass
            elif original_player is None:  # try again if not found in guild
                try:
                    original_player = await interaction.client.fetch_user(int(self.trade_player.discord_id))
                except discord.NotFound:
                    pass

            original_player_name = (
                original_player.name if original_player else f"user with ID {self.trade_player.discord_id}"
            )
            trade_content = f"Obtained by trade with {original_player_name}.\n"
        content = (
            f"ID: `#{self.pk:0X}`\n"
            f"Caught on {format_dt(self.catch_date)} ({format_dt(self.catch_date, style='R')}).\n"
            f"{trade_content}\n"
            f"ATK: {self.attack} ({self.attack_bonus:+d}%)\n"
            f"HP: {self.health} ({self.health_bonus:+d}%)"
        )

        # draw image
        with ThreadPoolExecutor() as pool:
            buffer = await interaction.client.loop.run_in_executor(pool, self.draw_card)

        view = discord.ui.View()
        return content, discord.File(buffer, "card.webp"), view

    async def lock_for_trade(self):
        self.locked = timezone.now()
        await self.asave(update_fields=("locked",))

    async def unlock(self):
        self.locked = None  # type: ignore
        await self.asave(update_fields=("locked",))

    async def is_locked(self):
        await self.arefresh_from_db(fields=["locked"])
        self.locked
        return self.locked is not None and (self.locked + timedelta(minutes=30)) > timezone.now()
=======
    class Meta:
        managed = True
        db_table = "ballinstance"
        unique_together = (("player", "id"),)
        verbose_name = f"{settings.collectible_name} instance"
>>>>>>> 4dc75b15


class BlacklistedID(models.Model):
    discord_id = models.BigIntegerField(unique=True, help_text="Discord user ID")
    reason = models.TextField(blank=True, null=True, default=None)
    date = models.DateTimeField(blank=True, null=True, auto_now_add=True)
    moderator_id = models.BigIntegerField(blank=True, null=True, default=None)

    objects: Manager[Self] = Manager()

    class Meta:
        managed = True
        db_table = "blacklistedid"


class BlacklistedGuild(models.Model):
    discord_id = models.BigIntegerField(unique=True, help_text="Discord Guild ID")
    reason = models.TextField(blank=True, null=True, default=None)
    date = models.DateTimeField(blank=True, null=True, auto_now_add=True)
    moderator_id = models.BigIntegerField(blank=True, null=True, default=None)

    objects: Manager[Self] = Manager()

    class Meta:
        managed = True
        db_table = "blacklistedguild"


class BlacklistHistory(models.Model):
    discord_id = models.BigIntegerField(help_text="Discord ID")
    moderator_id = models.BigIntegerField(help_text="Discord Moderator ID")
    reason = models.TextField(blank=True, null=True)
    date = models.DateTimeField(auto_now_add=True, editable=False)
    id_type = models.CharField(max_length=64, default="user")
    action_type = models.CharField(max_length=64, default="blacklist")

    objects: Manager[Self] = Manager()

    class Meta:
        managed = True
        db_table = "blacklisthistory"
        verbose_name_plural = "blacklisthistories"


class Trade(models.Model):
    date = models.DateTimeField(auto_now_add=True, editable=False)
    player1 = models.ForeignKey(Player, on_delete=models.CASCADE)
    player1_id: int
    player1_money = models.PositiveBigIntegerField(default=0)
    player2 = models.ForeignKey(Player, on_delete=models.CASCADE, related_name="trade_player2_set")
    player2_id: int
    player2_money = models.PositiveBigIntegerField(default=0)
    tradeobject_set: models.QuerySet[TradeObject]

    objects: Manager[Self] = Manager()

    def __str__(self) -> str:
        return f"Trade #{self.pk:0X}"

    class Meta:
        managed = True
        db_table = "trade"
        indexes = (models.Index(fields=("player1_id",)), models.Index(fields=("player2_id",)))


class TradeObject(models.Model):
    ballinstance = models.ForeignKey(BallInstance, on_delete=models.CASCADE)
    ballinstance_id: int
    player = models.ForeignKey(Player, on_delete=models.CASCADE)
    player_id: int
    trade = models.ForeignKey(Trade, on_delete=models.CASCADE)
    trade_id: int

    objects: Manager[Self] = Manager()

    class Meta:
        managed = True
        db_table = "tradeobject"
        indexes = (
            models.Index(fields=("ballinstance_id",)),
            models.Index(fields=("player_id",)),
            models.Index(fields=("trade_id",)),
        )


class Friendship(models.Model):
    since = models.DateTimeField(auto_now_add=True, editable=False)
    player1 = models.ForeignKey(Player, on_delete=models.CASCADE)
    player1_id: int
    player2 = models.ForeignKey(Player, on_delete=models.CASCADE, related_name="friendship_player2_set")
    player2_id: int

    objects: Manager[Self] = Manager()

    class Meta:
        managed = True
        db_table = "friendship"


class Block(models.Model):
    date = models.DateTimeField(auto_now_add=True, editable=False)
    player1 = models.ForeignKey(Player, on_delete=models.CASCADE)
    player1_id: int
    player2 = models.ForeignKey(Player, on_delete=models.CASCADE, related_name="block_player2_set")
    player2_id: int

    objects: Manager[Self] = Manager()

    class Meta:
        managed = True
        db_table = "block"<|MERGE_RESOLUTION|>--- conflicted
+++ resolved
@@ -21,7 +21,7 @@
 from ballsdex.core.image_generator.image_gen import draw_card
 from ballsdex.settings import settings
 
-from .enums import DonationPolicy, FriendPolicy, MentionPolicy, PrivacyPolicy
+from .enums import DonationPolicy, FriendPolicy, MentionPolicy, PrivacyPolicy, TradeCooldownPolicy
 
 if TYPE_CHECKING:
     from ballsdex.core.bot import BallsDexBot
@@ -85,11 +85,6 @@
     class Meta:
         managed = True
         db_table = "guildconfig"
-
-
-class TradeCooldownPolicy(models.IntegerChoices):
-    COOLDOWN = 1
-    BYPASS = 2
 
 
 class Player(models.Model):
@@ -281,6 +276,8 @@
     class Meta:
         managed = True
         db_table = "ball"
+        verbose_name = settings.collectible_name
+        verbose_name_plural = settings.plural_collectible_name
 
     @property
     def cached_regime(self) -> Regime:
@@ -317,15 +314,6 @@
 
         return super().save(force_insert, force_update, using, update_fields)
 
-<<<<<<< HEAD
-=======
-    class Meta:
-        managed = True
-        db_table = "ball"
-        verbose_name = settings.collectible_name
-        verbose_name_plural = settings.plural_collectible_name
-
->>>>>>> 4dc75b15
 
 class BallInstance(models.Model):
     catch_date = models.DateTimeField(auto_now_add=True)
@@ -355,6 +343,7 @@
         managed = True
         db_table = "ballinstance"
         unique_together = (("player", "id"),)
+        verbose_name = f"{settings.collectible_name} instance"
         indexes = (
             models.Index(fields=("ball_id",)),
             models.Index(fields=("player_id",)),
@@ -426,7 +415,6 @@
             return str(self.catch_date - self.spawned_time)
         return "-"
 
-<<<<<<< HEAD
     def description(
         self,
         *,
@@ -505,13 +493,6 @@
         await self.arefresh_from_db(fields=["locked"])
         self.locked
         return self.locked is not None and (self.locked + timedelta(minutes=30)) > timezone.now()
-=======
-    class Meta:
-        managed = True
-        db_table = "ballinstance"
-        unique_together = (("player", "id"),)
-        verbose_name = f"{settings.collectible_name} instance"
->>>>>>> 4dc75b15
 
 
 class BlacklistedID(models.Model):
