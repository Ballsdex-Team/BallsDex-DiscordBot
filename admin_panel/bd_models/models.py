--- conflicted
+++ resolved
@@ -206,6 +206,11 @@
 class SpecialEnabledManager(Manager["Special"]):
     def get_queryset(self) -> models.QuerySet[Special]:
         return super().get_queryset().filter(hidden=False)
+
+
+class BallInstanceManager[T: models.Model](Manager[T]):
+    def get_queryset(self) -> models.QuerySet[T]:
+        return super().get_queryset().filter(deleted=False)
 
 
 class Special(models.Model):
@@ -335,22 +340,15 @@
     server_id = models.BigIntegerField(null=True, help_text="Discord server ID where this ball was caught")
     tradeable = models.BooleanField(default=True)
     extra_data = models.JSONField(blank=True, default=dict)
-<<<<<<< HEAD
-    locked = models.DateTimeField(null=True, help_text="If the instance was locked for a trade and when", default=None)
+    locked = models.DateTimeField(
+        blank=True, null=True, help_text="If the instance was locked for a trade and when", default=None
+    )
     spawned_time = models.DateTimeField(null=True)
-=======
-    locked = models.DateTimeField(
-        blank=True, null=True, help_text="If the instance was locked for a trade and when"
-    )
-    spawned_time = models.DateTimeField(blank=True, null=True)
-    deleted = models.BooleanField(
-        default=False,
-        help_text="Whether this instance was deleted or not.",
-    )
->>>>>>> 99017807
-
-    objects: Manager[Self] = Manager()
+    deleted = models.BooleanField(default=False, help_text="Whether this instance was deleted or not.")
+
+    objects: Manager[Self] = BallInstanceManager()
     tradeable_objects: TradeableManager[Self] = TradeableManager()
+    all_objects: Manager[Self] = Manager()
 
     class Meta:
         managed = True
@@ -361,6 +359,7 @@
             models.Index(fields=("ball_id",)),
             models.Index(fields=("player_id",)),
             models.Index(fields=("special_id",)),
+            models.Index(fields=("deleted",)),
         )
 
     def short_description(self, *, is_trade: bool = False) -> str:
@@ -368,13 +367,9 @@
         Return a short string representation. Similar to str(x) without arguments.
         """
         text = ""
-<<<<<<< HEAD
-        if not is_trade and self.locked and self.locked > now() - timedelta(minutes=30):
-=======
         if self.deleted:
             text += "\N{NO ENTRY SIGN}"
-        if self.locked and self.locked > now() - timedelta(minutes=30):
->>>>>>> 99017807
+        if not is_trade and self.locked and self.locked > now() - timedelta(minutes=30):
             text += "🔒"
         if self.favorite:
             text += settings.favorited_collectible_emoji
@@ -426,7 +421,6 @@
             return str(self.catch_date - self.spawned_time)
         return "-"
 
-<<<<<<< HEAD
     def description(
         self,
         *,
@@ -505,14 +499,6 @@
         await self.arefresh_from_db(fields=["locked"])
         self.locked
         return self.locked is not None and (self.locked + timedelta(minutes=30)) > timezone.now()
-=======
-    class Meta:
-        managed = True
-        db_table = "ballinstance"
-        unique_together = (("player", "id"),)
-        verbose_name = f"{settings.collectible_name} instance"
-        indexes = [models.Index(fields=("deleted",))]
->>>>>>> 99017807
 
 
 class BlacklistedID(models.Model):
