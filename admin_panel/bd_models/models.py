--- conflicted
+++ resolved
@@ -83,13 +83,10 @@
     friend_policy = models.SmallIntegerField(
         choices=FriendPolicy.choices, help_text="Open or close your friend requests"
     )
-<<<<<<< HEAD
     trade_cooldown_policy = models.SmallIntegerField(
         choices=TradeCooldownPolicy.choices, help_text="To bypass or not the trade cooldown"
     )
-=======
     extra_data = models.JSONField(blank=True, default=dict)
->>>>>>> 4b621026
 
     def is_blacklisted(self) -> bool:
         blacklist = cast(
