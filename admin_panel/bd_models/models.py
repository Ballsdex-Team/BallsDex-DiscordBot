--- conflicted
+++ resolved
@@ -5,12 +5,8 @@
 import sys
 from concurrent.futures import ThreadPoolExecutor
 from datetime import timedelta
-<<<<<<< HEAD
 from io import BytesIO
 from typing import TYPE_CHECKING, Any, Iterable, Self, cast
-=======
-from typing import Iterable, cast
->>>>>>> 1ecab6b8
 
 import discord
 from discord.utils import format_dt
@@ -356,22 +352,10 @@
             models.Index(fields=("special_id",)),
         )
 
-<<<<<<< HEAD
-    def __getattribute__(self, name: str) -> Any:
-        if name == "ball":
-            balls = cast(list[Ball], cache.get_or_set("balls", Ball.objects.all(), timeout=30))
-            for ball in balls:
-                if ball.pk == self.ball_id:
-                    return ball
-        return super().__getattribute__(name)
-
     def short_description(self, *, is_trade: bool = False) -> str:
         """
         Return a short string representation. Similar to str(x) without arguments.
         """
-=======
-    def __str__(self) -> str:
->>>>>>> 1ecab6b8
         text = ""
         if not is_trade and self.locked and self.locked > now() - timedelta(minutes=30):
             text += "🔒"
