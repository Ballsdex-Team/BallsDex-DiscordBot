--- conflicted
+++ resolved
@@ -12,10 +12,6 @@
 from settings.models import settings
 
 
-<<<<<<< HEAD
-@commands.hybrid_group()
-async def info(ctx: commands.Context[BallsDexBot]):
-=======
 class PlayerInfoView(discord.ui.View):
     def __init__(self, player: Player, username: str):
         super().__init__()
@@ -25,26 +21,20 @@
     @discord.ui.button(label="Recent Catches", style=discord.ButtonStyle.primary)
     async def recently_caught(self, interaction: discord.Interaction, button: discord.ui.Button):
         # Display the last 10 catches of the user, and how long it took for each catch
-        recent_balls = (
-            await BallInstance.filter(
-                player=self.player, spawned_time__isnull=False, trade_player=None
-            )
-            .order_by("-catch_date")
-            .limit(10)
-        )
+        recent_balls = BallInstance.objects.filter(
+            player=self.player, spawned_time__isnull=False, trade_player=None
+        ).order_by("-catch_date")[:10]
         embed = discord.Embed(title=f"Last {len(recent_balls)} catches for {self.username}")
-        for ball in recent_balls:
-            catch_time = (ball.catch_date - ball.spawned_time).total_seconds()
+        async for ball in recent_balls:
+            catch_time = (ball.catch_date - ball.spawned_time).total_seconds()  # type: ignore
             embed.add_field(
-                name=ball.description(short=True),
-                value=f"{catch_time:.3f}s in {ball.server_id}",
-                inline=False,
+                name=ball.description(short=True), value=f"{catch_time:.3f}s in {ball.server_id}", inline=False
             )
         await interaction.response.send_message(embed=embed, ephemeral=True)
 
 
-class Info(app_commands.Group):
->>>>>>> 3b56d079
+@commands.hybrid_group()
+async def info(ctx: commands.Context[BallsDexBot]):
     """
     Information commands
     """
@@ -97,7 +87,6 @@
             description=f"**Owner:** {owner} ({guild.owner_id})",
             color=discord.Color.blurple(),
         )
-<<<<<<< HEAD
     else:
         embed = discord.Embed(title=f"{guild.name} ({guild.id})", url=url, color=discord.Color.blurple())
     embed.add_field(name="Members:", value=guild.member_count)
@@ -173,34 +162,4 @@
         value=len(set([x.server_id for x in total_user_balls])),
     )
     embed.set_thumbnail(url=user.display_avatar)  # type: ignore
-    await ctx.send(embed=embed, ephemeral=True)
-=======
-        embed.add_field(
-            name=f"{settings.plural_collectible_name.title()} caught ({days} days):",
-            value=len(total_user_balls),
-        )
-        embed.add_field(
-            name=f"Unique {settings.plural_collectible_name} caught ({days} days):",
-            value=len(set([ball.countryball for ball in total_user_balls])),
-        )
-        embed.add_field(
-            name=f"Total servers with {settings.plural_collectible_name} caught ({days} days):",
-            value=len(set([x.server_id for x in total_user_balls])),
-        )
-        embed.add_field(
-            name=f"Total {settings.plural_collectible_name} caught:",
-            value=await BallInstance.filter(player__discord_id=user.id).count(),
-        )
-        embed.add_field(
-            name=f"Total unique {settings.plural_collectible_name} caught:",
-            value=len(set([x.countryball for x in total_user_balls])),
-        )
-        embed.add_field(
-            name=f"Total servers with {settings.plural_collectible_name} caught:",
-            value=len(set([x.server_id for x in total_user_balls])),
-        )
-        embed.set_thumbnail(url=user.display_avatar)  # type: ignore
-        await interaction.followup.send(
-            embed=embed, ephemeral=True, view=PlayerInfoView(player, user.name)
-        )
->>>>>>> 3b56d079
+    await ctx.send(embed=embed, ephemeral=True, view=PlayerInfoView(player, user.name))