--- conflicted
+++ resolved
@@ -3,10 +3,10 @@
 import discord
 from discord.ext import commands
 from discord.utils import format_dt
+from django.utils.timezone import get_current_timezone
 
 from ballsdex.core.bot import BallsDexBot
 from ballsdex.core.utils.enums import DONATION_POLICY_MAP, FRIEND_POLICY_MAP, MENTION_POLICY_MAP, PRIVATE_POLICY_MAP
-from ballsdex.core.utils.enums import TRADE_COOLDOWN_POLICY_MAP as TRADE_POLICY_MAP
 from ballsdex.settings import settings
 from bd_models.models import BallInstance, GuildConfig, Player
 
@@ -19,14 +19,9 @@
     """
     await ctx.send_help(ctx.command)
 
-<<<<<<< HEAD
 
 @info.command()
-async def guild(
-    ctx: commands.Context[BallsDexBot],
-    guild_id: str,
-    days: int = 7,
-):
+async def guild(ctx: commands.Context[BallsDexBot], guild_id: str, days: int = 7):
     """
     Show information about the server provided
 
@@ -41,67 +36,6 @@
     """
     await ctx.defer(ephemeral=True)
     guild = ctx.bot.get_guild(int(guild_id))
-=======
-    @app_commands.command()
-    async def guild(self, interaction: discord.Interaction[BallsDexBot], guild_id: str, days: int = 7):
-        """
-        Show information about the server provided
-
-        Parameters
-        ----------
-        guild: discord.Guild | None
-            The guild you want to get information about.
-        guild_id: str | None
-            The ID of the guild you want to get information about.
-        days: int
-            The amount of days to look back for the amount of countryballs caught.
-        """
-        await interaction.response.defer(ephemeral=True, thinking=True)
-        guild = interaction.client.get_guild(int(guild_id))
-
-        if not guild:
-            try:
-                guild = await interaction.client.fetch_guild(int(guild_id))  # type: ignore
-            except ValueError:
-                await interaction.followup.send("The guild ID you gave is not valid.", ephemeral=True)
-                return
-            except discord.NotFound:
-                await interaction.followup.send("The given guild ID could not be found.", ephemeral=True)
-                return
-
-        url = None
-        if config := await GuildConfig.objects.aget_or_none(guild_id=guild.id):
-            spawn_enabled = config.enabled and config.guild_id
-            if settings.admin_url:
-                url = f"{settings.admin_url}/bd_models/guildconfig/{config.pk}/change/"
-        else:
-            spawn_enabled = False
-
-        total_server_balls = BallInstance.objects.prefetch_related("player").filter(
-            catch_date__gte=datetime.datetime.now() - datetime.timedelta(days=days), server_id=guild.id
-        )
-        if guild.owner_id:
-            owner = await interaction.client.fetch_user(guild.owner_id)
-            embed = discord.Embed(
-                title=f"{guild.name} ({guild.id})",
-                url=url,
-                description=f"**Owner:** {owner} ({guild.owner_id})",
-                color=discord.Color.blurple(),
-            )
-        else:
-            embed = discord.Embed(title=f"{guild.name} ({guild.id})", url=url, color=discord.Color.blurple())
-        embed.add_field(name="Members:", value=guild.member_count)
-        embed.add_field(name="Spawn enabled:", value=spawn_enabled)
-        embed.add_field(name="Created at:", value=format_dt(guild.created_at, style="F"))
-        embed.add_field(
-            name=f"{settings.plural_collectible_name.title()} caught ({days} days):",
-            value=await total_server_balls.acount(),
-        )
-        embed.add_field(
-            name=f"Amount of users who caught\n{settings.plural_collectible_name} ({days} days):",
-            value=len(set([x.player.discord_id async for x in total_server_balls])),
-        )
->>>>>>> 6dd29083
 
     if not guild:
         try:
@@ -113,103 +47,38 @@
             await ctx.send("The given guild ID could not be found.", ephemeral=True)
             return
 
-<<<<<<< HEAD
     url = None
-    if config := await GuildConfig.get_or_none(guild_id=guild.id):
+    if config := await GuildConfig.objects.aget_or_none(guild_id=guild.id):
         spawn_enabled = config.enabled and config.guild_id
         if settings.admin_url:
             url = f"{settings.admin_url}/bd_models/guildconfig/{config.pk}/change/"
     else:
         spawn_enabled = False
 
-    total_server_balls = await BallInstance.filter(
-        catch_date__gte=datetime.datetime.now() - datetime.timedelta(days=days),
+    total_server_balls = BallInstance.objects.filter(
+        catch_date__gte=datetime.datetime.now(tz=get_current_timezone()) - datetime.timedelta(days=days),
         server_id=guild.id,
     ).prefetch_related("player")
     if guild.owner_id:
         owner = await ctx.bot.fetch_user(guild.owner_id)
-=======
-    @app_commands.command()
-    async def user(self, interaction: discord.Interaction[BallsDexBot], user: discord.User, days: int = 7):
-        """
-        Show information about the user provided
-
-        Parameters
-        ----------
-        user: discord.User | None
-            The user you want to get information about.
-        days: int
-            The amount of days to look back for the amount of countryballs caught.
-        """
-        await interaction.response.defer(ephemeral=True, thinking=True)
-        player = await Player.objects.aget_or_none(discord_id=user.id)
-        if not player:
-            await interaction.followup.send("The user you gave does not exist.", ephemeral=True)
-            return
-        url = f"{settings.admin_url}/bd_models/player/{player.pk}/change/" if settings.admin_url else None
-        total_user_balls = [
-            x
-            async for x in BallInstance.objects.filter(
-                catch_date__gte=datetime.datetime.now() - datetime.timedelta(days=days), player=player
-            )
-        ]
->>>>>>> 6dd29083
         embed = discord.Embed(
             title=f"{guild.name} ({guild.id})",
             url=url,
-<<<<<<< HEAD
             description=f"**Owner:** {owner} ({guild.owner_id})",
             color=discord.Color.blurple(),
         )
     else:
-        embed = discord.Embed(
-            title=f"{guild.name} ({guild.id})",
-            url=url,
-            color=discord.Color.blurple(),
-=======
-            description=(
-                f"**Privacy Policy:** {PRIVATE_POLICY_MAP[player.privacy_policy]}\n"
-                f"**Donation Policy:** {DONATION_POLICY_MAP[player.donation_policy]}\n"
-                f"**Mention Policy:** {MENTION_POLICY_MAP[player.mention_policy]}\n"
-                f"**Friend Policy:** {FRIEND_POLICY_MAP[player.friend_policy]}\n"
-                f"**Trade Cooldown Policy:** {TRADE_POLICY_MAP[player.trade_cooldown_policy]}\n"
-            ),
-            color=discord.Color.blurple(),
-        )
-        embed.add_field(
-            name=f"{settings.plural_collectible_name.title()} caught ({days} days):", value=len(total_user_balls)
-        )
-        embed.add_field(
-            name=f"Unique {settings.plural_collectible_name} caught ({days} days):",
-            value=len(set([ball.countryball for ball in total_user_balls])),
-        )
-        embed.add_field(
-            name=f"Total servers with {settings.plural_collectible_name} caught ({days} days):",
-            value=len(set([x.server_id for x in total_user_balls])),
-        )
-        embed.add_field(
-            name=f"Total {settings.plural_collectible_name} caught:",
-            value=await BallInstance.objects.filter(player__discord_id=user.id).acount(),
-        )
-        embed.add_field(
-            name=f"Total unique {settings.plural_collectible_name} caught:",
-            value=len(set([x.countryball for x in total_user_balls])),
-        )
-        embed.add_field(
-            name=f"Total servers with {settings.plural_collectible_name} caught:",
-            value=len(set([x.server_id for x in total_user_balls])),
->>>>>>> 6dd29083
-        )
+        embed = discord.Embed(title=f"{guild.name} ({guild.id})", url=url, color=discord.Color.blurple())
     embed.add_field(name="Members:", value=guild.member_count)
     embed.add_field(name="Spawn enabled:", value=spawn_enabled)
     embed.add_field(name="Created at:", value=format_dt(guild.created_at, style="F"))
     embed.add_field(
         name=f"{settings.plural_collectible_name.title()} caught ({days} days):",
-        value=len(total_server_balls),
+        value=await total_server_balls.acount(),
     )
     embed.add_field(
         name=f"Amount of users who caught\n{settings.plural_collectible_name} ({days} days):",
-        value=len(set([x.player.discord_id for x in total_server_balls])),
+        value=len(set([x.player.discord_id async for x in total_server_balls])),
     )
 
     if guild.icon:
@@ -218,11 +87,7 @@
 
 
 @info.command()
-async def user(
-    ctx: commands.Context[BallsDexBot],
-    user: discord.User,
-    days: int = 7,
-):
+async def user(ctx: commands.Context[BallsDexBot], user: discord.User, days: int = 7):
     """
     Show information about the user provided
 
@@ -234,19 +99,14 @@
         The amount of days to look back for the amount of countryballs caught.
     """
     await ctx.defer(ephemeral=True)
-    player = await Player.get_or_none(discord_id=user.id)
+    player = await Player.objects.aget_or_none(discord_id=user.id)
     if not player:
         await ctx.send("The user you gave does not exist.", ephemeral=True)
         return
-    url = (
-        f"{settings.admin_url}/bd_models/player/{player.pk}/change/"
-        if settings.admin_url
-        else None
-    )
-    total_user_balls = await BallInstance.filter(
-        catch_date__gte=datetime.datetime.now() - datetime.timedelta(days=days),
-        player=player,
-    )
+    url = f"{settings.admin_url}/bd_models/player/{player.pk}/change/" if settings.admin_url else None
+    total_user_balls = await BallInstance.objects.filter(
+        catch_date__gte=datetime.datetime.now(tz=get_current_timezone()) - datetime.timedelta(days=days), player=player
+    ).aall()
     embed = discord.Embed(
         title=f"{user} ({user.id})",
         url=url,
@@ -259,8 +119,7 @@
         color=discord.Color.blurple(),
     )
     embed.add_field(
-        name=f"{settings.plural_collectible_name.title()} caught ({days} days):",
-        value=len(total_user_balls),
+        name=f"{settings.plural_collectible_name.title()} caught ({days} days):", value=len(total_user_balls)
     )
     embed.add_field(
         name=f"Unique {settings.plural_collectible_name} caught ({days} days):",
@@ -272,7 +131,7 @@
     )
     embed.add_field(
         name=f"Total {settings.plural_collectible_name} caught:",
-        value=await BallInstance.filter(player__discord_id=user.id).count(),
+        value=await BallInstance.objects.filter(player__discord_id=user.id).acount(),
     )
     embed.add_field(
         name=f"Total unique {settings.plural_collectible_name} caught:",
