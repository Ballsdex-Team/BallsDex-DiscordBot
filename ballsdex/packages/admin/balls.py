--- conflicted
+++ resolved
@@ -299,16 +299,9 @@
 
     @app_commands.command(name="delete")
     @app_commands.checks.has_any_role(*settings.root_role_ids)
-<<<<<<< HEAD
-    async def balls_delete(self, interaction: discord.Interaction[BallsDexBot], countryball_id: str):
-=======
     async def balls_delete(
-        self,
-        interaction: discord.Interaction[BallsDexBot],
-        countryball_id: str,
-        soft_delete: bool = True,
-    ):
->>>>>>> 99017807
+        self, interaction: discord.Interaction[BallsDexBot], countryball_id: str, soft_delete: bool = True
+    ):
         """
         Delete a countryball.
 
@@ -333,33 +326,19 @@
                 f"The {settings.collectible_name} ID you gave does not exist.", ephemeral=True
             )
             return
-<<<<<<< HEAD
-        await ball.adelete()
-        await interaction.response.send_message(
-            f"{settings.collectible_name.title()} {countryball_id} deleted.", ephemeral=True
-        )
-        await log_action(f"{interaction.user} deleted {ball}({ball.pk}).", interaction.client)
-=======
         if soft_delete:
             ball.deleted = True
-            await ball.save()
-            await interaction.response.send_message(
-                f"{settings.collectible_name.title()} {countryball_id} soft deleted.",
-                ephemeral=True,
-            )
-            await log_action(
-                f"{interaction.user} soft deleted {ball}({ball.pk}).", interaction.client
-            )
+            await ball.asave()
+            await interaction.response.send_message(
+                f"{settings.collectible_name.title()} {countryball_id} soft deleted.", ephemeral=True
+            )
+            await log_action(f"{interaction.user} soft deleted {ball}({ball.pk}).", interaction.client)
         else:
-            await ball.delete()
-            await interaction.response.send_message(
-                f"{settings.collectible_name.title()} {countryball_id} hard deleted.",
-                ephemeral=True,
-            )
-            await log_action(
-                f"{interaction.user} hard deleted {ball}({ball.pk}).", interaction.client
-            )
->>>>>>> 99017807
+            await ball.adelete()
+            await interaction.response.send_message(
+                f"{settings.collectible_name.title()} {countryball_id} hard deleted.", ephemeral=True
+            )
+            await log_action(f"{interaction.user} hard deleted {ball}({ball.pk}).", interaction.client)
 
     @app_commands.command(name="transfer")
     @app_commands.checks.has_any_role(*settings.root_role_ids)
@@ -407,15 +386,11 @@
     @app_commands.command(name="reset")
     @app_commands.checks.has_any_role(*settings.root_role_ids)
     async def balls_reset(
-<<<<<<< HEAD
-        self, interaction: discord.Interaction[BallsDexBot], user: discord.User, percentage: int | None = None
-=======
         self,
         interaction: discord.Interaction[BallsDexBot],
         user: discord.User,
         percentage: int | None = None,
         soft_delete: bool = True,
->>>>>>> 99017807
     ):
         """
         Reset a player's countryballs.
@@ -441,23 +416,15 @@
 
         method = "soft" if soft_delete else "hard"
         if not percentage:
-            text = (
-                f"Are you sure you want to {method} delete {user}'s "
-                f"{settings.plural_collectible_name}?"
-            )
+            text = f"Are you sure you want to {method} delete {user}'s {settings.plural_collectible_name}?"
         else:
-<<<<<<< HEAD
-            text = f"Are you sure you want to delete {percentage}% of {user}'s {settings.plural_collectible_name}?"
-=======
             text = (
                 f"Are you sure you want to {method} delete {percentage}% of "
                 f"{user}'s {settings.plural_collectible_name}?"
             )
->>>>>>> 99017807
         view = ConfirmChoiceView(
             interaction,
-            accept_message=f"Confirmed, {method} deleting the "
-            f"{settings.plural_collectible_name}...",
+            accept_message=f"Confirmed, {method} deleting the {settings.plural_collectible_name}...",
             cancel_message="Request cancelled.",
         )
         await interaction.followup.send(text, view=view, ephemeral=True)
@@ -468,36 +435,22 @@
             balls = [x async for x in BallInstance.objects.filter(player=player)]
             to_delete = random.sample(balls, int(len(balls) * (percentage / 100)))
             for ball in to_delete:
-<<<<<<< HEAD
-                await ball.adelete()
-            count = len(to_delete)
-        else:
-            count = await BallInstance.objects.filter(player=player).adelete()
-        await interaction.followup.send(
-            f"{count} {settings.plural_collectible_name} from {user} have been deleted.", ephemeral=True
-        )
-        await log_action(
-            f"{interaction.user} deleted {percentage or 100}% of {player}'s {settings.plural_collectible_name}.",
-=======
                 if soft_delete:
                     ball.deleted = True
-                    await ball.save()
+                    await ball.asave()
                 else:
-                    await ball.delete()
+                    await ball.adelete()
             count = len(to_delete)
         else:
             if soft_delete:
-                count = await BallInstance.filter(player=player).update(deleted=True)
+                count = await BallInstance.all_objects.filter(player=player).aupdate(deleted=True)
             else:
-                count = await BallInstance.filter(player=player).delete()
+                count = await BallInstance.all_objects.filter(player=player).adelete()
         await interaction.followup.send(
-            f"{count} {settings.plural_collectible_name} from {user} have been {method} deleted.",
-            ephemeral=True,
+            f"{count} {settings.plural_collectible_name} from {user} have been deleted.", ephemeral=True
         )
         await log_action(
-            f"{interaction.user} {method} deleted {percentage or 100}% of "
-            f"{player}'s {settings.plural_collectible_name}.",
->>>>>>> 99017807
+            f"{interaction.user} deleted {percentage or 100}% of {player}'s {settings.plural_collectible_name}.",
             interaction.client,
         )
 
@@ -533,12 +486,8 @@
         if user:
             filters["player__discord_id"] = user.id
         await interaction.response.defer(ephemeral=True, thinking=True)
-<<<<<<< HEAD
-        balls = await BallInstance.objects.filter(**filters).acount()
-=======
-        qs = BallInstance.all_objects if deleted else BallInstance
-        balls = await qs.filter(**filters).count()
->>>>>>> 99017807
+        qs = BallInstance.all_objects if deleted else BallInstance.objects
+        balls = await qs.filter(**filters).acount()
         verb = "is" if balls == 1 else "are"
         country = f"{countryball.country} " if countryball else ""
         plural = "s" if balls > 1 or balls == 0 else ""
