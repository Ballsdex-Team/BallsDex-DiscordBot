import asyncio
import logging
import random
import re
from pathlib import Path
from typing import TYPE_CHECKING, cast

import discord
from discord import app_commands
from discord.utils import format_dt

from ballsdex.core.bot import BallsDexBot
from ballsdex.core.utils.buttons import ConfirmChoiceView
from ballsdex.core.utils.logging import log_action
from ballsdex.core.utils.transformers import BallTransform, EconomyTransform, RegimeTransform, SpecialTransform
from ballsdex.settings import settings
from bd_models.models import Ball, BallInstance, Player, Special, Trade, TradeObject

if TYPE_CHECKING:
    from ballsdex.packages.countryballs.cog import CountryBallsSpawner
    from ballsdex.packages.countryballs.countryball import BallSpawnView

log = logging.getLogger("ballsdex.packages.admin.balls")
FILENAME_RE = re.compile(r"^(.+)(\.\S+)$")


async def save_file(attachment: discord.Attachment) -> Path:
    path = Path(f"./admin_panel/media/{attachment.filename}")
    match = FILENAME_RE.match(attachment.filename)
    if not match:
        raise TypeError("The file you uploaded lacks an extension.")
    i = 1
    while path.exists():
        path = Path(f"./admin_panel/media/{match.group(1)}-{i}{match.group(2)}")
        i = i + 1
    await attachment.save(path)
    return path.relative_to("./admin_panel/media/")


class Balls(app_commands.Group):
    """
    Countryballs management
    """

    async def _spawn_bomb(
        self,
        interaction: discord.Interaction[BallsDexBot],
        countryball_cls: type["BallSpawnView"],
        countryball: Ball | None,
        channel: discord.TextChannel,
        n: int,
        special: Special | None = None,
        atk_bonus: int | None = None,
        hp_bonus: int | None = None,
    ):
        spawned = 0

        async def update_message_loop():
            for i in range(5 * 12 * 10):  # timeout progress after 10 minutes
                await interaction.edit_original_response(
                    content=f"Spawn bomb in progress in {channel.mention}, "
                    f"{settings.collectible_name.title()}: {countryball or 'Random'}\n"
                    f"{spawned}/{n} spawned ({round((spawned / n) * 100)}%)"
                )
                await asyncio.sleep(5)
            await interaction.edit_original_response(content="Spawn bomb seems to have timed out.")

        await interaction.response.send_message(f"Starting spawn bomb in {channel.mention}...", ephemeral=True)
        task = interaction.client.loop.create_task(update_message_loop())
        try:
            for i in range(n):
                if not countryball:
                    ball = await countryball_cls.get_random(interaction.client)
                else:
                    ball = countryball_cls(interaction.client, countryball)
                ball.special = special
                ball.atk_bonus = atk_bonus
                ball.hp_bonus = hp_bonus
                result = await ball.spawn(channel)
                if not result:
                    task.cancel()
                    await interaction.edit_original_response(
                        content=f"A {settings.collectible_name} failed to spawn, probably "
                        "indicating a lack of permissions to send messages "
                        f"or upload files in {channel.mention}."
                    )
                    return
                spawned += 1
            task.cancel()
            await interaction.edit_original_response(
                content=f"Successfully spawned {spawned} {settings.plural_collectible_name} in {channel.mention}!"
            )
        finally:
            task.cancel()

    @app_commands.command()
    @app_commands.checks.has_any_role(*settings.root_role_ids)
    async def spawn(
        self,
        interaction: discord.Interaction[BallsDexBot],
        countryball: BallTransform | None = None,
        channel: discord.TextChannel | None = None,
        n: app_commands.Range[int, 1, 100] = 1,
        special: SpecialTransform | None = None,
        atk_bonus: int | None = None,
        hp_bonus: int | None = None,
    ):
        """
        Force spawn a random or specified countryball.

        Parameters
        ----------
        countryball: Ball | None
            The countryball you want to spawn. Random according to rarities if not specified.
        channel: discord.TextChannel | None
            The channel you want to spawn the countryball in. Current channel if not specified.
        n: int
            The number of countryballs to spawn. If no countryball was specified, it's random
            every time.
        special: Special | None
            Force the countryball to have a special attribute when caught.
        atk_bonus: int | None
            Force the countryball to have a specific attack bonus when caught.
        hp_bonus: int | None
            Force the countryball to have a specific health bonus when caught.
        """
        # the transformer triggered a response, meaning user tried an incorrect input
        if interaction.response.is_done():
            return
        cog = cast("CountryBallsSpawner | None", interaction.client.get_cog("CountryBallsSpawner"))
        if not cog:
            prefix = (
                settings.prefix
                if interaction.client.intents.message_content or not interaction.client.user
                else f"{interaction.client.user.mention} "
            )
            # do not replace `countryballs` with `settings.collectible_name`, it is intended
            await interaction.response.send_message(
                "The `countryballs` package is not loaded, this command is unavailable.\n"
                "Please resolve the errors preventing this package from loading. Use "
                f'"{prefix}reload countryballs" to try reloading it.',
                ephemeral=True,
            )
            return

        special_attrs = []
        if special is not None:
            special_attrs.append(f"special={special.name}")
        if atk_bonus is not None:
            special_attrs.append(f"atk={atk_bonus}")
        if hp_bonus is not None:
            special_attrs.append(f"hp={hp_bonus}")
        if n > 1:
            await self._spawn_bomb(
                interaction,
                cog.countryball_cls,
                countryball,
                channel or interaction.channel,  # type: ignore
                n,
                special,
                atk_bonus,
                hp_bonus,
            )
            await log_action(
                f"{interaction.user} spawned {settings.collectible_name}"
                f" {countryball or 'random'} {n} times in {channel or interaction.channel}"
                + (f" ({", ".join(special_attrs)})." if special_attrs else "."),
                interaction.client,
            )

            return

        await interaction.response.defer(ephemeral=True, thinking=True)
        if not countryball:
            ball = await cog.countryball_cls.get_random(interaction.client)
        else:
            ball = cog.countryball_cls(interaction.client, countryball)
        ball.special = special
        ball.atk_bonus = atk_bonus
        ball.hp_bonus = hp_bonus
        result = await ball.spawn(channel or interaction.channel)  # type: ignore

        if result:
<<<<<<< HEAD
            await interaction.followup.send(f"{settings.collectible_name.title()} spawned.", ephemeral=True)
            special_attrs = []
            if special is not None:
                special_attrs.append(f"special={special.name}")
            if atk_bonus is not None:
                special_attrs.append(f"atk={atk_bonus}")
            if hp_bonus is not None:
                special_attrs.append(f"hp={hp_bonus}")
            await log_action(
                f"{interaction.user} spawned {settings.collectible_name} {ball.name} "
                f"in {channel or interaction.channel}"
                f"{f' ({", ".join(special_attrs)})' if special_attrs else ''}.",
=======
            await interaction.followup.send(
                f"{settings.collectible_name.title()} spawned.", ephemeral=True
            )
            await log_action(
                f"{interaction.user} spawned {settings.collectible_name} {ball.name} "
                f"in {channel or interaction.channel}"
                + (f" ({", ".join(special_attrs)})." if special_attrs else "."),
>>>>>>> 1ecab6b8
                interaction.client,
            )

    @app_commands.command()
    @app_commands.checks.has_any_role(*settings.root_role_ids)
    async def give(
        self,
        interaction: discord.Interaction[BallsDexBot],
        countryball: BallTransform,
        user: discord.User,
        special: SpecialTransform | None = None,
        health_bonus: int | None = None,
        attack_bonus: int | None = None,
    ):
        """
        Give the specified countryball to a player.

        Parameters
        ----------
        countryball: Ball
        user: discord.User
        special: Special | None
        health_bonus: int | None
            Omit this to make it random.
        attack_bonus: int | None
            Omit this to make it random.
        """
        # the transformers triggered a response, meaning user tried an incorrect input
        if interaction.response.is_done():
            return
        await interaction.response.defer(ephemeral=True, thinking=True)

        player, created = await Player.objects.aget_or_create(discord_id=user.id)
        instance = await BallInstance.objects.acreate(
            ball=countryball,
            player=player,
            attack_bonus=(
                attack_bonus
                if attack_bonus is not None
                else random.randint(-settings.max_attack_bonus, settings.max_attack_bonus)
            ),
            health_bonus=(
                health_bonus
                if health_bonus is not None
                else random.randint(-settings.max_health_bonus, settings.max_health_bonus)
            ),
            special=special,
        )
        await interaction.followup.send(
            f"`{countryball.country}` {settings.collectible_name} was successfully given to "
            f"`{user}`.\nSpecial: `{special.name if special else None}` • ATK: "
            f"`{instance.attack_bonus:+d}` • HP:`{instance.health_bonus:+d}` "
        )
        await log_action(
            f"{interaction.user} gave {settings.collectible_name} "
            f"{countryball.country} to {user}. (Special={special.name if special else None} "
            f"ATK={instance.attack_bonus:+d} HP={instance.health_bonus:+d}).",
            interaction.client,
        )

    @app_commands.command(name="info")
    @app_commands.checks.has_any_role(*settings.root_role_ids, *settings.admin_role_ids)
    async def balls_info(self, interaction: discord.Interaction[BallsDexBot], countryball_id: str):
        """
        Show information about a countryball.

        Parameters
        ----------
        countryball_id: str
            The ID of the countryball you want to get information about.
        """
        try:
            pk = int(countryball_id, 16)
        except ValueError:
            await interaction.response.send_message(
                f"The {settings.collectible_name} ID you gave is not valid.", ephemeral=True
            )
            return
        try:
            ball = await BallInstance.objects.prefetch_related("player", "trade_player", "special").aget(id=pk)
        except BallInstance.DoesNotExist:
            await interaction.response.send_message(
                f"The {settings.collectible_name} ID you gave does not exist.", ephemeral=True
            )
            return
        spawned_time = format_dt(ball.spawned_time, style="R") if ball.spawned_time else "N/A"
        catch_time = (
            (ball.catch_date - ball.spawned_time).total_seconds() if ball.catch_date and ball.spawned_time else "N/A"
        )
        admin_url = (
            f"[View online](<{settings.admin_url}/bd_models/ballinstance/{ball.pk}/change/>)"
            if settings.admin_url
            else ""
        )
        await interaction.response.send_message(
            f"**{settings.collectible_name.title()} ID:** {ball.pk}\n"
            f"**Player:** {ball.player}\n"
            f"**Name:** {ball.countryball}\n"
            f"**Attack:** {ball.attack}\n"
            f"**Attack bonus:** {ball.attack_bonus}\n"
            f"**Health bonus:** {ball.health_bonus}\n"
            f"**Health:** {ball.health}\n"
            f"**Special:** {ball.special.name if ball.special else None}\n"
            f"**Caught at:** {format_dt(ball.catch_date, style='R')}\n"
            f"**Spawned at:** {spawned_time}\n"
            f"**Catch time:** {catch_time} seconds\n"
            f"**Caught in:** {ball.server_id if ball.server_id else 'N/A'}\n"
            f"**Traded:** {ball.trade_player}\n{admin_url}",
            ephemeral=True,
        )
        await log_action(f"{interaction.user} got info for {ball}({ball.pk}).", interaction.client)

    @app_commands.command(name="delete")
    @app_commands.checks.has_any_role(*settings.root_role_ids)
    async def balls_delete(self, interaction: discord.Interaction[BallsDexBot], countryball_id: str):
        """
        Delete a countryball.

        Parameters
        ----------
        countryball_id: str
            The ID of the countryball you want to delete.
        """
        try:
            ballIdConverted = int(countryball_id, 16)
        except ValueError:
            await interaction.response.send_message(
                f"The {settings.collectible_name} ID you gave is not valid.", ephemeral=True
            )
            return
        try:
            ball = await BallInstance.objects.aget(id=ballIdConverted)
        except BallInstance.DoesNotExist:
            await interaction.response.send_message(
                f"The {settings.collectible_name} ID you gave does not exist.", ephemeral=True
            )
            return
        await ball.adelete()
        await interaction.response.send_message(
            f"{settings.collectible_name.title()} {countryball_id} deleted.", ephemeral=True
        )
        await log_action(f"{interaction.user} deleted {ball}({ball.pk}).", interaction.client)

    @app_commands.command(name="transfer")
    @app_commands.checks.has_any_role(*settings.root_role_ids)
    async def balls_transfer(
        self, interaction: discord.Interaction[BallsDexBot], countryball_id: str, user: discord.User
    ):
        """
        Transfer a countryball to another user.

        Parameters
        ----------
        countryball_id: str
            The ID of the countryball you want to transfer.
        user: discord.User
            The user you want to transfer the countryball to.
        """
        try:
            ballIdConverted = int(countryball_id, 16)
        except ValueError:
            await interaction.response.send_message(
                f"The {settings.collectible_name} ID you gave is not valid.", ephemeral=True
            )
            return
        try:
            ball = await BallInstance.objects.prefetch_related("player").aget(id=ballIdConverted)
            original_player = ball.player
        except BallInstance.DoesNotExist:
            await interaction.response.send_message(
                f"The {settings.collectible_name} ID you gave does not exist.", ephemeral=True
            )
            return
        player, _ = await Player.objects.aget_or_create(discord_id=user.id)
        ball.player = player
        await ball.asave()

        trade = await Trade.objects.acreate(player1=original_player, player2=player)
        await TradeObject.objects.acreate(trade=trade, ballinstance=ball, player=original_player)
        await interaction.response.send_message(
            f"Transfered {ball}({ball.pk}) from {original_player} to {user}.", ephemeral=True
        )
        await log_action(
            f"{interaction.user} transferred {ball}({ball.pk}) from {original_player} to {user}.", interaction.client
        )

    @app_commands.command(name="reset")
    @app_commands.checks.has_any_role(*settings.root_role_ids)
    async def balls_reset(
        self, interaction: discord.Interaction[BallsDexBot], user: discord.User, percentage: int | None = None
    ):
        """
        Reset a player's countryballs.

        Parameters
        ----------
        user: discord.User
            The user you want to reset the countryballs of.
        percentage: int | None
            The percentage of countryballs to delete, if not all. Used for sanctions.
        """
        player = await Player.objects.aget_or_none(discord_id=user.id)
        if not player:
            await interaction.response.send_message("The user you gave does not exist.", ephemeral=True)
            return
        if percentage and not 0 < percentage < 100:
            await interaction.response.send_message("The percentage must be between 1 and 99.", ephemeral=True)
            return
        await interaction.response.defer(ephemeral=True, thinking=True)

        if not percentage:
            text = f"Are you sure you want to delete {user}'s {settings.plural_collectible_name}?"
        else:
            text = f"Are you sure you want to delete {percentage}% of {user}'s {settings.plural_collectible_name}?"
        view = ConfirmChoiceView(
            interaction,
            accept_message=f"Confirmed, deleting the {settings.plural_collectible_name}...",
            cancel_message="Request cancelled.",
        )
        await interaction.followup.send(text, view=view, ephemeral=True)
        await view.wait()
        if not view.value:
            return
        if percentage:
            balls = [x async for x in BallInstance.objects.filter(player=player)]
            to_delete = random.sample(balls, int(len(balls) * (percentage / 100)))
            for ball in to_delete:
                await ball.adelete()
            count = len(to_delete)
        else:
            count = await BallInstance.objects.filter(player=player).adelete()
        await interaction.followup.send(
            f"{count} {settings.plural_collectible_name} from {user} have been deleted.", ephemeral=True
        )
        await log_action(
            f"{interaction.user} deleted {percentage or 100}% of {player}'s {settings.plural_collectible_name}.",
            interaction.client,
        )

    @app_commands.command(name="count")
    @app_commands.checks.has_any_role(*settings.root_role_ids)
    async def balls_count(
        self,
        interaction: discord.Interaction[BallsDexBot],
        user: discord.User | None = None,
        countryball: BallTransform | None = None,
        special: SpecialTransform | None = None,
    ):
        """
        Count the number of countryballs that a player has or how many exist in total.

        Parameters
        ----------
        user: discord.User
            The user you want to count the countryballs of.
        countryball: Ball
        special: Special
        """
        if interaction.response.is_done():
            return
        filters = {}
        if countryball:
            filters["ball"] = countryball
        if special:
            filters["special"] = special
        if user:
            filters["player__discord_id"] = user.id
        await interaction.response.defer(ephemeral=True, thinking=True)
        balls = await BallInstance.objects.filter(**filters).acount()
        verb = "is" if balls == 1 else "are"
        country = f"{countryball.country} " if countryball else ""
        plural = "s" if balls > 1 or balls == 0 else ""
        special_str = f"{special.name} " if special else ""
        if user:
            await interaction.followup.send(
                f"{user} has {balls} {special_str}{country}{settings.collectible_name}{plural}."
            )
        else:
            await interaction.followup.send(
                f"There {verb} {balls} {special_str}{country}{settings.collectible_name}{plural}."
            )

    @app_commands.command(name="create")
    @app_commands.checks.has_any_role(*settings.root_role_ids)
    async def balls_create(
        self,
        interaction: discord.Interaction[BallsDexBot],
        *,
        name: app_commands.Range[str, None, 48],
        regime: RegimeTransform,
        health: int,
        attack: int,
        emoji_id: app_commands.Range[str, 17, 21],
        capacity_name: app_commands.Range[str, None, 64],
        capacity_description: app_commands.Range[str, None, 256],
        collection_card: discord.Attachment,
        image_credits: str,
        economy: EconomyTransform | None = None,
        rarity: float = 0.0,
        enabled: bool = False,
        tradeable: bool = False,
        wild_card: discord.Attachment | None = None,
    ):
        """
        Shortcut command for creating countryballs. They are disabled by default.

        Parameters
        ----------
        name: str
        regime: Regime
        economy: Economy | None
        health: int
        attack: int
        emoji_id: str
            An emoji ID, the bot will check if it can access the custom emote
        capacity_name: str
        capacity_description: str
        collection_card: discord.Attachment
        image_credits: str
        rarity: float
            Value defining the rarity of this countryball, if enabled
        enabled: bool
            If true, the countryball can spawn and will show up in global completion
        tradeable: bool
            If false, all instances are untradeable
        wild_card: discord.Attachment
            Artwork used to spawn the countryball, with a default
        """
        if regime is None or interaction.response.is_done():  # economy autocomplete failed
            return

        if not emoji_id.isnumeric():
            await interaction.response.send_message("`emoji_id` is not a valid number.", ephemeral=True)
            return
        emoji = interaction.client.get_emoji(int(emoji_id))
        if not emoji:
            await interaction.response.send_message("The bot does not have access to the given emoji.", ephemeral=True)
            return
        await interaction.response.defer(ephemeral=True, thinking=True)

        default_path = Path("./ballsdex/core/image_generator/src/default.png")
        missing_default = ""
        if not wild_card and not default_path.exists():
            missing_default = (
                "**Warning:** The default spawn image is not set. This will result in errors when "
                f"attempting to spawn this {settings.collectible_name}. You can edit this on the "
                "web panel or add an image at `./ballsdex/core/image_generator/src/default.png`.\n"
            )

        try:
            collection_card_path = await save_file(collection_card)
        except Exception as e:
            log.exception("Failed saving file when creating countryball", exc_info=True)
            await interaction.followup.send(
                f"Failed saving the attached file: {collection_card.url}.\n"
                f"Partial error: {', '.join(str(x) for x in e.args)}\n"
                "The full error is in the bot logs."
            )
            return
        try:
            wild_card_path = await save_file(wild_card) if wild_card else default_path
        except Exception as e:
            log.exception("Failed saving file when creating countryball", exc_info=True)
            await interaction.followup.send(
                f"Failed saving the attached file: {collection_card.url}.\n"
                f"Partial error: {', '.join(str(x) for x in e.args)}\n"
                "The full error is in the bot logs."
            )
            return

        try:
            ball = await Ball.objects.acreate(
                country=name,
                regime=regime,
                economy=economy,
                health=health,
                attack=attack,
                rarity=rarity,
                enabled=enabled,
                tradeable=tradeable,
                emoji_id=emoji_id,
                wild_card=str(wild_card_path),
                collection_card=str(collection_card_path),
                credits=image_credits,
                capacity_name=capacity_name,
                capacity_description=capacity_description,
            )
        except Exception as e:
            log.exception("Failed creating countryball with admin command", exc_info=True)
            await interaction.followup.send(
                f"Failed creating the {settings.collectible_name}.\n"
                f"Partial error: {', '.join(str(x) for x in e.args)}\n"
                "The full error is in the bot logs."
            )
        else:
            files = [await collection_card.to_file()]
            if wild_card:
                files.append(await wild_card.to_file())
            await interaction.client.load_cache()
            admin_url = (
                f"[View online](<{settings.admin_url}/bd_models/ball/{ball.pk}/change/>)\n"
                if settings.admin_url
                else ""
            )
            await interaction.followup.send(
                f"Successfully created a {settings.collectible_name} with ID {ball.pk}! "
                f"The internal cache was reloaded.\n{admin_url}"
                f"{missing_default}\n"
                f"{name=} regime={regime.name} economy={economy.name if economy else None} "
                f"{health=} {attack=} {rarity=} {enabled=} {tradeable=} emoji={emoji}",
                files=files,
            )
            log.info(f'{interaction.user} has created the {settings.collectible_name} "{name}"')<|MERGE_RESOLUTION|>--- conflicted
+++ resolved
@@ -164,7 +164,7 @@
             await log_action(
                 f"{interaction.user} spawned {settings.collectible_name}"
                 f" {countryball or 'random'} {n} times in {channel or interaction.channel}"
-                + (f" ({", ".join(special_attrs)})." if special_attrs else "."),
+                + (f" ({', '.join(special_attrs)})." if special_attrs else "."),
                 interaction.client,
             )
 
@@ -181,28 +181,10 @@
         result = await ball.spawn(channel or interaction.channel)  # type: ignore
 
         if result:
-<<<<<<< HEAD
             await interaction.followup.send(f"{settings.collectible_name.title()} spawned.", ephemeral=True)
-            special_attrs = []
-            if special is not None:
-                special_attrs.append(f"special={special.name}")
-            if atk_bonus is not None:
-                special_attrs.append(f"atk={atk_bonus}")
-            if hp_bonus is not None:
-                special_attrs.append(f"hp={hp_bonus}")
             await log_action(
                 f"{interaction.user} spawned {settings.collectible_name} {ball.name} "
-                f"in {channel or interaction.channel}"
-                f"{f' ({", ".join(special_attrs)})' if special_attrs else ''}.",
-=======
-            await interaction.followup.send(
-                f"{settings.collectible_name.title()} spawned.", ephemeral=True
-            )
-            await log_action(
-                f"{interaction.user} spawned {settings.collectible_name} {ball.name} "
-                f"in {channel or interaction.channel}"
-                + (f" ({", ".join(special_attrs)})." if special_attrs else "."),
->>>>>>> 1ecab6b8
+                f"in {channel or interaction.channel}" + (f" ({', '.join(special_attrs)})." if special_attrs else "."),
                 interaction.client,
             )
 
