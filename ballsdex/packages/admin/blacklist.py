--- conflicted
+++ resolved
@@ -112,66 +112,9 @@
                 ephemeral=True,
             )
         else:
-            await ctx.send(
-                f"`{user}` (`{user.id}`) is currently blacklisted (date unknown)"
-                " for the following reason:\n"
-                f"{blacklisted.reason}\n{moderator_msg}{admin_url}",
-                ephemeral=True,
-            )
-
-<<<<<<< HEAD
-
-@blacklist.command(name="history")
-@checks.has_permissions("bd_models.view_blacklisthistory")
-async def blacklist_history(ctx: commands.Context[BallsDexBot], user_id: str):
-    """
-    Show the history of a blacklisted user or guild.
-
-    Parameters
-    ----------
-    id: str
-        The ID of the user or guild you want to check.
-    """
-    try:
-        _id = int(user_id)
-    except ValueError:
-        await ctx.send("The ID you gave is not valid.", ephemeral=True)
-        return
-
-    history = await BlacklistHistory.objects.filter(discord_id=_id).order_by("-date").aall()
-
-    if not history:
-        await ctx.send("No history found for that ID.", ephemeral=True)
-        return
-
-    source = BlacklistViewFormat(history, _id, ctx.bot)
-    pages = Pages(ctx, source, compact=True)
-    await pages.start(ephemeral=True)
-
-
-@commands.hybrid_group()
-@checks.has_permissions("bd_models.view_blacklistedguild")
-async def blacklistguild(ctx: commands.Context[BallsDexBot]):
-=======
-    @app_commands.command(name="info")
-    async def blacklist_info(self, interaction: discord.Interaction[BallsDexBot], user: discord.User):
-        """
-        Check if a user is blacklisted and show the corresponding reason.
-
-        Parameters
-        ----------
-        user: discord.User
-            The user you want to check, if available in the current server.
-        """
-        try:
-            blacklisted = await BlacklistedID.objects.aget(discord_id=user.id)
-        except BlacklistedID.DoesNotExist:
-            await interaction.response.send_message("That user isn't blacklisted.", ephemeral=True)
-        else:
             if blacklisted.moderator_id:
                 moderator_msg = (
-                    f"Moderator: {await interaction.client.fetch_user(blacklisted.moderator_id)}"
-                    f" ({blacklisted.moderator_id})"
+                    f"Moderator: {await ctx.bot.fetch_user(blacklisted.moderator_id)} ({blacklisted.moderator_id})"
                 )
             else:
                 moderator_msg = "Moderator: Unknown"
@@ -180,61 +123,61 @@
             else:
                 admin_url = ""
             if blacklisted.date:
-                await interaction.response.send_message(
+                await ctx.send(
                     f"`{user}` (`{user.id}`) was blacklisted on {format_dt(blacklisted.date)}"
                     f"({format_dt(blacklisted.date, style='R')}) for the following reason:\n"
                     f"{blacklisted.reason}\n{moderator_msg}{admin_url}",
                     ephemeral=True,
                 )
             else:
-                await interaction.response.send_message(
+                await ctx.send(
                     f"`{user}` (`{user.id}`) is currently blacklisted (date unknown)"
                     " for the following reason:\n"
                     f"{blacklisted.reason}\n{moderator_msg}{admin_url}",
                     ephemeral=True,
                 )
 
-    @app_commands.command(name="history")
-    @app_commands.checks.has_any_role(*settings.root_role_ids, *settings.admin_role_ids)
-    async def blacklist_history(self, interaction: discord.Interaction[BallsDexBot], user_id: str):
-        """
-        Show the history of a blacklisted user or guild.
-
-        Parameters
-        ----------
-        user_id: str
-            The ID of the user or guild you want to check.
-        """
-        try:
-            _id = int(user_id)
-        except ValueError:
-            await interaction.response.send_message("The ID you gave is not valid.", ephemeral=True)
-            return
-
-        history = BlacklistHistory.objects.filter(discord_id=_id).order_by("-date")
-
-        if not await history.aexists():
-            await interaction.response.send_message("No history found for that ID.", ephemeral=True)
-            return
-
-        try:
-            user = await interaction.client.fetch_user(_id)
-        except discord.NotFound:
-            await interaction.response.send_message("User was not found from Discord.", ephemeral=True)
-            return
-
-        view = discord.ui.LayoutView()
-        container = discord.ui.Container()
-        view.add_item(container)
-        menu = Menu(
-            interaction.client, view, ModelSource(history, per_page=1), BlacklistHistoryFormatter(container, user)
-        )
-        await menu.init()
-        await interaction.response.send_message(view=view)
-
-
-class BlacklistGuild(app_commands.Group):
->>>>>>> 8f203067
+
+@blacklist.command(name="history")
+@checks.has_permissions("bd_models.view_blacklisthistory")
+async def blacklist_history(ctx: commands.Context[BallsDexBot], user_id: str):
+    """
+    Show the history of a blacklisted user or guild.
+
+    Parameters
+    ----------
+    id: str
+        The ID of the user or guild you want to check.
+    """
+    try:
+        _id = int(user_id)
+    except ValueError:
+        await ctx.send("The ID you gave is not valid.", ephemeral=True)
+        return
+
+    history = BlacklistHistory.objects.filter(discord_id=_id).order_by("-date")
+
+    if not await history.aexists():
+        await ctx.send("No history found for that ID.", ephemeral=True)
+        return
+
+    try:
+        user = await ctx.bot.fetch_user(_id)
+    except discord.NotFound:
+        await ctx.send("User was not found from Discord.", ephemeral=True)
+        return
+
+    view = discord.ui.LayoutView()
+    container = discord.ui.Container()
+    view.add_item(container)
+    menu = Menu(ctx.bot, view, ModelSource(history, per_page=1), BlacklistHistoryFormatter(container, user))
+    await menu.init()
+    await ctx.send(view=view, ephemeral=True)
+
+
+@commands.hybrid_group()
+@checks.has_permissions("bd_models.view_blacklistedguild")
+async def blacklistguild(ctx: commands.Context[BallsDexBot]):
     """
     Guild blacklist management
     """
