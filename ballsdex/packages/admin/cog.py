from collections import defaultdict
from typing import TYPE_CHECKING, cast

import discord
from discord.ext import commands
from discord.ui import Button

from ballsdex.core.utils.paginator import FieldPageSource, Pages, TextPageSource
from ballsdex.settings import settings
from bd_models.models import Ball, GuildConfig

<<<<<<< HEAD
from .balls import balls as balls_group
from .blacklist import blacklist as blacklist_group
from .blacklist import blacklistguild as blacklist_guild_group
from .flags import RarityFlags, StatusFlags
from .history import history as history_group
from .info import info as info_group
from .logs import logs as logs_group
=======
from .balls import Balls as BallsGroup
from .blacklist import Blacklist as BlacklistGroup
from .blacklist import BlacklistGuild as BlacklistGuildGroup
from .history import History as HistoryGroup
from .info import Info as InfoGroup
from .logs import Logs as LogsGroup
from .money import Money as MoneyGroup
>>>>>>> 6dd29083

if TYPE_CHECKING:
    from ballsdex.core.bot import BallsDexBot
    from ballsdex.packages.countryballs.cog import CountryBallsSpawner


class Admin(commands.Cog):
    """
    Bot admin commands.
    """

    def __init__(self, bot: "BallsDexBot"):
        self.bot = bot

<<<<<<< HEAD
        self.admin.add_command(info_group)
        self.admin.add_command(balls_group)
        self.admin.add_command(blacklist_group)
        self.admin.add_command(blacklist_guild_group)
        self.admin.add_command(history_group)
        self.admin.add_command(logs_group)

    @commands.hybrid_group(
        default_permissions=discord.Permissions(administrator=True),
        guild_ids=settings.admin_guild_ids,
    )
    async def admin(self, ctx: commands.Context):
        """
        Bot admin commands.
        """
        await ctx.send_help(ctx.command)

    @admin.command()
    @commands.has_any_role(*settings.root_role_ids)
    async def status(self, ctx: commands.Context["BallsDexBot"], *, flags: StatusFlags):
=======
        assert self.__cog_app_commands_group__
        self.__cog_app_commands_group__.add_command(BallsGroup(name=settings.players_group_cog_name))
        self.__cog_app_commands_group__.add_command(BlacklistGroup())
        self.__cog_app_commands_group__.add_command(BlacklistGuildGroup())
        self.__cog_app_commands_group__.add_command(HistoryGroup())
        self.__cog_app_commands_group__.add_command(LogsGroup())
        self.__cog_app_commands_group__.add_command(InfoGroup())
        self.__cog_app_commands_group__.add_command(MoneyGroup())

    @app_commands.command()
    @app_commands.checks.has_any_role(*settings.root_role_ids)
    async def status(
        self,
        interaction: discord.Interaction["BallsDexBot"],
        status: discord.Status | None = None,
        name: str | None = None,
        state: str | None = None,
        activity_type: discord.ActivityType | None = None,
    ):
>>>>>>> 6dd29083
        """
        Change the status of the bot. Provide at least status or text.
        """
        if not flags.status and not flags.name and not flags.state:
            await ctx.send(
                "You must provide at least `status`, `name` or `state`.", ephemeral=True
            )
            return

        activity: discord.Activity | None = None
        if flags.activity_type == discord.ActivityType.custom and flags.name and not flags.state:
            await ctx.send(
                "You must provide `state` for custom activities. `name` is unused.", ephemeral=True
            )
            return
        if flags.activity_type != discord.ActivityType.custom and not flags.name:
            await ctx.send("You must provide `name` for pre-defined activities.", ephemeral=True)
            return
        if flags.name or flags.state:
            activity = discord.Activity(
                name=flags.name or flags.state, state=flags.state, type=flags.activity_type
            )
        await self.bot.change_presence(status=flags.status, activity=activity)
        await ctx.send("Status updated.", ephemeral=True)

<<<<<<< HEAD
    @admin.command()
    @commands.has_any_role(*settings.root_role_ids)
    async def rarity(self, ctx: commands.Context["BallsDexBot"], *, flags: RarityFlags):
=======
    @app_commands.command()
    @app_commands.checks.has_any_role(*settings.root_role_ids)
    async def rarity(
        self, interaction: discord.Interaction["BallsDexBot"], chunked: bool = True, include_disabled: bool = False
    ):
>>>>>>> 6dd29083
        """
        Generate a list of countryballs ranked by rarity.
        """
        text = ""
<<<<<<< HEAD
        balls_queryset = Ball.all().order_by("rarity")
        if not flags.include_disabled:
=======
        balls_queryset = Ball.objects.all().order_by("rarity")
        if not include_disabled:
>>>>>>> 6dd29083
            balls_queryset = balls_queryset.filter(rarity__gt=0, enabled=True)
        sorted_balls = [x async for x in balls_queryset]

        if flags.chunked:
            indexes: dict[float, list[Ball]] = defaultdict(list)
            for ball in sorted_balls:
                indexes[ball.rarity].append(ball)
            i = 1
            for chunk in indexes.values():
                for ball in chunk:
                    text += f"{i}. {ball.country}\n"
                i += len(chunk)
        else:
            for i, ball in enumerate(sorted_balls, start=1):
                text += f"{i}. {ball.country}\n"

        source = TextPageSource(text, prefix="```md\n", suffix="```")
        assert ctx.interaction  # TODO: handle normal cmds
        pages = Pages(ctx, source, compact=True)
        pages.remove_item(pages.stop_pages)
        await pages.start(ephemeral=True)

<<<<<<< HEAD
    @admin.command()
    @commands.has_any_role(*settings.root_role_ids)
    async def cooldown(self, ctx: commands.Context["BallsDexBot"], guild_id: str | None = None):
=======
    @app_commands.command()
    @app_commands.checks.has_any_role(*settings.root_role_ids)
    async def cooldown(self, interaction: discord.Interaction["BallsDexBot"], guild_id: str | None = None):
>>>>>>> 6dd29083
        """
        Show the details of the spawn cooldown system for the given server

        Parameters
        ----------
        guild_id: int | None
            ID of the server you want to inspect. If not given, inspect the current server.
        """
        if guild_id:
            try:
                guild = self.bot.get_guild(int(guild_id))
            except ValueError:
                await ctx.send("Invalid guild ID. Please make sure it's a number.", ephemeral=True)
                return
        else:
            guild = ctx.guild
        if not guild:
<<<<<<< HEAD
            await ctx.send("The given guild could not be found.", ephemeral=True)
            return

        spawn_manager = cast(
            "CountryBallsSpawner", self.bot.get_cog("CountryBallsSpawner")
        ).spawn_manager
        await spawn_manager.admin_explain(ctx, guild)

    @admin.command()
    @commands.has_any_role(*settings.root_role_ids, *settings.admin_role_ids)
    async def guilds(self, ctx: commands.Context["BallsDexBot"], user: discord.User):
=======
            await interaction.response.send_message("The given guild could not be found.", ephemeral=True)
            return

        spawn_manager = cast("CountryBallsSpawner", self.bot.get_cog("CountryBallsSpawner")).spawn_manager
        await spawn_manager.admin_explain(interaction, guild)

    @app_commands.command()
    @app_commands.checks.has_any_role(*settings.root_role_ids, *settings.admin_role_ids)
    async def guilds(self, interaction: discord.Interaction["BallsDexBot"], user: discord.User):
>>>>>>> 6dd29083
        """
        Shows the guilds shared with the specified user. Provide either user or user_id.

        Parameters
        ----------
        user: discord.User
            The user you want to check, if available in the current server.
        """
        if self.bot.intents.members:
            guilds = user.mutual_guilds
        else:
            guilds = [x for x in self.bot.guilds if x.owner_id == user.id]

        if not guilds:
            if self.bot.intents.members:
<<<<<<< HEAD
                await ctx.send(
                    f"The user does not own any server with {settings.bot_name}.",
                    ephemeral=True,
=======
                await interaction.response.send_message(
                    f"The user does not own any server with {settings.bot_name}.", ephemeral=True
>>>>>>> 6dd29083
                )
            else:
                await ctx.send(
                    f"The user does not own any server with {settings.bot_name}.\n"
                    ":warning: *The bot cannot be aware of the member's presence in servers, "
                    "it is only aware of server ownerships.*",
                    ephemeral=True,
                )
            return

        entries: list[tuple[str, str]] = []
        for guild in guilds:
            if config := await GuildConfig.objects.aget_or_none(guild_id=guild.id):
                spawn_enabled = config.enabled and config.guild_id
            else:
                spawn_enabled = False

            field_name = f"`{guild.id}`"
            field_value = ""

            # highlight suspicious server names
            if any(x in guild.name.lower() for x in ("farm", "grind", "spam")):
                field_value += f"- :warning: **{guild.name}**\n"
            else:
                field_value += f"- {guild.name}\n"

            # highlight low member count
            if guild.member_count <= 3:  # type: ignore
                field_value += f"- :warning: **{guild.member_count} members**\n"
            else:
                field_value += f"- {guild.member_count} members\n"

            # highlight if spawning is enabled
            if spawn_enabled:
                field_value += "- :warning: **Spawn is enabled**"
            else:
                field_value += "- Spawn is disabled"

            entries.append((field_name, field_value))

        source = FieldPageSource(entries, per_page=25, inline=True)
        source.embed.set_author(name=f"{user} ({user.id})", icon_url=user.display_avatar.url)

        if len(guilds) > 1:
            source.embed.title = f"{len(guilds)} servers shared"
        else:
            source.embed.title = "1 server shared"

        if not self.bot.intents.members:
            source.embed.set_footer(
                text="\N{WARNING SIGN} The bot cannot be aware of the member's "
                "presence in servers, it is only aware of server ownerships."
            )

        pages = Pages(ctx, source, compact=True)
        pages.add_item(
            Button(
                style=discord.ButtonStyle.link,
                label="View profile",
                url=f"discord://-/users/{user.id}",
                emoji="\N{LEFT-POINTING MAGNIFYING GLASS}",
            )
        )
        await pages.start(ephemeral=True)<|MERGE_RESOLUTION|>--- conflicted
+++ resolved
@@ -9,7 +9,6 @@
 from ballsdex.settings import settings
 from bd_models.models import Ball, GuildConfig
 
-<<<<<<< HEAD
 from .balls import balls as balls_group
 from .blacklist import blacklist as blacklist_group
 from .blacklist import blacklistguild as blacklist_guild_group
@@ -17,15 +16,7 @@
 from .history import history as history_group
 from .info import info as info_group
 from .logs import logs as logs_group
-=======
-from .balls import Balls as BallsGroup
-from .blacklist import Blacklist as BlacklistGroup
-from .blacklist import BlacklistGuild as BlacklistGuildGroup
-from .history import History as HistoryGroup
-from .info import Info as InfoGroup
-from .logs import Logs as LogsGroup
-from .money import Money as MoneyGroup
->>>>>>> 6dd29083
+from .money import money as money_group
 
 if TYPE_CHECKING:
     from ballsdex.core.bot import BallsDexBot
@@ -40,17 +31,16 @@
     def __init__(self, bot: "BallsDexBot"):
         self.bot = bot
 
-<<<<<<< HEAD
         self.admin.add_command(info_group)
         self.admin.add_command(balls_group)
         self.admin.add_command(blacklist_group)
         self.admin.add_command(blacklist_guild_group)
         self.admin.add_command(history_group)
         self.admin.add_command(logs_group)
+        self.admin.add_command(money_group)
 
     @commands.hybrid_group(
-        default_permissions=discord.Permissions(administrator=True),
-        guild_ids=settings.admin_guild_ids,
+        default_permissions=discord.Permissions(administrator=True), guild_ids=settings.admin_guild_ids
     )
     async def admin(self, ctx: commands.Context):
         """
@@ -61,74 +51,34 @@
     @admin.command()
     @commands.has_any_role(*settings.root_role_ids)
     async def status(self, ctx: commands.Context["BallsDexBot"], *, flags: StatusFlags):
-=======
-        assert self.__cog_app_commands_group__
-        self.__cog_app_commands_group__.add_command(BallsGroup(name=settings.players_group_cog_name))
-        self.__cog_app_commands_group__.add_command(BlacklistGroup())
-        self.__cog_app_commands_group__.add_command(BlacklistGuildGroup())
-        self.__cog_app_commands_group__.add_command(HistoryGroup())
-        self.__cog_app_commands_group__.add_command(LogsGroup())
-        self.__cog_app_commands_group__.add_command(InfoGroup())
-        self.__cog_app_commands_group__.add_command(MoneyGroup())
-
-    @app_commands.command()
-    @app_commands.checks.has_any_role(*settings.root_role_ids)
-    async def status(
-        self,
-        interaction: discord.Interaction["BallsDexBot"],
-        status: discord.Status | None = None,
-        name: str | None = None,
-        state: str | None = None,
-        activity_type: discord.ActivityType | None = None,
-    ):
->>>>>>> 6dd29083
         """
         Change the status of the bot. Provide at least status or text.
         """
         if not flags.status and not flags.name and not flags.state:
-            await ctx.send(
-                "You must provide at least `status`, `name` or `state`.", ephemeral=True
-            )
+            await ctx.send("You must provide at least `status`, `name` or `state`.", ephemeral=True)
             return
 
         activity: discord.Activity | None = None
         if flags.activity_type == discord.ActivityType.custom and flags.name and not flags.state:
-            await ctx.send(
-                "You must provide `state` for custom activities. `name` is unused.", ephemeral=True
-            )
+            await ctx.send("You must provide `state` for custom activities. `name` is unused.", ephemeral=True)
             return
         if flags.activity_type != discord.ActivityType.custom and not flags.name:
             await ctx.send("You must provide `name` for pre-defined activities.", ephemeral=True)
             return
         if flags.name or flags.state:
-            activity = discord.Activity(
-                name=flags.name or flags.state, state=flags.state, type=flags.activity_type
-            )
+            activity = discord.Activity(name=flags.name or flags.state, state=flags.state, type=flags.activity_type)
         await self.bot.change_presence(status=flags.status, activity=activity)
         await ctx.send("Status updated.", ephemeral=True)
 
-<<<<<<< HEAD
     @admin.command()
     @commands.has_any_role(*settings.root_role_ids)
     async def rarity(self, ctx: commands.Context["BallsDexBot"], *, flags: RarityFlags):
-=======
-    @app_commands.command()
-    @app_commands.checks.has_any_role(*settings.root_role_ids)
-    async def rarity(
-        self, interaction: discord.Interaction["BallsDexBot"], chunked: bool = True, include_disabled: bool = False
-    ):
->>>>>>> 6dd29083
         """
         Generate a list of countryballs ranked by rarity.
         """
         text = ""
-<<<<<<< HEAD
-        balls_queryset = Ball.all().order_by("rarity")
+        balls_queryset = Ball.objects.all().order_by("rarity")
         if not flags.include_disabled:
-=======
-        balls_queryset = Ball.objects.all().order_by("rarity")
-        if not include_disabled:
->>>>>>> 6dd29083
             balls_queryset = balls_queryset.filter(rarity__gt=0, enabled=True)
         sorted_balls = [x async for x in balls_queryset]
 
@@ -151,15 +101,9 @@
         pages.remove_item(pages.stop_pages)
         await pages.start(ephemeral=True)
 
-<<<<<<< HEAD
     @admin.command()
     @commands.has_any_role(*settings.root_role_ids)
     async def cooldown(self, ctx: commands.Context["BallsDexBot"], guild_id: str | None = None):
-=======
-    @app_commands.command()
-    @app_commands.checks.has_any_role(*settings.root_role_ids)
-    async def cooldown(self, interaction: discord.Interaction["BallsDexBot"], guild_id: str | None = None):
->>>>>>> 6dd29083
         """
         Show the details of the spawn cooldown system for the given server
 
@@ -177,29 +121,15 @@
         else:
             guild = ctx.guild
         if not guild:
-<<<<<<< HEAD
             await ctx.send("The given guild could not be found.", ephemeral=True)
             return
 
-        spawn_manager = cast(
-            "CountryBallsSpawner", self.bot.get_cog("CountryBallsSpawner")
-        ).spawn_manager
+        spawn_manager = cast("CountryBallsSpawner", self.bot.get_cog("CountryBallsSpawner")).spawn_manager
         await spawn_manager.admin_explain(ctx, guild)
 
     @admin.command()
     @commands.has_any_role(*settings.root_role_ids, *settings.admin_role_ids)
     async def guilds(self, ctx: commands.Context["BallsDexBot"], user: discord.User):
-=======
-            await interaction.response.send_message("The given guild could not be found.", ephemeral=True)
-            return
-
-        spawn_manager = cast("CountryBallsSpawner", self.bot.get_cog("CountryBallsSpawner")).spawn_manager
-        await spawn_manager.admin_explain(interaction, guild)
-
-    @app_commands.command()
-    @app_commands.checks.has_any_role(*settings.root_role_ids, *settings.admin_role_ids)
-    async def guilds(self, interaction: discord.Interaction["BallsDexBot"], user: discord.User):
->>>>>>> 6dd29083
         """
         Shows the guilds shared with the specified user. Provide either user or user_id.
 
@@ -215,15 +145,7 @@
 
         if not guilds:
             if self.bot.intents.members:
-<<<<<<< HEAD
-                await ctx.send(
-                    f"The user does not own any server with {settings.bot_name}.",
-                    ephemeral=True,
-=======
-                await interaction.response.send_message(
-                    f"The user does not own any server with {settings.bot_name}.", ephemeral=True
->>>>>>> 6dd29083
-                )
+                await ctx.send(f"The user does not own any server with {settings.bot_name}.", ephemeral=True)
             else:
                 await ctx.send(
                     f"The user does not own any server with {settings.bot_name}.\n"
