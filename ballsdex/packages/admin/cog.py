--- conflicted
+++ resolved
@@ -5,15 +5,10 @@
 import discord
 from discord import app_commands
 from discord.ext import commands
-<<<<<<< HEAD
-from discord.ui import Button
+from discord.ui import Button, Container, LayoutView, Section, TextDisplay
 
 from ballsdex.core.utils import checks
 from ballsdex.core.utils.buttons import ConfirmChoiceView
-from ballsdex.core.utils.paginator import FieldPageSource, Pages, TextPageSource
-=======
-from discord.ui import Button, Container, LayoutView, Section, TextDisplay
-
 from ballsdex.core.utils.menus import (
     ItemFormatter,
     ListSource,
@@ -23,7 +18,6 @@
     dynamic_chunks,
     iter_to_async,
 )
->>>>>>> 8f203067
 from ballsdex.settings import settings
 from bd_models.models import Ball, GuildConfig
 
@@ -72,7 +66,10 @@
             )
             interaction.extras["handled"] = True
 
-    @commands.hybrid_group(default_permissions=discord.Permissions(administrator=True))
+    @commands.hybrid_group()
+    @app_commands.guilds()
+    @app_commands.default_permissions(administrator=True)
+    @commands.has_permissions(administrator=True)
     @checks.is_staff()
     async def admin(self, ctx: commands.Context):
         """
@@ -80,7 +77,7 @@
         """
         await ctx.send_help(ctx.command)
 
-    @admin.command()
+    @admin.command(with_app_command=False)
     @commands.is_owner()
     @commands.guild_only()
     async def syncslash(self, ctx: commands.Context["BallsDexBot"]):
@@ -128,24 +125,14 @@
         if flags.activity_type != discord.ActivityType.custom and not flags.name:
             await ctx.send("You must provide `name` for pre-defined activities.", ephemeral=True)
             return
-<<<<<<< HEAD
         if flags.name or flags.state:
             activity = discord.Activity(name=flags.name or flags.state, state=flags.state, type=flags.activity_type)
         await self.bot.change_presence(status=flags.status, activity=activity)
         await ctx.send("Status updated.", ephemeral=True)
 
     @admin.command()
-    @checks.has_permissions("bd_models.view_ball")
-    async def rarity(self, ctx: commands.Context["BallsDexBot"], *, flags: RarityFlags):
-=======
-        if name or state:
-            activity = discord.Activity(name=name or state, state=state, type=activity_type)
-        await self.bot.change_presence(status=status, activity=activity)
-        await interaction.response.send_message("Status updated.", ephemeral=True)
-
-    @app_commands.command()
-    @app_commands.checks.has_any_role(*settings.root_role_ids)
-    async def trade_lockdown(self, interaction: discord.Interaction["BallsDexBot"], *, reason: str):
+    @checks.is_superuser()
+    async def trade_lockdown(self, ctx: commands.Context["BallsDexBot"], *, reason: str):
         """
         Cancel all ongoing trades and lock down further trades from being started.
 
@@ -156,35 +143,32 @@
         """
         cog = cast("Trade | None", self.bot.get_cog("Trade"))
         if not cog:
-            await interaction.response.send_message("The trade cog is not loaded.", ephemeral=True)
-            return
-
-        await interaction.response.defer(thinking=True)
+            await ctx.send("The trade cog is not loaded.", ephemeral=True)
+            return
+
+        await ctx.defer()
         result = await cog.cancel_all_trades(reason)
 
         assert self.bot.user
         prefix = settings.prefix if self.bot.intents.message_content else f"{self.bot.user.mention} "
 
         if not result:
-            await interaction.followup.send(
+            await ctx.send(
                 "All trades were successfully cancelled, and further trades cannot be started "
                 f'anymore.\nTo enable trades again, the bot owner must use the "{prefix}reload '
                 'trade" command.'
             )
         else:
-            await interaction.followup.send(
+            await ctx.send(
                 "Lockdown mode enabled, trades can no longer be started. "
                 f"While cancelling ongoing trades, {len(result)} failed to cancel, check your "
                 "logs for info.\nTo enable trades again, the bot owner must use the "
                 f'"{prefix}reload trade" command.'
             )
 
-    @app_commands.command()
-    @app_commands.checks.has_any_role(*settings.root_role_ids)
-    async def rarity(
-        self, interaction: discord.Interaction["BallsDexBot"], chunked: bool = True, include_disabled: bool = False
-    ):
->>>>>>> 8f203067
+    @admin.command()
+    @checks.has_permissions("bd_models.view_ball")
+    async def rarity(self, ctx: commands.Context["BallsDexBot"], *, flags: RarityFlags):
         """
         Generate a list of countryballs ranked by rarity.
         """
@@ -207,20 +191,12 @@
             for i, ball in enumerate(sorted_balls, start=1):
                 text += f"{i}. {ball.country}\n"
 
-<<<<<<< HEAD
-        source = TextPageSource(text, prefix="```md\n", suffix="```")
-        assert ctx.interaction  # TODO: handle normal cmds
-        pages = Pages(ctx, source, compact=True)
-        pages.remove_item(pages.stop_pages)
-        await pages.start(ephemeral=True)
-=======
         view = discord.ui.LayoutView()
         text_display = discord.ui.TextDisplay("")
         view.add_item(text_display)
         menu = Menu(self.bot, view, TextSource(text, prefix="```md\n", suffix="```"), TextFormatter(text_display))
         await menu.init()
-        await interaction.response.send_message(view=view)
->>>>>>> 8f203067
+        await ctx.send(view=view)
 
     @admin.command()
     @checks.is_superuser()
@@ -304,25 +280,6 @@
 
             entries.append(TextDisplay(text))
 
-<<<<<<< HEAD
-        source = FieldPageSource(entries, per_page=25, inline=True)
-        source.embed.set_author(name=f"{user} ({user.id})", icon_url=user.display_avatar.url)
-
-        if len(guilds) > 1:
-            source.embed.title = f"{len(guilds)} servers shared"
-        else:
-            source.embed.title = "1 server shared"
-
-        if not self.bot.intents.members:
-            source.embed.set_footer(
-                text="\N{WARNING SIGN} The bot cannot be aware of the member's "
-                "presence in servers, it is only aware of server ownerships."
-            )
-
-        pages = Pages(ctx, source, compact=True)
-        pages.add_item(
-            Button(
-=======
         view = LayoutView()
         container = Container()
         view.add_item(container)
@@ -330,7 +287,6 @@
             TextDisplay(f"## {len(guilds)} servers shared"),
             TextDisplay(f"{user.mention} ({user.id})"),
             accessory=Button(
->>>>>>> 8f203067
                 style=discord.ButtonStyle.link,
                 label="View profile",
                 url=f"discord://-/users/{user.id}",
@@ -351,4 +307,4 @@
             self.bot, view, ListSource(await dynamic_chunks(view, iter_to_async(entries))), ItemFormatter(container, 1)
         )
         await pages.init()
-        await interaction.response.send_message(view=view)+        await ctx.send(view=view, ephemeral=True)