import datetime

import discord
from discord import app_commands
<<<<<<< HEAD
from discord.ext import commands
from tortoise.exceptions import DoesNotExist
from tortoise.expressions import Q
=======
from django.db.models import Q
>>>>>>> 6dd29083

from ballsdex.core.bot import BallsDexBot
from ballsdex.core.utils.paginator import Pages
from ballsdex.packages.trade.display import TradeViewFormat, fill_trade_embed_fields
from ballsdex.packages.trade.trade_user import TradingUser
from ballsdex.settings import settings
from bd_models.models import BallInstance, Player, Trade

from .flags import TradeHistoryFlags, UserTradeHistoryFlags


@commands.hybrid_group()
async def history(ctx: commands.Context):
    """
    Trade history management
    """
    await ctx.send_help(ctx.command)


@history.command(name="user")
@commands.has_any_role(*settings.root_role_ids, *settings.admin_role_ids)
@app_commands.choices(
    sorting=[
        app_commands.Choice(name="Most Recent", value="-date"),
        app_commands.Choice(name="Oldest", value="date"),
    ]
)
async def history_user(
    ctx: commands.Context["BallsDexBot"], user: discord.User, *, flags: UserTradeHistoryFlags
):
    """
    Show the trade history of a user.

<<<<<<< HEAD
    Parameters
    ----------
    user: discord.User
        The user you want to check the history of.
    """
    await ctx.defer(ephemeral=True)
    sort_value = "date" if flags.sort_oldest else "-date"

    if flags.days is not None and flags.days < 0:
        await ctx.send(
            "Invalid number of days. Please provide a non-negative value.", ephemeral=True
        )
        return

    queryset = Trade.filter()
    try:
        player1 = await Player.get(discord_id=user.id)
        if flags.user2:
            player2 = await Player.get(discord_id=flags.user2.id)
            query = f"?q={user.id}+{flags.user2.id}"
            queryset = queryset.filter(
                (Q(player1=player1) & Q(player2=player2))
                | (Q(player1=player2) & Q(player2=player1))
            )
        else:
            query = f"?q={user.id}"
            queryset = queryset.filter(Q(player1=player1) | Q(player2=player1))
    except DoesNotExist:
        await ctx.send("One or more players are not registered by the bot.", ephemeral=True)
        return

    if flags.countryball:
        queryset = queryset.filter(
            Q(tradeobjects__ballinstance__ball=flags.countryball)
        ).distinct()

    if flags.days is not None and flags.days > 0:
        end_date = datetime.datetime.now()
        start_date = end_date - datetime.timedelta(days=flags.days)
        queryset = queryset.filter(date__range=(start_date, end_date))

    queryset = queryset.order_by(sort_value).prefetch_related("player1", "player2")
    history = await queryset

    if not history:
        await ctx.send("No history found.", ephemeral=True)
        return

    if flags.user2:
        await ctx.send(f"History of {user.display_name} and {flags.user2.display_name}:")

    url = f"{settings.admin_url}/bd_models/trade/{query}" if settings.admin_url else None
    source = TradeViewFormat(history, user.display_name, ctx.bot, True, url)
    pages = Pages(ctx, source)
    await pages.start(ephemeral=True)


@history.command(name="countryball")
@commands.has_any_role(*settings.root_role_ids)
async def history_ball(
    ctx: commands.Context["BallsDexBot"], countryball_id: str, *, flags: TradeHistoryFlags
):
    """
    Show the trade history of a countryball.

    Parameters
    ----------
    countryball_id: str
        The ID of the countryball you want to check the history of.
    """
    sort_value = "date" if flags.sort_oldest else "-date"

    try:
        pk = int(countryball_id, 16)
    except ValueError:
        await ctx.send(
            f"The {settings.collectible_name} ID you gave is not valid.", ephemeral=True
        )
        return

    ball = await BallInstance.get(id=pk)
    if not ball:
        await ctx.send(
            f"The {settings.collectible_name} ID you gave does not exist.", ephemeral=True
        )
        return

    await ctx.defer(ephemeral=True)
    if flags.days is not None and flags.days < 0:
        await ctx.send(
            "Invalid number of days. Please provide a non-negative value.", ephemeral=True
=======
    @app_commands.command(name="user")
    @app_commands.checks.has_any_role(*settings.root_role_ids, *settings.admin_role_ids)
    @app_commands.choices(
        sorting=[
            app_commands.Choice(name="Most Recent", value="-date"),
            app_commands.Choice(name="Oldest", value="date"),
        ]
    )
    async def history_user(
        self,
        interaction: discord.Interaction["BallsDexBot"],
        user: discord.User,
        sorting: app_commands.Choice[str] | None = None,
        countryball: BallEnabledTransform | None = None,
        user2: discord.User | None = None,
        days: int | None = None,
    ):
        """
        Show the trade history of a user.

        Parameters
        ----------
        user: discord.User
            The user you want to check the history of.
        sorting: str | None
            The sorting method you want to use.
        countryball: BallEnabledTransform | None
            The countryball you want to filter the history by.
        user2: discord.User | None
            The second user you want to check the history of.
        days: Optional[int]
            Retrieve trade history from last x days.
        """
        await interaction.response.defer(ephemeral=True, thinking=True)
        sort_value = sorting.value if sorting else "-date"

        if days is not None and days < 0:
            await interaction.followup.send(
                "Invalid number of days. Please provide a non-negative value.", ephemeral=True
            )
            return

        queryset = Trade.objects.filter()
        try:
            player1 = await Player.objects.aget(discord_id=user.id)
            if user2:
                player2 = await Player.objects.aget(discord_id=user2.id)
                query = f"?q={user.id}+{user2.id}"
                queryset = queryset.filter(
                    (Q(player1=player1) & Q(player2=player2)) | (Q(player1=player2) & Q(player2=player1))
                )
            else:
                query = f"?q={user.id}"
                queryset = queryset.filter(Q(player1=player1) | Q(player2=player1))
        except Player.DoesNotExist:
            await interaction.followup.send("One or more players are not registered by the bot.")
            return

        if countryball:
            queryset = queryset.filter(Q(tradeobjects__ballinstance__ball=countryball)).distinct()

        if days is not None and days > 0:
            end_date = datetime.datetime.now()
            start_date = end_date - datetime.timedelta(days=days)
            queryset = queryset.filter(date__range=(start_date, end_date))

        queryset = queryset.order_by(sort_value).prefetch_related("player1", "player2")

        if not await queryset.aexists():
            await interaction.followup.send("No history found.", ephemeral=True)
            return

        if user2:
            await interaction.followup.send(f"History of {user.display_name} and {user2.display_name}:")

        url = f"{settings.admin_url}/bd_models/trade/{query}" if settings.admin_url else None
        source = TradeViewFormat(queryset, user.display_name, interaction.client, True, url)
        pages = Pages(source=source, interaction=interaction)
        await pages.start(ephemeral=True)

    @app_commands.command(name="countryball")
    @app_commands.checks.has_any_role(*settings.root_role_ids)
    @app_commands.choices(
        sorting=[
            app_commands.Choice(name="Most Recent", value="-date"),
            app_commands.Choice(name="Oldest", value="date"),
        ]
    )
    async def history_ball(
        self,
        interaction: discord.Interaction["BallsDexBot"],
        countryball_id: str,
        sorting: app_commands.Choice[str] | None = None,
        days: int | None = None,
    ):
        """
        Show the trade history of a countryball.

        Parameters
        ----------
        countryball_id: str
            The ID of the countryball you want to check the history of.
        sorting: str | None
            The sorting method you want to use.
        days: Optional[int]
            Retrieve ball history from last x days.
        """
        sort_value = sorting.value if sorting else "-date"

        try:
            pk = int(countryball_id, 16)
        except ValueError:
            await interaction.response.send_message(
                f"The {settings.collectible_name} ID you gave is not valid.", ephemeral=True
            )
            return

        ball = await BallInstance.objects.aget_or_none(id=pk)
        if not ball:
            await interaction.response.send_message(
                f"The {settings.collectible_name} ID you gave does not exist.", ephemeral=True
            )
            return

        await interaction.response.defer(ephemeral=True, thinking=True)
        if days is not None and days < 0:
            await interaction.followup.send(
                "Invalid number of days. Please provide a non-negative value.", ephemeral=True
            )
            return

        queryset = Trade.objects.all()
        if days is None or days == 0:
            queryset = queryset.filter(tradeobjects__ballinstance_id=pk)
        else:
            end_date = datetime.datetime.now()
            start_date = end_date - datetime.timedelta(days=days)
            queryset = queryset.filter(tradeobjects__ballinstance_id=pk, date__range=(start_date, end_date))
        queryset = queryset.order_by(sort_value).prefetch_related("player1", "player2")

        if not await queryset.aexists():
            await interaction.followup.send("No history found.", ephemeral=True)
            return

        url = f"{settings.admin_url}/bd_models/ballinstance/{ball.pk}/change/" if settings.admin_url else None
        source = TradeViewFormat(queryset, f"{settings.collectible_name} {ball}", interaction.client, True, url)
        pages = Pages(source=source, interaction=interaction)
        await pages.start(ephemeral=True)

    @app_commands.command(name="trade")
    @app_commands.checks.has_any_role(*settings.root_role_ids)
    async def trade_info(self, interaction: discord.Interaction["BallsDexBot"], trade_id: str):
        """
        Show the contents of a certain trade.

        Parameters
        ----------
        trade_id: str
            The ID of the trade you want to check the history of.
        """
        try:
            pk = int(trade_id, 16)
        except ValueError:
            await interaction.response.send_message("The trade ID you gave is not valid.", ephemeral=True)
            return
        trade = await Trade.objects.prefetch_related("player1", "player2").aget(id=pk)
        if not trade:
            await interaction.response.send_message("The trade ID you gave does not exist.", ephemeral=True)
            return
        embed = discord.Embed(
            title=f"Trade {trade.pk:0X}",
            url=(f"{settings.admin_url}/bd_models/trade/{trade.pk}/change/" if settings.admin_url else None),
            description=f"Trade ID: {trade.pk:0X}",
            timestamp=trade.date,
>>>>>>> 6dd29083
        )
        return

    queryset = Trade.all()
    if flags.days is None or flags.days == 0:
        queryset = queryset.filter(tradeobjects__ballinstance_id=pk)
    else:
        end_date = datetime.datetime.now()
        start_date = end_date - datetime.timedelta(days=flags.days)
        queryset = queryset.filter(
            tradeobjects__ballinstance_id=pk, date__range=(start_date, end_date)
        )
    trades = await queryset.order_by(sort_value).prefetch_related("player1", "player2")

    if not trades:
        await ctx.send("No history found.", ephemeral=True)
        return

    url = (
        f"{settings.admin_url}/bd_models/ballinstance/{ball.pk}/change/"
        if settings.admin_url
        else None
    )
    source = TradeViewFormat(trades, f"{settings.collectible_name} {ball}", ctx.bot, True, url)
    pages = Pages(ctx, source)
    await pages.start(ephemeral=True)


@history.command(name="trade")
@commands.has_any_role(*settings.root_role_ids)
async def trade_info(ctx: commands.Context["BallsDexBot"], trade_id: str):
    """
    Show the contents of a certain trade.

    Parameters
    ----------
    trade_id: str
        The ID of the trade you want to check the history of.
    """
    try:
        pk = int(trade_id, 16)
    except ValueError:
        await ctx.send("The trade ID you gave is not valid.", ephemeral=True)
        return
    trade = await Trade.get(id=pk).prefetch_related("player1", "player2")
    if not trade:
        await ctx.send("The trade ID you gave does not exist.", ephemeral=True)
        return
    embed = discord.Embed(
        title=f"Trade {trade.pk:0X}",
        url=(
            f"{settings.admin_url}/bd_models/trade/{trade.pk}/change/"
            if settings.admin_url
            else None
        ),
        description=f"Trade ID: {trade.pk:0X}",
        timestamp=trade.date,
    )
    embed.set_footer(text="Trade date: ")
    fill_trade_embed_fields(
        embed,
        ctx.bot,
        await TradingUser.from_trade_model(trade, trade.player1, ctx.bot, True),
        await TradingUser.from_trade_model(trade, trade.player2, ctx.bot, True),
        is_admin=True,
    )
    await ctx.send(embed=embed, ephemeral=True)<|MERGE_RESOLUTION|>--- conflicted
+++ resolved
@@ -1,14 +1,8 @@
 import datetime
 
 import discord
-from discord import app_commands
-<<<<<<< HEAD
 from discord.ext import commands
-from tortoise.exceptions import DoesNotExist
-from tortoise.expressions import Q
-=======
 from django.db.models import Q
->>>>>>> 6dd29083
 
 from ballsdex.core.bot import BallsDexBot
 from ballsdex.core.utils.paginator import Pages
@@ -30,19 +24,10 @@
 
 @history.command(name="user")
 @commands.has_any_role(*settings.root_role_ids, *settings.admin_role_ids)
-@app_commands.choices(
-    sorting=[
-        app_commands.Choice(name="Most Recent", value="-date"),
-        app_commands.Choice(name="Oldest", value="date"),
-    ]
-)
-async def history_user(
-    ctx: commands.Context["BallsDexBot"], user: discord.User, *, flags: UserTradeHistoryFlags
-):
+async def history_user(ctx: commands.Context["BallsDexBot"], user: discord.User, *, flags: UserTradeHistoryFlags):
     """
     Show the trade history of a user.
 
-<<<<<<< HEAD
     Parameters
     ----------
     user: discord.User
@@ -52,32 +37,27 @@
     sort_value = "date" if flags.sort_oldest else "-date"
 
     if flags.days is not None and flags.days < 0:
-        await ctx.send(
-            "Invalid number of days. Please provide a non-negative value.", ephemeral=True
-        )
+        await ctx.send("Invalid number of days. Please provide a non-negative value.", ephemeral=True)
         return
 
-    queryset = Trade.filter()
+    queryset = Trade.objects.filter()
     try:
-        player1 = await Player.get(discord_id=user.id)
+        player1 = await Player.objects.aget(discord_id=user.id)
         if flags.user2:
-            player2 = await Player.get(discord_id=flags.user2.id)
+            player2 = await Player.objects.aget(discord_id=flags.user2.id)
             query = f"?q={user.id}+{flags.user2.id}"
             queryset = queryset.filter(
-                (Q(player1=player1) & Q(player2=player2))
-                | (Q(player1=player2) & Q(player2=player1))
+                (Q(player1=player1) & Q(player2=player2)) | (Q(player1=player2) & Q(player2=player1))
             )
         else:
             query = f"?q={user.id}"
             queryset = queryset.filter(Q(player1=player1) | Q(player2=player1))
-    except DoesNotExist:
+    except Player.DoesNotExist:
         await ctx.send("One or more players are not registered by the bot.", ephemeral=True)
         return
 
     if flags.countryball:
-        queryset = queryset.filter(
-            Q(tradeobjects__ballinstance__ball=flags.countryball)
-        ).distinct()
+        queryset = queryset.filter(Q(tradeobjects__ballinstance__ball=flags.countryball)).distinct()
 
     if flags.days is not None and flags.days > 0:
         end_date = datetime.datetime.now()
@@ -85,7 +65,7 @@
         queryset = queryset.filter(date__range=(start_date, end_date))
 
     queryset = queryset.order_by(sort_value).prefetch_related("player1", "player2")
-    history = await queryset
+    history = await queryset.aall()
 
     if not history:
         await ctx.send("No history found.", ephemeral=True)
@@ -102,9 +82,7 @@
 
 @history.command(name="countryball")
 @commands.has_any_role(*settings.root_role_ids)
-async def history_ball(
-    ctx: commands.Context["BallsDexBot"], countryball_id: str, *, flags: TradeHistoryFlags
-):
+async def history_ball(ctx: commands.Context["BallsDexBot"], countryball_id: str, *, flags: TradeHistoryFlags):
     """
     Show the trade history of a countryball.
 
@@ -118,221 +96,33 @@
     try:
         pk = int(countryball_id, 16)
     except ValueError:
-        await ctx.send(
-            f"The {settings.collectible_name} ID you gave is not valid.", ephemeral=True
-        )
+        await ctx.send(f"The {settings.collectible_name} ID you gave is not valid.", ephemeral=True)
         return
 
-    ball = await BallInstance.get(id=pk)
+    ball = await BallInstance.objects.aget_or_none(id=pk)
     if not ball:
-        await ctx.send(
-            f"The {settings.collectible_name} ID you gave does not exist.", ephemeral=True
-        )
+        await ctx.send(f"The {settings.collectible_name} ID you gave does not exist.", ephemeral=True)
         return
 
     await ctx.defer(ephemeral=True)
     if flags.days is not None and flags.days < 0:
-        await ctx.send(
-            "Invalid number of days. Please provide a non-negative value.", ephemeral=True
-=======
-    @app_commands.command(name="user")
-    @app_commands.checks.has_any_role(*settings.root_role_ids, *settings.admin_role_ids)
-    @app_commands.choices(
-        sorting=[
-            app_commands.Choice(name="Most Recent", value="-date"),
-            app_commands.Choice(name="Oldest", value="date"),
-        ]
-    )
-    async def history_user(
-        self,
-        interaction: discord.Interaction["BallsDexBot"],
-        user: discord.User,
-        sorting: app_commands.Choice[str] | None = None,
-        countryball: BallEnabledTransform | None = None,
-        user2: discord.User | None = None,
-        days: int | None = None,
-    ):
-        """
-        Show the trade history of a user.
-
-        Parameters
-        ----------
-        user: discord.User
-            The user you want to check the history of.
-        sorting: str | None
-            The sorting method you want to use.
-        countryball: BallEnabledTransform | None
-            The countryball you want to filter the history by.
-        user2: discord.User | None
-            The second user you want to check the history of.
-        days: Optional[int]
-            Retrieve trade history from last x days.
-        """
-        await interaction.response.defer(ephemeral=True, thinking=True)
-        sort_value = sorting.value if sorting else "-date"
-
-        if days is not None and days < 0:
-            await interaction.followup.send(
-                "Invalid number of days. Please provide a non-negative value.", ephemeral=True
-            )
-            return
-
-        queryset = Trade.objects.filter()
-        try:
-            player1 = await Player.objects.aget(discord_id=user.id)
-            if user2:
-                player2 = await Player.objects.aget(discord_id=user2.id)
-                query = f"?q={user.id}+{user2.id}"
-                queryset = queryset.filter(
-                    (Q(player1=player1) & Q(player2=player2)) | (Q(player1=player2) & Q(player2=player1))
-                )
-            else:
-                query = f"?q={user.id}"
-                queryset = queryset.filter(Q(player1=player1) | Q(player2=player1))
-        except Player.DoesNotExist:
-            await interaction.followup.send("One or more players are not registered by the bot.")
-            return
-
-        if countryball:
-            queryset = queryset.filter(Q(tradeobjects__ballinstance__ball=countryball)).distinct()
-
-        if days is not None and days > 0:
-            end_date = datetime.datetime.now()
-            start_date = end_date - datetime.timedelta(days=days)
-            queryset = queryset.filter(date__range=(start_date, end_date))
-
-        queryset = queryset.order_by(sort_value).prefetch_related("player1", "player2")
-
-        if not await queryset.aexists():
-            await interaction.followup.send("No history found.", ephemeral=True)
-            return
-
-        if user2:
-            await interaction.followup.send(f"History of {user.display_name} and {user2.display_name}:")
-
-        url = f"{settings.admin_url}/bd_models/trade/{query}" if settings.admin_url else None
-        source = TradeViewFormat(queryset, user.display_name, interaction.client, True, url)
-        pages = Pages(source=source, interaction=interaction)
-        await pages.start(ephemeral=True)
-
-    @app_commands.command(name="countryball")
-    @app_commands.checks.has_any_role(*settings.root_role_ids)
-    @app_commands.choices(
-        sorting=[
-            app_commands.Choice(name="Most Recent", value="-date"),
-            app_commands.Choice(name="Oldest", value="date"),
-        ]
-    )
-    async def history_ball(
-        self,
-        interaction: discord.Interaction["BallsDexBot"],
-        countryball_id: str,
-        sorting: app_commands.Choice[str] | None = None,
-        days: int | None = None,
-    ):
-        """
-        Show the trade history of a countryball.
-
-        Parameters
-        ----------
-        countryball_id: str
-            The ID of the countryball you want to check the history of.
-        sorting: str | None
-            The sorting method you want to use.
-        days: Optional[int]
-            Retrieve ball history from last x days.
-        """
-        sort_value = sorting.value if sorting else "-date"
-
-        try:
-            pk = int(countryball_id, 16)
-        except ValueError:
-            await interaction.response.send_message(
-                f"The {settings.collectible_name} ID you gave is not valid.", ephemeral=True
-            )
-            return
-
-        ball = await BallInstance.objects.aget_or_none(id=pk)
-        if not ball:
-            await interaction.response.send_message(
-                f"The {settings.collectible_name} ID you gave does not exist.", ephemeral=True
-            )
-            return
-
-        await interaction.response.defer(ephemeral=True, thinking=True)
-        if days is not None and days < 0:
-            await interaction.followup.send(
-                "Invalid number of days. Please provide a non-negative value.", ephemeral=True
-            )
-            return
-
-        queryset = Trade.objects.all()
-        if days is None or days == 0:
-            queryset = queryset.filter(tradeobjects__ballinstance_id=pk)
-        else:
-            end_date = datetime.datetime.now()
-            start_date = end_date - datetime.timedelta(days=days)
-            queryset = queryset.filter(tradeobjects__ballinstance_id=pk, date__range=(start_date, end_date))
-        queryset = queryset.order_by(sort_value).prefetch_related("player1", "player2")
-
-        if not await queryset.aexists():
-            await interaction.followup.send("No history found.", ephemeral=True)
-            return
-
-        url = f"{settings.admin_url}/bd_models/ballinstance/{ball.pk}/change/" if settings.admin_url else None
-        source = TradeViewFormat(queryset, f"{settings.collectible_name} {ball}", interaction.client, True, url)
-        pages = Pages(source=source, interaction=interaction)
-        await pages.start(ephemeral=True)
-
-    @app_commands.command(name="trade")
-    @app_commands.checks.has_any_role(*settings.root_role_ids)
-    async def trade_info(self, interaction: discord.Interaction["BallsDexBot"], trade_id: str):
-        """
-        Show the contents of a certain trade.
-
-        Parameters
-        ----------
-        trade_id: str
-            The ID of the trade you want to check the history of.
-        """
-        try:
-            pk = int(trade_id, 16)
-        except ValueError:
-            await interaction.response.send_message("The trade ID you gave is not valid.", ephemeral=True)
-            return
-        trade = await Trade.objects.prefetch_related("player1", "player2").aget(id=pk)
-        if not trade:
-            await interaction.response.send_message("The trade ID you gave does not exist.", ephemeral=True)
-            return
-        embed = discord.Embed(
-            title=f"Trade {trade.pk:0X}",
-            url=(f"{settings.admin_url}/bd_models/trade/{trade.pk}/change/" if settings.admin_url else None),
-            description=f"Trade ID: {trade.pk:0X}",
-            timestamp=trade.date,
->>>>>>> 6dd29083
-        )
+        await ctx.send("Invalid number of days. Please provide a non-negative value.", ephemeral=True)
         return
 
-    queryset = Trade.all()
+    queryset = Trade.objects
     if flags.days is None or flags.days == 0:
         queryset = queryset.filter(tradeobjects__ballinstance_id=pk)
     else:
         end_date = datetime.datetime.now()
         start_date = end_date - datetime.timedelta(days=flags.days)
-        queryset = queryset.filter(
-            tradeobjects__ballinstance_id=pk, date__range=(start_date, end_date)
-        )
-    trades = await queryset.order_by(sort_value).prefetch_related("player1", "player2")
+        queryset = queryset.filter(tradeobjects__ballinstance_id=pk, date__range=(start_date, end_date))
+    trades = await queryset.order_by(sort_value).prefetch_related("player1", "player2").aall()
 
     if not trades:
         await ctx.send("No history found.", ephemeral=True)
         return
 
-    url = (
-        f"{settings.admin_url}/bd_models/ballinstance/{ball.pk}/change/"
-        if settings.admin_url
-        else None
-    )
+    url = f"{settings.admin_url}/bd_models/ballinstance/{ball.pk}/change/" if settings.admin_url else None
     source = TradeViewFormat(trades, f"{settings.collectible_name} {ball}", ctx.bot, True, url)
     pages = Pages(ctx, source)
     await pages.start(ephemeral=True)
@@ -354,17 +144,13 @@
     except ValueError:
         await ctx.send("The trade ID you gave is not valid.", ephemeral=True)
         return
-    trade = await Trade.get(id=pk).prefetch_related("player1", "player2")
+    trade = await Trade.objects.prefetch_related("player1", "player2").aget_or_none(id=pk)
     if not trade:
         await ctx.send("The trade ID you gave does not exist.", ephemeral=True)
         return
     embed = discord.Embed(
         title=f"Trade {trade.pk:0X}",
-        url=(
-            f"{settings.admin_url}/bd_models/trade/{trade.pk}/change/"
-            if settings.admin_url
-            else None
-        ),
+        url=(f"{settings.admin_url}/bd_models/trade/{trade.pk}/change/" if settings.admin_url else None),
         description=f"Trade ID: {trade.pk:0X}",
         timestamp=trade.date,
     )
