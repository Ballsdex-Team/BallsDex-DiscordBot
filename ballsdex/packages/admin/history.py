--- conflicted
+++ resolved
@@ -1,27 +1,16 @@
 from datetime import timedelta
-from typing import TYPE_CHECKING, Literal, cast
+from typing import TYPE_CHECKING, cast
 
 import discord
-<<<<<<< HEAD
 from discord.ext import commands
-=======
-from discord import app_commands
 from discord.ui import ActionRow, Button, Select, TextDisplay
->>>>>>> 8f203067
 from django.db.models import Q
 from django.utils import timezone
 
 from ballsdex.core.bot import BallsDexBot
-<<<<<<< HEAD
+from ballsdex.core.discord import LayoutView
 from ballsdex.core.utils import checks
-from ballsdex.core.utils.paginator import Pages
-from ballsdex.packages.trade.display import TradeViewFormat, fill_trade_embed_fields
-from ballsdex.packages.trade.trade_user import TradingUser
-=======
-from ballsdex.core.discord import LayoutView
 from ballsdex.core.utils.menus import Menu, ModelSource
-from ballsdex.core.utils.transformers import BallEnabledTransform, SpecialEnabledTransform
->>>>>>> 8f203067
 from ballsdex.settings import settings
 from bd_models.models import BallInstance, Trade
 
@@ -42,12 +31,64 @@
     """
     await ctx.send_help(ctx.command)
 
-<<<<<<< HEAD
+
+async def _build_history_view(
+    ctx: commands.Context["BallsDexBot"], queryset: "QuerySet[Trade]", title: str, admin_url_path: str | None = None
+):
+    cog = cast("TradeCog | None", ctx.bot.get_cog("Trade"))
+    if not cog:
+        await ctx.send("Trade cog unavailable.", ephemeral=True)
+        return
+
+    if not await queryset.aexists():
+        await ctx.send("No history found.", ephemeral=True)
+        return
+
+    async def callback(interaction: discord.Interaction["BallsDexBot"]):
+        await interaction.response.defer(thinking=True, ephemeral=True)
+        data = cast("discord.types.interactions.SelectMessageComponentInteractionData", interaction.data)
+        trade = await Trade.objects.prefetch_related("player1", "player2").aget(pk=data["values"][0])
+        view = cog.history_view_cls(interaction.client, trade, admin_view=True)
+        await view.initialize(
+            trade.player1,
+            await cog.fetch_user(trade.player1.discord_id),
+            trade.player2,
+            await cog.fetch_user(trade.player2.discord_id),
+        )
+        await interaction.followup.send(view=view, ephemeral=True)
+
+    view = LayoutView()
+    view.add_item(TextDisplay(f"## {title}"))
+
+    if settings.admin_url and admin_url_path:
+        view.add_item(ActionRow(Button(label="View online", url=f"{settings.admin_url}{admin_url_path}")))
+
+    action = ActionRow()
+    select = Select(placeholder="Choose a trade to display")
+    select.callback = callback
+    action.add_item(select)
+    view.add_item(action)
+
+    menu = Menu(ctx.bot, view, ModelSource(queryset), cog.trade_list_fmt_cls(select, cog, ctx.author))
+    await menu.init()
+    await ctx.send(view=view, ephemeral=True)
+
+
+def _build_base_queryset(sort_oldest: bool, days: int | None) -> "QuerySet[Trade]":
+    sort_value = "-date" if sort_oldest else "date"
+    queryset = Trade.objects.order_by(sort_value).prefetch_related("player1", "player2")
+
+    if days is not None and days > 0:
+        start_date = timezone.now() - timedelta(days=days)
+        queryset = queryset.filter(date__ge=start_date)
+
+    return queryset
+
 
 @history.command(name="user")
 async def history_user(ctx: commands.Context["BallsDexBot"], user: discord.User, *, flags: UserTradeHistoryFlags):
     """
-    Show the trade history of a user.
+    Show your trade history.
 
     Parameters
     ----------
@@ -55,50 +96,26 @@
         The user you want to check the history of.
     """
     await ctx.defer(ephemeral=True)
-    sort_value = "date" if flags.sort_oldest else "-date"
 
-    if flags.days is not None and flags.days < 0:
-        await ctx.send("Invalid number of days. Please provide a non-negative value.", ephemeral=True)
-        return
-
-    queryset = Trade.objects.filter()
-    try:
-        player1 = await Player.objects.aget(discord_id=user.id)
-        if flags.user2:
-            player2 = await Player.objects.aget(discord_id=flags.user2.id)
-            query = f"?q={user.id}+{flags.user2.id}"
-            queryset = queryset.filter(
-                (Q(player1=player1) & Q(player2=player2)) | (Q(player1=player2) & Q(player2=player1))
-            )
-        else:
-            query = f"?q={user.id}"
-            queryset = queryset.filter(Q(player1=player1) | Q(player2=player1))
-    except Player.DoesNotExist:
-        await ctx.send("One or more players are not registered by the bot.", ephemeral=True)
-        return
+    title = f"Trade history of {user.display_name}"
+    query_params = f"?q={user.id}"
+    queryset = _build_base_queryset(flags.sort_oldest, flags.days)
+    if flags.user2:
+        title += f" and {flags.user2.display_name}"
+        query_params += f"+{flags.user2.id}"
+        queryset = queryset.filter(
+            (Q(player1__discord_id=user.id, player2__discord_id=flags.user2.id))
+            | (Q(player1__discord_id=flags.user2.id, player2__discord_id=user.id))
+        )
+    else:
+        queryset = queryset.filter(Q(player1__discord_id=user.id) | Q(player2__discord_id=user.id))
 
     if flags.countryball:
         queryset = queryset.filter(Q(tradeobjects__ballinstance__ball=flags.countryball)).distinct()
+    if flags.special:
+        queryset = queryset.filter(Q(tradeobjects__ballinstance__special=flags.special)).distinct()
 
-    if flags.days is not None and flags.days > 0:
-        end_date = datetime.datetime.now()
-        start_date = end_date - datetime.timedelta(days=flags.days)
-        queryset = queryset.filter(date__range=(start_date, end_date))
-
-    queryset = queryset.order_by(sort_value).prefetch_related("player1", "player2")
-    history = await queryset.aall()
-
-    if not history:
-        await ctx.send("No history found.", ephemeral=True)
-        return
-
-    if flags.user2:
-        await ctx.send(f"History of {user.display_name} and {flags.user2.display_name}:")
-
-    url = f"{settings.admin_url}/bd_models/trade/{query}" if settings.admin_url else None
-    source = TradeViewFormat(history, user.display_name, ctx.bot, True, url)
-    pages = Pages(ctx, source)
-    await pages.start(ephemeral=True)
+    await _build_history_view(ctx, queryset, title, f"/bd_models/trade/{query_params}")
 
 
 @history.command(name="countryball")
@@ -111,41 +128,24 @@
     countryball_id: str
         The ID of the countryball you want to check the history of.
     """
-    sort_value = "date" if flags.sort_oldest else "-date"
 
     try:
-        pk = int(countryball_id, 16)
+        ball = await BallInstance.objects.aget(id=int(countryball_id, 16))
     except ValueError:
         await ctx.send(f"The {settings.collectible_name} ID you gave is not valid.", ephemeral=True)
         return
-
-    ball = await BallInstance.objects.aget_or_none(id=pk)
-    if not ball:
+    except BallInstance.DoesNotExist:
         await ctx.send(f"The {settings.collectible_name} ID you gave does not exist.", ephemeral=True)
         return
 
     await ctx.defer(ephemeral=True)
-    if flags.days is not None and flags.days < 0:
-        await ctx.send("Invalid number of days. Please provide a non-negative value.", ephemeral=True)
-        return
 
-    queryset = Trade.objects
-    if flags.days is None or flags.days == 0:
-        queryset = queryset.filter(tradeobjects__ballinstance_id=pk)
-    else:
-        end_date = datetime.datetime.now()
-        start_date = end_date - datetime.timedelta(days=flags.days)
-        queryset = queryset.filter(tradeobjects__ballinstance_id=pk, date__range=(start_date, end_date))
-    trades = await queryset.order_by(sort_value).prefetch_related("player1", "player2").aall()
+    queryset = _build_base_queryset(flags.sort_oldest, flags.days)
+    queryset = queryset.filter(tradeobject__ballinstance_id=ball.pk)
 
-    if not trades:
-        await ctx.send("No history found.", ephemeral=True)
-        return
-
-    url = f"{settings.admin_url}/bd_models/ballinstance/{ball.pk}/change/" if settings.admin_url else None
-    source = TradeViewFormat(trades, f"{settings.collectible_name} {ball}", ctx.bot, True, url)
-    pages = Pages(ctx, source)
-    await pages.start(ephemeral=True)
+    await _build_history_view(
+        ctx, queryset, f"Trade history for {ball.description(short=True)}", f"/bd_models/ballinstance/{ball.pk}/change/"
+    )
 
 
 @history.command(name="trade")
@@ -158,218 +158,28 @@
     trade_id: str
         The ID of the trade you want to check the history of.
     """
+    cog = cast("TradeCog | None", ctx.bot.get_cog("Trade"))
+    if not cog:
+        await ctx.send("Trade cog unavailable.", ephemeral=True)
+        return
+
+    from ballsdex.packages.trade.history import HistoryView
+
     try:
         pk = int(trade_id, 16)
     except ValueError:
         await ctx.send("The trade ID you gave is not valid.", ephemeral=True)
         return
-    trade = await Trade.objects.prefetch_related("player1", "player2").aget_or_none(id=pk)
+    trade = await Trade.objects.prefetch_related("player1", "player2").aget(id=pk)
     if not trade:
         await ctx.send("The trade ID you gave does not exist.", ephemeral=True)
         return
-    embed = discord.Embed(
-        title=f"Trade {trade.pk:0X}",
-        url=(f"{settings.admin_url}/bd_models/trade/{trade.pk}/change/" if settings.admin_url else None),
-        description=f"Trade ID: {trade.pk:0X}",
-        timestamp=trade.date,
+
+    view = HistoryView(ctx.bot, trade, admin_view=True)
+    await view.initialize(
+        trade.player1,
+        await cog.fetch_user(trade.player1.discord_id),
+        trade.player2,
+        await cog.fetch_user(trade.player2.discord_id),
     )
-    embed.set_footer(text="Trade date: ")
-    fill_trade_embed_fields(
-        embed,
-        ctx.bot,
-        await TradingUser.from_trade_model(trade, trade.player1, ctx.bot, True),
-        await TradingUser.from_trade_model(trade, trade.player2, ctx.bot, True),
-        is_admin=True,
-    )
-    await ctx.send(embed=embed, ephemeral=True)
-=======
-    async def _build_history_view(
-        self,
-        interaction: discord.Interaction["BallsDexBot"],
-        queryset: "QuerySet[Trade]",
-        title: str,
-        admin_url_path: str | None = None,
-    ):
-        cog = cast("TradeCog | None", interaction.client.get_cog("Trade"))
-        if not cog:
-            await interaction.response.send_message("Trade cog unavailable.", ephemeral=True)
-            return
-
-        if not await queryset.aexists():
-            await interaction.followup.send("No history found.", ephemeral=True)
-            return
-
-        async def callback(interaction: discord.Interaction["BallsDexBot"]):
-            await interaction.response.defer(thinking=True, ephemeral=True)
-            data = cast("discord.types.interactions.SelectMessageComponentInteractionData", interaction.data)
-            trade = await Trade.objects.prefetch_related("player1", "player2").aget(pk=data["values"][0])
-            view = cog.history_view_cls(interaction.client, trade, admin_view=True)
-            await view.initialize(
-                trade.player1,
-                await cog.fetch_user(trade.player1.discord_id),
-                trade.player2,
-                await cog.fetch_user(trade.player2.discord_id),
-            )
-            await interaction.followup.send(view=view, ephemeral=True)
-
-        view = LayoutView()
-        view.add_item(TextDisplay(f"## {title}"))
-
-        if settings.admin_url and admin_url_path:
-            view.add_item(ActionRow(Button(label="View online", url=f"{settings.admin_url}{admin_url_path}")))
-
-        action = ActionRow()
-        select = Select(placeholder="Choose a trade to display")
-        select.callback = callback
-        action.add_item(select)
-        view.add_item(action)
-
-        menu = Menu(
-            interaction.client, view, ModelSource(queryset), cog.trade_list_fmt_cls(select, cog, interaction.user)
-        )
-        await menu.init()
-        await interaction.followup.send(view=view, ephemeral=True)
-
-    def _build_base_queryset(self, sorting: Literal["Recent", "Oldest"], days: int | None) -> "QuerySet[Trade]":
-        sort_value = "-date" if sorting == "Recent" else "date"
-        queryset = Trade.objects.order_by(sort_value).prefetch_related("player1", "player2")
-
-        if days is not None and days > 0:
-            start_date = timezone.now() - timedelta(days=days)
-            queryset = queryset.filter(date__ge=start_date)
-
-        return queryset
-
-    @app_commands.command(name="user")
-    async def history_user(
-        self,
-        interaction: discord.Interaction["BallsDexBot"],
-        user: discord.User,
-        user2: discord.User | None = None,
-        sorting: Literal["Recent", "Oldest"] = "Recent",
-        days: int | None = None,
-        countryball: BallEnabledTransform | None = None,
-        special: SpecialEnabledTransform | None = None,
-    ):
-        """
-        Show your trade history.
-
-        Parameters
-        ----------
-        sorting: Literal["Recent", "Oldest"]
-            The sorting order of your trades.
-        trade_user: discord.User | None
-            The user you want to filter your trade history with.
-        days: int | None
-            Retrieve trade history from the last x days at most.
-        countryball: Ball | None
-            The countryball you want to filter the trade history by.
-        special: Special | None
-            The special you want to filter the trade history by.
-        """
-        await interaction.response.defer(thinking=True, ephemeral=True)
-
-        title = f"Trade history of {user.display_name}"
-        query_params = f"?q={user.id}"
-        queryset = self._build_base_queryset(sorting, days)
-        if user2:
-            title += f" and {user2.display_name}"
-            query_params += f"+{user2.id}"
-            queryset = queryset.filter(
-                (Q(player1__discord_id=user.id, player2__discord_id=user2.id))
-                | (Q(player1__discord_id=user2.id, player2__discord_id=user.id))
-            )
-        else:
-            queryset = queryset.filter(Q(player1__discord_id=user.id) | Q(player2__discord_id=user.id))
-
-        if countryball:
-            queryset = queryset.filter(Q(tradeobjects__ballinstance__ball=countryball)).distinct()
-        if special:
-            queryset = queryset.filter(Q(tradeobjects__ballinstance__special=special)).distinct()
-
-        await self._build_history_view(interaction, queryset, title, f"/bd_models/trade/{query_params}")
-
-    @app_commands.command(name="countryball")
-    @app_commands.checks.has_any_role(*settings.root_role_ids)
-    async def history_ball(
-        self,
-        interaction: discord.Interaction["BallsDexBot"],
-        countryball_id: str,
-        sorting: Literal["Recent", "Oldest"] = "Recent",
-        days: int | None = None,
-    ):
-        """
-        Show the trade history of a countryball.
-
-        Parameters
-        ----------
-        countryball_id: str
-            The ID of the countryball you want to check the history of.
-        sorting: Literal["Recent", "Oldest"]
-            The sorting order of your trades.
-        days: int | None
-            Retrieve trade history from the last x days at most.
-        """
-
-        try:
-            ball = await BallInstance.objects.aget(id=int(countryball_id, 16))
-        except ValueError:
-            await interaction.response.send_message(
-                f"The {settings.collectible_name} ID you gave is not valid.", ephemeral=True
-            )
-            return
-        except BallInstance.DoesNotExist:
-            await interaction.response.send_message(
-                f"The {settings.collectible_name} ID you gave does not exist.", ephemeral=True
-            )
-            return
-
-        await interaction.response.defer(ephemeral=True, thinking=True)
-
-        queryset = self._build_base_queryset(sorting, days)
-        queryset = queryset.filter(tradeobject__ballinstance_id=ball.pk)
-
-        await self._build_history_view(
-            interaction,
-            queryset,
-            f"Trade history for {ball.description(short=True)}",
-            f"/bd_models/ballinstance/{ball.pk}/change/",
-        )
-
-    @app_commands.command(name="trade")
-    @app_commands.checks.has_any_role(*settings.root_role_ids)
-    async def trade_info(self, interaction: discord.Interaction["BallsDexBot"], trade_id: str):
-        """
-        Show the contents of a certain trade.
-
-        Parameters
-        ----------
-        trade_id: str
-            The ID of the trade you want to check the history of.
-        """
-        cog = cast("TradeCog | None", interaction.client.get_cog("Trade"))
-        if not cog:
-            await interaction.response.send_message("Trade cog unavailable.", ephemeral=True)
-            return
-
-        from ballsdex.packages.trade.history import HistoryView
-
-        try:
-            pk = int(trade_id, 16)
-        except ValueError:
-            await interaction.response.send_message("The trade ID you gave is not valid.", ephemeral=True)
-            return
-        trade = await Trade.objects.prefetch_related("player1", "player2").aget(id=pk)
-        if not trade:
-            await interaction.response.send_message("The trade ID you gave does not exist.", ephemeral=True)
-            return
-
-        view = HistoryView(interaction.client, trade, admin_view=True)
-        await view.initialize(
-            trade.player1,
-            await cog.fetch_user(trade.player1.discord_id),
-            trade.player2,
-            await cog.fetch_user(trade.player2.discord_id),
-        )
-        await interaction.response.send_message(view=view, ephemeral=True)
->>>>>>> 8f203067
+    await ctx.send(view=view, ephemeral=True)