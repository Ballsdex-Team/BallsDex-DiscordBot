--- conflicted
+++ resolved
@@ -189,17 +189,8 @@
             return
         embed = discord.Embed(
             title=f"Trade {trade.pk:0X}",
-<<<<<<< HEAD
             url=(f"{settings.admin_url}/bd_models/trade/{trade.pk}/change/" if settings.admin_url else None),
-            description=f"Trade ID: {trade.pk:0X}",
-=======
-            url=(
-                f"{settings.admin_url}/bd_models/trade/{trade.pk}/change/"
-                if settings.admin_url
-                else None
-            ),
             description=f"Trade ID: `#{trade.pk:0X}`",
->>>>>>> 99017807
             timestamp=trade.date,
         )
         embed.set_footer(text="Trade date: ")
