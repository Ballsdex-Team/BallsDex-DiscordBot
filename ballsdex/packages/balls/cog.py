--- conflicted
+++ resolved
@@ -6,24 +6,8 @@
 from discord import app_commands
 from discord.ext import commands
 from discord.ui import Button, View, button
-<<<<<<< HEAD
-from django.db.models import Count
-
-=======
-from tortoise.exceptions import DoesNotExist
-from tortoise.expressions import RawSQL
-from tortoise.functions import Count
-
-from ballsdex.core.models import (
-    BallInstance,
-    DonationPolicy,
-    Player,
-    Special,
-    Trade,
-    TradeObject,
-    balls,
-)
->>>>>>> 1ecab6b8
+from django.db.models import Count, Q
+
 from ballsdex.core.utils.buttons import ConfirmChoiceView
 from ballsdex.core.utils.paginator import FieldPageSource, Pages
 from ballsdex.core.utils.sorting import FilteringChoices, SortingChoices, filter_balls, sort_balls
@@ -176,11 +160,7 @@
             await interaction.followup.send("You cannot view the list of a user that has you blocked.", ephemeral=True)
             return
 
-<<<<<<< HEAD
         query = player.balls.all()
-=======
-        query = BallInstance.filter(player=player).prefetch_related("ball", "special")
->>>>>>> 1ecab6b8
         if filter:
             query = filter_balls(filter, query, interaction.guild_id)
         if countryball:
@@ -188,16 +168,10 @@
         if special:
             query = query.filter(special=special)
         if sort:
-<<<<<<< HEAD
-            countryballs = [x async for x in sort_balls(sort, query)]
-        else:
-            countryballs = [x async for x in query.order_by("-favorite")]
-=======
             query = sort_balls(sort, query)
         else:
             query = query.order_by("-favorite")
-        countryballs = cast(list[int], await query.values_list("id", flat=True))
->>>>>>> 1ecab6b8
+        countryballs = [x async for x in query.values_list("id", flat=True)]
 
         if len(countryballs) < 1:
             ball_txt = countryball.country if countryball else ""
@@ -354,9 +328,7 @@
         source = FieldPageSource(entries, per_page=5, inline=False, clear_description=False)
         special_str = f" ({special.name})" if special else ""
         original_catcher_string = (
-            f" ({'not ' if self_caught is False else ''}self-caught)"
-            if self_caught is not None
-            else ""
+            f" ({'not ' if self_caught is False else ''}self-caught)" if self_caught is not None else ""
         )
         source.embed.description = (
             f"{settings.bot_name}{original_catcher_string}{special_str} progression: "
@@ -394,15 +366,8 @@
         file.close()
 
     @app_commands.command()
-<<<<<<< HEAD
-    @app_commands.checks.cooldown(1, 60, key=lambda i: i.user.id)
+    @app_commands.checks.cooldown(1, 5, key=lambda i: i.user.id)
     async def last(self, interaction: discord.Interaction["BallsDexBot"], user: discord.User | None = None):
-=======
-    @app_commands.checks.cooldown(1, 5, key=lambda i: i.user.id)
-    async def last(
-        self, interaction: discord.Interaction["BallsDexBot"], user: discord.User | None = None
-    ):
->>>>>>> 1ecab6b8
         """
         Display info of your or another users last caught countryball.
 
@@ -698,11 +663,7 @@
         """
         await interaction.response.defer(thinking=True, ephemeral=True)
 
-<<<<<<< HEAD
-        player, _ = await Player.objects.prefetch_related("balls").aget_or_create(discord_id=interaction.user.id)
-=======
-        player, _ = await Player.get_or_create(discord_id=interaction.user.id)
->>>>>>> 1ecab6b8
+        player, _ = await Player.objects.aget_or_create(discord_id=interaction.user.id)
         is_special = type == DuplicateType.specials
         queryset = BallInstance.objects.filter(player=player)
 
@@ -873,35 +834,29 @@
         await interaction.response.defer(thinking=True, ephemeral=ephemeral)
         player, _ = await Player.objects.aget_or_create(discord_id=interaction.user.id)
 
-<<<<<<< HEAD
-        query = BallInstance.objects.filter(player=player).prefetch_related("player", "trade_player", "special")
-        if countryball:
-            query = query.filter(ball=countryball)
-        balls = await query.aall()
-=======
         query = (
-            BallInstance.filter(player=player)
+            BallInstance.objects.filter(player=player)
+            .values("player_id")
             .annotate(
-                total=RawSQL("COUNT(*)"),
-                traded=RawSQL("SUM(CASE WHEN trade_player_id IS NULL THEN 0 ELSE 1 END)"),
-                specials=RawSQL("SUM(CASE WHEN special_id IS NULL THEN 0 ELSE 1 END)"),
-            )
-            .group_by("player_id")
+                total=Count("id"),
+                traded=Count("id", filter=Q(trade_player_id__isnull=False)),
+                specials=Count("id", filter=Q(special_id__isnull=False)),
+            )
         )
         specials = (
-            BallInstance.filter(player=player)
+            BallInstance.objects.filter(player=player)
             .exclude(special=None)
-            .annotate(count=Count("id"))
-            .group_by("special__name")
+            .values("special__name")
+            .annotate(count=Count("special__name"))
+            .order_by("-count")
         )
         if countryball:
             query = query.filter(ball=countryball)
             specials = specials.filter(ball=countryball)
-        counts_list = await query.values("player_id", "total", "traded", "specials")
-        specials = await specials.values("special__name", "count")
->>>>>>> 1ecab6b8
-
-        if not counts_list:
+
+        try:
+            counts = await query.aget()
+        except BallInstance.DoesNotExist:
             if countryball:
                 await interaction.followup.send(
                     f"You don't have any {countryball.country} {settings.plural_collectible_name} yet."
@@ -909,33 +864,19 @@
             else:
                 await interaction.followup.send(f"You don't have any {settings.plural_collectible_name} yet.")
             return
-<<<<<<< HEAD
-        total = len(balls)
-        total_traded = len([x for x in balls if x.trade_player])
-        total_caught_self = total - total_traded
-        special_count = len([x for x in balls if x.special])
-        specials: dict[Special, int] = defaultdict(int)
         all_specials = Special.objects.filter(hidden=False)
         special_emojis = {x.name: x.emoji async for x in all_specials}
-        for ball in balls:
-            if ball.special:
-                specials[ball.special] += 1
-=======
-        counts = counts_list[0]
-        all_specials = await Special.filter(hidden=False)
-        special_emojis = {x.name: x.emoji for x in all_specials}
->>>>>>> 1ecab6b8
 
         desc = (
-            f"**Total**: {counts["total"]:,} ({counts["total"] - counts["traded"]:,} caught, "
+            f"**Total**: {counts['total']:,} ({counts['total'] - counts['traded']:,} caught, "
             f"{counts['traded']:,} received from trade)\n"
             f"**Total Specials**: {counts['specials']:,}\n\n"
         )
         if counts["specials"]:
             desc += "**Specials**:\n"
-        for special in sorted(specials, key=lambda x: x["count"], reverse=True):
+        async for special in specials:
             emoji = special_emojis.get(special["special__name"], "")
-            desc += f"{emoji} {special['special__name']}: {special["count"]:,}\n"
+            desc += f"{emoji} {special['special__name']}: {special['count']:,}\n"
 
         embed = discord.Embed(
             title=f"Collection of {countryball.country}" if countryball else "Total Collection",
