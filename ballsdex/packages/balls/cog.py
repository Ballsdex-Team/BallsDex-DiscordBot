import enum
import logging
from collections import defaultdict
from typing import TYPE_CHECKING, cast

import discord
from discord import app_commands
from discord.ext import commands
from discord.ui import Button, View, button
from django.db.models import Count

from ballsdex.core.utils.buttons import ConfirmChoiceView
from ballsdex.core.utils.paginator import FieldPageSource, Pages
from ballsdex.core.utils.sorting import FilteringChoices, SortingChoices, filter_balls, sort_balls
from ballsdex.core.utils.transformers import (
    BallEnabledTransform,
    BallInstanceTransform,
    SpecialEnabledTransform,
    TradeCommandType,
)
from ballsdex.core.utils.utils import inventory_privacy, is_staff
from ballsdex.packages.balls.countryballs_paginator import CountryballsViewer, DuplicateViewMenu
from ballsdex.settings import settings
from bd_models.enums import DonationPolicy
from bd_models.models import BallInstance, Player, Special, Trade, TradeObject, balls

if TYPE_CHECKING:
    from ballsdex.core.bot import BallsDexBot

log = logging.getLogger("ballsdex.packages.countryballs")


class DonationRequest(View):
    def __init__(
        self,
        bot: "BallsDexBot",
        interaction: discord.Interaction["BallsDexBot"],
        countryball: BallInstance,
        new_player: Player,
    ):
        super().__init__(timeout=120)
        self.bot = bot
        self.original_interaction = interaction
        self.countryball = countryball
        self.new_player = new_player

    async def interaction_check(self, interaction: discord.Interaction["BallsDexBot"], /) -> bool:
        if interaction.user.id != self.new_player.discord_id:
            await interaction.response.send_message("You are not allowed to interact with this menu.", ephemeral=True)
            return False
        return True

    async def on_timeout(self):
        for item in self.children:
            item.disabled = True  # type: ignore
        try:
            await self.original_interaction.edit_original_response(view=self)
        except discord.NotFound:
            pass
        await self.countryball.unlock()

<<<<<<< HEAD
    @button(
        style=discord.ButtonStyle.success, emoji="\N{HEAVY CHECK MARK}\N{VARIATION SELECTOR-16}"
    )
=======
    @button(style=discord.ButtonStyle.success, emoji="\N{HEAVY CHECK MARK}\N{VARIATION SELECTOR-16}")
>>>>>>> 6dd29083
    async def accept(self, interaction: discord.Interaction["BallsDexBot"], button: Button):
        self.stop()
        for item in self.children:
            item.disabled = True  # type: ignore
        self.countryball.favorite = False
        self.countryball.trade_player = self.countryball.player
        self.countryball.player = self.new_player
        await self.countryball.asave()
        trade = await Trade.objects.acreate(player1=self.countryball.trade_player, player2=self.new_player)
        await TradeObject.objects.acreate(
            trade=trade, ballinstance=self.countryball, player=self.countryball.trade_player
        )
        await interaction.response.edit_message(
            content=interaction.message.content  # type: ignore
            + "\n\N{WHITE HEAVY CHECK MARK} The donation was accepted!",
            view=self,
        )
        await self.countryball.unlock()

<<<<<<< HEAD
    @button(
        style=discord.ButtonStyle.danger,
        emoji="\N{HEAVY MULTIPLICATION X}\N{VARIATION SELECTOR-16}",
    )
=======
    @button(style=discord.ButtonStyle.danger, emoji="\N{HEAVY MULTIPLICATION X}\N{VARIATION SELECTOR-16}")
>>>>>>> 6dd29083
    async def deny(self, interaction: discord.Interaction["BallsDexBot"], button: Button):
        self.stop()
        for item in self.children:
            item.disabled = True  # type: ignore
        await interaction.response.edit_message(
            content=interaction.message.content  # type: ignore
            + "\n\N{CROSS MARK} The donation was denied.",
            view=self,
        )
        await self.countryball.unlock()


class DuplicateType(enum.StrEnum):
    countryballs = settings.plural_collectible_name
    specials = "specials"


class Balls(commands.GroupCog, group_name=settings.players_group_cog_name):
    """
    View and manage your countryballs collection.
    """

    def __init__(self, bot: "BallsDexBot"):
        self.bot = bot

    @app_commands.command()
    @app_commands.checks.cooldown(1, 10, key=lambda i: i.user.id)
    async def list(
        self,
        interaction: discord.Interaction["BallsDexBot"],
        user: discord.User | None = None,
        sort: SortingChoices | None = None,
        reverse: bool = False,
        countryball: BallEnabledTransform | None = None,
        special: SpecialEnabledTransform | None = None,
        filter: FilteringChoices | None = None,
    ):
        """
        List your countryballs.

        Parameters
        ----------
        user: discord.User
            The user whose collection you want to view, if not yours.
        sort: SortingChoices
            Choose how countryballs are sorted. Can be used to show duplicates.
        reverse: bool
            Reverse the output of the list.
        countryball: Ball
            Filter the list by a specific countryball.
        special: Special
            Filter the list by a specific special event.
        filter: FilteringChoices
            Filter the list by a specific filter.
        """
        user_obj = user or interaction.user
        await interaction.response.defer(thinking=True)

        try:
            player = await Player.objects.aget(discord_id=user_obj.id)
        except Player.DoesNotExist:
            if user_obj == interaction.user:
                await interaction.followup.send(f"You don't have any {settings.plural_collectible_name} yet.")
            else:
                await interaction.followup.send(
                    f"{user_obj.name} doesn't have any {settings.plural_collectible_name} yet."
                )
            return
        if user is not None:
            if await inventory_privacy(self.bot, interaction, player, user_obj) is False:
                return

        interaction_player, _ = await Player.objects.prefetch_related("balls").aget_or_create(
            discord_id=interaction.user.id
        )

        blocked = await player.is_blocked(interaction_player)
        if blocked and not is_staff(interaction):
            await interaction.followup.send("You cannot view the list of a user that has you blocked.", ephemeral=True)
            return

        query = player.balls.all()
        if filter:
            query = filter_balls(filter, query, interaction.guild_id)
        if countryball:
            query = query.filter(ball__id=countryball.pk)
        if special:
            query = query.filter(special=special)
        if sort:
            countryballs = [x async for x in sort_balls(sort, query)]
        else:
            countryballs = [x async for x in query.order_by("-favorite")]

        if len(countryballs) < 1:
            ball_txt = countryball.country if countryball else ""
            special_txt = special if special else ""

            if special_txt and ball_txt:
                combined = f"{special_txt} {ball_txt}"
            elif special_txt:
                combined = special_txt
            elif ball_txt:
                combined = ball_txt
            else:
                combined = ""

            if user_obj == interaction.user:
                await interaction.followup.send(
                    f"You don't have any {combined} {settings.plural_collectible_name} yet."
                )
            else:
                await interaction.followup.send(
                    f"{user_obj.name} doesn't have any {combined} {settings.plural_collectible_name} yet."
                )
            return
        if reverse:
            countryballs.reverse()

        paginator = CountryballsViewer(
            await commands.Context.from_interaction(interaction), countryballs
        )
        if user_obj == interaction.user:
            await paginator.start()
        else:
            await paginator.start(content=f"Viewing {user_obj.name}'s {settings.plural_collectible_name}")

    @app_commands.command()
    @app_commands.checks.cooldown(1, 60, key=lambda i: i.user.id)
    async def completion(
        self,
        interaction: discord.Interaction["BallsDexBot"],
        user: discord.User | None = None,
        special: SpecialEnabledTransform | None = None,
    ):
        """
        Show your current completion of the BallsDex.

        Parameters
        ----------
        user: discord.User
            The user whose completion you want to view, if not yours.
        special: Special
            The special you want to see the completion of
        """
        user_obj = user or interaction.user
        await interaction.response.defer(thinking=True)
        extra_text = f"{special.name} " if special else ""
        if user is not None:
            try:
                player = await Player.objects.aget(discord_id=user_obj.id)
            except Player.DoesNotExist:
                await interaction.followup.send(
                    f"{user_obj.name} doesn't have any {extra_text}{settings.plural_collectible_name} yet."
                )
                return

            interaction_player, _ = await Player.objects.aget_or_create(discord_id=interaction.user.id)

            blocked = await player.is_blocked(interaction_player)
            if blocked and not is_staff(interaction):
                await interaction.followup.send(
                    "You cannot view the completion of a user that has blocked you.", ephemeral=True
                )
                return

            if await inventory_privacy(self.bot, interaction, player, user_obj) is False:
                return
        # Filter disabled balls, they do not count towards progression
        # Only ID and emoji is interesting for us
        bot_countryballs = {x: y.emoji_id for x, y in balls.items() if y.enabled}

        # Set of ball IDs owned by the player
        filters = {"player__discord_id": user_obj.id, "ball__enabled": True}
        if special:
            filters["special"] = special
            bot_countryballs = {
                x: y.emoji_id
                for x, y in balls.items()
                if y.enabled and (special.end_date is None or y.created_at is None or y.created_at < special.end_date)
            }
        if not bot_countryballs:
            await interaction.followup.send(
                f"There are no {extra_text}{settings.plural_collectible_name} registered on this bot yet.",
                ephemeral=True,
            )
            return

        owned_countryballs = set(
            [
                x[0]
                async for x in BallInstance.objects.filter(**filters)
                .distinct()  # Do not query everything
                .values_list("ball_id")
            ]
        )

        entries: list[tuple[str, str]] = []

        def fill_fields(title: str, emoji_ids: set[int]):
            # check if we need to add "(continued)" to the field name
            first_field_added = False
            buffer = ""

            for emoji_id in emoji_ids:
                emoji = self.bot.get_emoji(emoji_id)
                if not emoji:
                    continue

                text = f"{emoji} "
                if len(buffer) + len(text) > 1024:
                    # hitting embed limits, adding an intermediate field
                    if first_field_added:
                        entries.append(("\u200b", buffer))
                    else:
                        entries.append((f"__**{title}**__", buffer))
                        first_field_added = True
                    buffer = ""
                buffer += text

            if buffer:  # add what's remaining
                if first_field_added:
                    entries.append(("\u200b", buffer))
                else:
                    entries.append((f"__**{title}**__", buffer))

        if owned_countryballs:
            # Getting the list of emoji IDs from the IDs of the owned countryballs
            fill_fields(
                f"Owned {settings.plural_collectible_name}", set(bot_countryballs[x] for x in owned_countryballs)
            )
        else:
            entries.append((f"__**Owned {settings.plural_collectible_name}**__", "Nothing yet."))

        if missing := set(y for x, y in bot_countryballs.items() if x not in owned_countryballs):
            fill_fields(f"Missing {settings.plural_collectible_name}", missing)
        else:
            entries.append(
                (f"__**:tada: No missing {settings.plural_collectible_name}, congratulations! :tada:**__", "\u200b")
            )  # force empty field value

        source = FieldPageSource(entries, per_page=5, inline=False, clear_description=False)
        special_str = f" ({special.name})" if special else ""
        source.embed.description = (
            f"{settings.bot_name}{special_str} progression: "
            f"**{round(len(owned_countryballs) / len(bot_countryballs) * 100, 1)}%**"
        )
        source.embed.colour = discord.Colour.blurple()
        source.embed.set_author(name=user_obj.display_name, icon_url=user_obj.display_avatar.url)

        pages = Pages(await commands.Context.from_interaction(interaction), source, compact=True)
        await pages.start()

    @app_commands.command()
    @app_commands.checks.cooldown(1, 5, key=lambda i: i.user.id)
    async def info(
        self,
        interaction: discord.Interaction["BallsDexBot"],
        countryball: BallInstanceTransform,
        special: SpecialEnabledTransform | None = None,
    ):
        """
        Display info from a specific countryball.

        Parameters
        ----------
        countryball: BallInstance
            The countryball you want to inspect
        special: Special
            Filter the results of autocompletion to a special event. Ignored afterwards.
        """
        if not countryball:
            return
        await interaction.response.defer(thinking=True)
        content, file, view = await countryball.prepare_for_message(interaction)
        await interaction.followup.send(content=content, file=file, view=view)
        file.close()

    @app_commands.command()
    @app_commands.checks.cooldown(1, 60, key=lambda i: i.user.id)
    async def last(self, interaction: discord.Interaction["BallsDexBot"], user: discord.User | None = None):
        """
        Display info of your or another users last caught countryball.

        Parameters
        ----------
        user: discord.Member
            The user you would like to see
        """
        user_obj = user if user else interaction.user
        await interaction.response.defer(thinking=True)
        try:
            player = await Player.objects.aget(discord_id=user_obj.id)
        except Player.DoesNotExist:
            msg = f"{'You do' if user is None else f'{user_obj.display_name} does'}"
            await interaction.followup.send(
                f"{msg} not have any {settings.plural_collectible_name} yet.", ephemeral=True
            )
            return

        if user is not None:
            if await inventory_privacy(self.bot, interaction, player, user_obj) is False:
                return

        interaction_player, _ = await Player.objects.aget_or_create(discord_id=interaction.user.id)

        blocked = await player.is_blocked(interaction_player)
        if blocked and not is_staff(interaction):
            await interaction.followup.send(
                f"You cannot view the last caught {settings.collectible_name} of a user that has blocked you.",
                ephemeral=True,
            )
            return

        countryball = await player.balls.select_related("ball", "trade_player").all().order_by("-id").afirst()
        if not countryball:
            msg = f"{'You do' if user is None else f'{user_obj.display_name} does'}"
            await interaction.followup.send(
                f"{msg} not have any {settings.plural_collectible_name} yet.", ephemeral=True
            )
            return

        content, file, view = await countryball.prepare_for_message(interaction)
        if user is not None and user.id != interaction.user.id:
            content = f"You are viewing {user.display_name}'s last caught {settings.collectible_name}.\n" + content
        await interaction.followup.send(content=content, file=file, view=view)
        file.close()

    @app_commands.command()
    async def favorite(
        self,
        interaction: discord.Interaction["BallsDexBot"],
        countryball: BallInstanceTransform,
        special: SpecialEnabledTransform | None = None,
    ):
        """
        Set favorite countryballs.

        Parameters
        ----------
        countryball: BallInstance
            The countryball you want to set/unset as favorite
        special: Special
            Filter the results of autocompletion to a special event. Ignored afterwards.
        """
        if not countryball:
            return

        if settings.max_favorites == 0:
            await interaction.response.send_message(
                f"You cannot set favorite {settings.plural_collectible_name} in this bot."
            )
            return

        if not countryball.favorite:
            try:
                player = await Player.objects.prefetch_related("balls").aget(discord_id=interaction.user.id)
            except Player.DoesNotExist:
                await interaction.response.send_message(
                    f"You don't have any {settings.plural_collectible_name} yet.", ephemeral=True
                )
                return

            grammar = (
                f"{settings.collectible_name}" if settings.max_favorites == 1 else f"{settings.plural_collectible_name}"
            )
            if await player.balls.filter(favorite=True).acount() >= settings.max_favorites:
                await interaction.response.send_message(
                    f"You cannot set more than {settings.max_favorites} favorite {grammar}.", ephemeral=True
                )
                return

            countryball.favorite = True  # type: ignore
            await countryball.asave()
            emoji = self.bot.get_emoji(countryball.countryball.emoji_id) or ""
            await interaction.response.send_message(
                f"{emoji} `#{countryball.pk:0X}` {countryball.countryball.country} "
                f"is now a favorite {settings.collectible_name}!",
                ephemeral=True,
            )

        else:
            countryball.favorite = False  # type: ignore
            await countryball.asave()
            emoji = self.bot.get_emoji(countryball.countryball.emoji_id) or ""
            await interaction.response.send_message(
                f"{emoji} `#{countryball.pk:0X}` {countryball.countryball.country} "
                f"isn't a favorite {settings.collectible_name} anymore.",
                ephemeral=True,
            )

    @app_commands.command(extras={"trade": TradeCommandType.PICK})
    async def give(
        self,
        interaction: discord.Interaction["BallsDexBot"],
        user: discord.User,
        countryball: BallInstanceTransform,
        special: SpecialEnabledTransform | None = None,
    ):
        """
        Give a countryball to a user.

        Parameters
        ----------
        user: discord.User
            The user you want to give a countryball to
        countryball: BallInstance
            The countryball you're giving away
        special: Special
            Filter the results of autocompletion to a special event. Ignored afterwards.
        """
        if not countryball:
            return
        if not countryball.is_tradeable:
            await interaction.response.send_message(
                f"You cannot donate this {settings.collectible_name}.", ephemeral=True
            )
            return
        if user.bot:
            await interaction.response.send_message("You cannot donate to bots.", ephemeral=True)
            return
        if await countryball.is_locked():
            await interaction.response.send_message(
                f"This {settings.collectible_name} is currently locked for a trade. Please try again later.",
                ephemeral=True,
            )
            return
        favorite = countryball.favorite
        if favorite:
            view = ConfirmChoiceView(
                await commands.Context.from_interaction(interaction),
                accept_message=f"{settings.collectible_name.title()} donated.",
                cancel_message="This request has been cancelled.",
            )
            await interaction.response.send_message(
                f"This {settings.collectible_name} is a favorite, are you sure you want to donate it?",
                view=view,
                ephemeral=True,
            )
            await view.wait()
            if not view.value:
                return
            interaction = view.interaction_response
        else:
            await interaction.response.defer()
        await countryball.lock_for_trade()
        new_player, _ = await Player.objects.aget_or_create(discord_id=user.id)
        old_player = countryball.player

        if new_player == old_player:
            await interaction.followup.send(
                f"You cannot give a {settings.collectible_name} to yourself.", ephemeral=True
            )
            await countryball.unlock()
            return
        if new_player.donation_policy == DonationPolicy.ALWAYS_DENY:
            await interaction.followup.send(
                "This player does not accept donations. You can use trades instead.", ephemeral=True
            )
            await countryball.unlock()
            return

        friendship = await new_player.is_friend(old_player)
        if new_player.donation_policy == DonationPolicy.FRIENDS_ONLY:
            if not friendship:
                await interaction.followup.send(
                    "This player only accepts donations from friends, use trades instead.", ephemeral=True
                )
                await countryball.unlock()
                return
        blocked = await new_player.is_blocked(old_player)
        if blocked:
            await interaction.followup.send("You cannot interact with a user that has blocked you.", ephemeral=True)
            await countryball.unlock()
            return
        if new_player.discord_id in self.bot.blacklist:
            await interaction.followup.send("You cannot donate to a blacklisted user.", ephemeral=True)
            await countryball.unlock()
            return
        elif new_player.donation_policy == DonationPolicy.REQUEST_APPROVAL:
            await interaction.followup.send(
                f"Hey {user.mention}, {interaction.user.name} wants to give you "
                f"{countryball.description(include_emoji=True, bot=self.bot, is_trade=True)}!\n"
                "Do you accept this donation?",
                view=DonationRequest(self.bot, interaction, countryball, new_player),
                allowed_mentions=discord.AllowedMentions(users=new_player.can_be_mentioned),
            )
            return

        countryball.player = new_player
        countryball.trade_player = old_player
        countryball.favorite = False
        await countryball.asave()

        trade = await Trade.objects.acreate(player1=old_player, player2=new_player)
        await TradeObject.objects.acreate(trade=trade, ballinstance=countryball, player=old_player)

        cb_txt = (
            countryball.description(short=True, include_emoji=True, bot=self.bot, is_trade=True)
            + f" (`{countryball.attack_bonus:+}%/{countryball.health_bonus:+}%`)"
        )
        if favorite:
            await interaction.followup.send(
                f"{interaction.user.mention}, you just gave the "
                f"{settings.collectible_name} {cb_txt} to {user.mention}!",
                allowed_mentions=discord.AllowedMentions(users=new_player.can_be_mentioned),
            )
        else:
            await interaction.followup.send(
                f"You just gave the {settings.collectible_name} {cb_txt} to {user.mention}!",
                allowed_mentions=discord.AllowedMentions(users=new_player.can_be_mentioned),
            )
        await countryball.unlock()

    @app_commands.command()
    async def count(
        self,
        interaction: discord.Interaction["BallsDexBot"],
        countryball: BallEnabledTransform | None = None,
        special: SpecialEnabledTransform | None = None,
        current_server: bool = False,
    ):
        """
        Count how many countryballs you have.

        Parameters
        ----------
        countryball: Ball
            The countryball you want to count
        special: Special
            The special you want to count
        current_server: bool
            Only count countryballs caught in the current server
        """
        if interaction.response.is_done():
            return

        assert interaction.guild
        filters = {}
        if countryball:
            filters["ball"] = countryball
        if special:
            filters["special"] = special
        if current_server:
            filters["server_id"] = interaction.guild.id
        filters["player__discord_id"] = interaction.user.id

        await interaction.response.defer(ephemeral=True, thinking=True)

        balls = await BallInstance.objects.filter(**filters).acount()
        country = f"{countryball.country} " if countryball else ""
        plural = "s" if balls > 1 or balls == 0 else ""
        special_str = f"{special.name} " if special else ""
        guild = f" caught in {interaction.guild.name}" if current_server else ""

        await interaction.followup.send(
            f"You have {balls} {special_str}{country}{settings.collectible_name}{plural}{guild}."
        )

    @app_commands.command()
    @app_commands.checks.cooldown(1, 60, key=lambda i: i.user.id)
    async def duplicate(
        self, interaction: discord.Interaction["BallsDexBot"], type: DuplicateType, limit: int | None = None
    ):
        """
        Shows your most duplicated countryballs or specials.

        Parameters
        ----------
        type: DuplicateType
            Type of duplicate to check (countryballs or specials).
        limit: int | None
            The amount of countryballs to show, can only be used with `countryballs`.
        """
        await interaction.response.defer(thinking=True, ephemeral=True)

        player, _ = await Player.objects.prefetch_related("balls").aget_or_create(discord_id=interaction.user.id)
        is_special = type == DuplicateType.specials
        queryset = BallInstance.objects.filter(player=player)

        if is_special:
            queryset = queryset.filter(special_id__isnull=False).prefetch_related("special")
            annotations = {"name": "special__name", "emoji": "special__emoji"}
            apply_limit = False
        else:
            queryset = queryset.filter(ball__tradeable=True)
            annotations = {"name": "ball__country", "emoji": "ball__emoji_id"}
            apply_limit = True

        query = queryset.values(*annotations.values()).annotate(count=Count("id")).order_by("-count")

        if apply_limit and limit is not None:
            query = query[:limit]

        if not await query.aexists():
            await interaction.followup.send(
                f"You don't have any {type.value} duplicates in your inventory.", ephemeral=True
            )
            return

        entries = [
            {
                "name": item[annotations["name"]],
                "emoji": (self.bot.get_emoji(item[annotations["emoji"]]) or item[annotations["emoji"]]),
                "count": item["count"],
            }
            async for item in query
        ]

        source = DuplicateViewMenu(interaction, entries, type.value)
        await source.start(content=f"View your duplicate {type.value}.")

    @app_commands.command()
    @app_commands.checks.cooldown(1, 60, key=lambda i: i.user.id)
    async def compare(
        self,
        interaction: discord.Interaction["BallsDexBot"],
        user: discord.User,
        special: SpecialEnabledTransform | None = None,
    ):
        """
        Compare your countryballs with another user.

        Parameters
        ----------
        user: discord.User
            The user you want to compare with
        special: Special
            Filter the results of the comparison to a special event.
        """
        await interaction.response.defer(thinking=True)
        if interaction.user == user:
            await interaction.followup.send("You cannot compare with yourself.", ephemeral=True)
            return

        try:
            player = await Player.objects.aget(discord_id=user.id)
        except Player.DoesNotExist:
            await interaction.followup.send(
                f"{user.display_name} doesn't have any {settings.plural_collectible_name} yet."
            )
            return

        if await inventory_privacy(self.bot, interaction, player, user) is False:
            return

        bot_countryballs = {x: y.emoji_id for x, y in balls.items() if y.enabled}
        if special:
            bot_countryballs = {
                x: y.emoji_id
                for x, y in balls.items()
                if y.enabled and (special.end_date is None or y.created_at is None or y.created_at < special.end_date)
            }

        player1, _ = await Player.objects.aget_or_create(discord_id=interaction.user.id)
        player2, _ = await Player.objects.aget_or_create(discord_id=user.id)

        blocked = await player.is_blocked(player1)
        if blocked and not is_staff(interaction):
            await interaction.followup.send("You cannot compare with a user that has you blocked.", ephemeral=True)
            return

        blocked = await player.is_blocked(player2)
        if blocked and not is_staff(interaction):
            await interaction.followup.send("You cannot compare with a user that has you blocked.", ephemeral=True)
            return
        queryset = BallInstance.objects.filter(ball__enabled=True).distinct()
        if special:
            queryset = queryset.filter(special=special)
        user1_balls = cast(
            list[int], [x async for x in queryset.filter(player=player1).values_list("ball_id", flat=True)]
        )
        user2_balls = cast(
            list[int], [x async for x in queryset.filter(player=player2).values_list("ball_id", flat=True)]
        )
        both = set(user1_balls) & set(user2_balls)
        user1_only = set(user1_balls) - set(user2_balls)
        user2_only = set(user2_balls) - set(user1_balls)
        neither = set(bot_countryballs.keys()) - both - user1_only - user2_only

        entries = []

        def fill_fields(title: str, ids: set[int]):
            first_field_added = False
            buffer = ""

            for ball_id in ids:
                emoji = self.bot.get_emoji(bot_countryballs[ball_id])
                if not emoji:
                    continue

                text = f"{emoji} "
                if len(buffer) + len(text) > 1024:
                    # hitting embed limits, adding an intermediate field
                    if first_field_added:
                        entries.append(("\u200b", buffer))
                    else:
                        entries.append((f"__**{title}**__", buffer))
                        first_field_added = True
                    buffer = ""
                buffer += text

            if buffer:  # add what's remaining
                if first_field_added:
                    entries.append(("\u200b", buffer))
                else:
                    entries.append((f"__**{title}**__", buffer))

        if both:
            fill_fields("Both have", both)
        else:
            entries.append(("__**Both have**__", "None"))
        fill_fields(f"{interaction.user.display_name} has", user1_only)
        fill_fields(f"{user.display_name} has", user2_only)
        fill_fields("Neither have", neither)

        source = FieldPageSource(entries, per_page=5, inline=False, clear_description=False)
        special_str = f" ({special.name})" if special else ""
        source.embed.title = (
            f"Comparison of {interaction.user.display_name} and {user.display_name}'s "
            f"{settings.plural_collectible_name}{special_str}"
        )
        source.embed.colour = discord.Colour.blurple()

        pages = Pages(source=source, interaction=interaction, compact=True)
        await pages.start()

    @app_commands.command()
    async def collection(
        self,
        interaction: discord.Interaction["BallsDexBot"],
        countryball: BallEnabledTransform | None = None,
        ephemeral: bool = False,
    ):
        """
        Show the collection of a specific countryball.

        Parameters
        ----------
        countryball: Ball
            The countryball you want to see the collection of
        ephemeral: bool
            Whether or not to send the command ephemerally.
        """
        await interaction.response.defer(thinking=True, ephemeral=ephemeral)
        player, _ = await Player.objects.aget_or_create(discord_id=interaction.user.id)

        query = BallInstance.objects.filter(player=player).prefetch_related("player", "trade_player", "special")
        if countryball:
            query = query.filter(ball=countryball)
        balls = await query.aall()

<<<<<<< HEAD
        paginator = Pages(await commands.Context.from_interaction(interaction), source)
        await paginator.start(ephemeral=True)
=======
        if not balls:
            if countryball:
                await interaction.followup.send(
                    f"You don't have any {countryball.country} {settings.plural_collectible_name} yet."
                )
            else:
                await interaction.followup.send(f"You don't have any {settings.plural_collectible_name} yet.")
            return
        total = len(balls)
        total_traded = len([x for x in balls if x.trade_player])
        total_caught_self = total - total_traded
        special_count = len([x for x in balls if x.special])
        specials: dict[Special, int] = defaultdict(int)
        all_specials = Special.objects.filter(hidden=False)
        special_emojis = {x.name: x.emoji async for x in all_specials}
        for ball in balls:
            if ball.special:
                specials[ball.special] += 1

        desc = (
            f"**Total**: {total:,} ({total_caught_self:,} caught, "
            f"{total_traded:,} received from trade)\n"
            f"**Total Specials**: {special_count:,}\n\n"
        )
        if specials:
            desc += "**Specials**:\n"
        for special, count in sorted(specials.items(), key=lambda x: x[1], reverse=True):
            emoji = special_emojis.get(special.name, "")
            desc += f"{emoji} {special.name}: {count:,}\n"

        embed = discord.Embed(
            title=f"Collection of {countryball.country}" if countryball else "Total Collection",
            description=desc,
            color=discord.Color.blurple(),
        )
        embed.set_author(name=interaction.user.display_name, icon_url=interaction.user.display_avatar.url)
        if countryball:
            emoji = self.bot.get_emoji(countryball.emoji_id)
            if emoji:
                embed.set_thumbnail(url=emoji.url)
        await interaction.followup.send(embed=embed)
>>>>>>> 6dd29083
<|MERGE_RESOLUTION|>--- conflicted
+++ resolved
@@ -59,13 +59,7 @@
             pass
         await self.countryball.unlock()
 
-<<<<<<< HEAD
-    @button(
-        style=discord.ButtonStyle.success, emoji="\N{HEAVY CHECK MARK}\N{VARIATION SELECTOR-16}"
-    )
-=======
     @button(style=discord.ButtonStyle.success, emoji="\N{HEAVY CHECK MARK}\N{VARIATION SELECTOR-16}")
->>>>>>> 6dd29083
     async def accept(self, interaction: discord.Interaction["BallsDexBot"], button: Button):
         self.stop()
         for item in self.children:
@@ -85,14 +79,7 @@
         )
         await self.countryball.unlock()
 
-<<<<<<< HEAD
-    @button(
-        style=discord.ButtonStyle.danger,
-        emoji="\N{HEAVY MULTIPLICATION X}\N{VARIATION SELECTOR-16}",
-    )
-=======
     @button(style=discord.ButtonStyle.danger, emoji="\N{HEAVY MULTIPLICATION X}\N{VARIATION SELECTOR-16}")
->>>>>>> 6dd29083
     async def deny(self, interaction: discord.Interaction["BallsDexBot"], button: Button):
         self.stop()
         for item in self.children:
@@ -211,9 +198,7 @@
         if reverse:
             countryballs.reverse()
 
-        paginator = CountryballsViewer(
-            await commands.Context.from_interaction(interaction), countryballs
-        )
+        paginator = CountryballsViewer(await commands.Context.from_interaction(interaction), countryballs)
         if user_obj == interaction.user:
             await paginator.start()
         else:
@@ -701,7 +686,7 @@
             async for item in query
         ]
 
-        source = DuplicateViewMenu(interaction, entries, type.value)
+        source = DuplicateViewMenu(await commands.Context.from_interaction(interaction), entries, type.value)
         await source.start(content=f"View your duplicate {type.value}.")
 
     @app_commands.command()
@@ -816,8 +801,8 @@
         )
         source.embed.colour = discord.Colour.blurple()
 
-        pages = Pages(source=source, interaction=interaction, compact=True)
-        await pages.start()
+        paginator = Pages(await commands.Context.from_interaction(interaction), source)
+        await paginator.start(ephemeral=True)
 
     @app_commands.command()
     async def collection(
@@ -844,10 +829,6 @@
             query = query.filter(ball=countryball)
         balls = await query.aall()
 
-<<<<<<< HEAD
-        paginator = Pages(await commands.Context.from_interaction(interaction), source)
-        await paginator.start(ephemeral=True)
-=======
         if not balls:
             if countryball:
                 await interaction.followup.send(
@@ -888,5 +869,4 @@
             emoji = self.bot.get_emoji(countryball.emoji_id)
             if emoji:
                 embed.set_thumbnail(url=emoji.url)
-        await interaction.followup.send(embed=embed)
->>>>>>> 6dd29083
+        await interaction.followup.send(embed=embed)