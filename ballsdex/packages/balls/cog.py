import enum
import logging
from collections import Counter
from typing import TYPE_CHECKING, cast

import discord
from discord import app_commands
from discord.ext import commands
from discord.ui import Button, Container, LayoutView, TextDisplay, button
from django.db.models import Count, F, Q

from ballsdex.core.discord import View
from ballsdex.core.utils.buttons import ConfirmChoiceView
from ballsdex.core.utils.menus import ChunkedListSource, Menu, SelectFormatter, TextFormatter, TextSource
from ballsdex.core.utils.sorting import FilteringChoices, SortingChoices, filter_balls, sort_balls
from ballsdex.core.utils.transformers import (
    BallEnabledTransform,
    BallInstanceTransform,
    SpecialEnabledTransform,
    TradeCommandType,
)
from ballsdex.core.utils.utils import can_mention, inventory_privacy, is_staff
from bd_models.enums import DonationPolicy
from bd_models.models import BallInstance, Player, Special, Trade, TradeObject, balls
from settings.models import settings

from .countryballs_paginator import CountryballsDuplicateSource, CountryballsViewer

if TYPE_CHECKING:
    from ballsdex.core.bot import BallsDexBot

log = logging.getLogger("ballsdex.packages.countryballs")


class DonationRequest(View):
    def __init__(
        self,
        bot: "BallsDexBot",
        interaction: discord.Interaction["BallsDexBot"],
        countryball: BallInstance,
        new_player: Player,
    ):
        super().__init__(timeout=120)
        self.bot = bot
        self.original_interaction = interaction
        self.countryball = countryball
        self.new_player = new_player

    async def interaction_check(self, interaction: discord.Interaction["BallsDexBot"], /) -> bool:
        if interaction.user.id != self.new_player.discord_id:
            await interaction.response.send_message("You are not allowed to interact with this menu.", ephemeral=True)
            return False
        return True

    async def on_timeout(self):
        for item in self.children:
            item.disabled = True  # type: ignore
        try:
            await self.original_interaction.edit_original_response(view=self)
        except discord.NotFound:
            pass
        await self.countryball.unlock()

    @button(style=discord.ButtonStyle.success, emoji="\N{HEAVY CHECK MARK}\N{VARIATION SELECTOR-16}")
    async def accept(self, interaction: discord.Interaction["BallsDexBot"], button: Button):
        self.stop()
        for item in self.children:
            item.disabled = True  # type: ignore
        self.countryball.favorite = False
        self.countryball.trade_player = self.countryball.player
        self.countryball.player = self.new_player
        await self.countryball.asave()
        trade = await Trade.objects.acreate(player1=self.countryball.trade_player, player2=self.new_player)
        await TradeObject.objects.acreate(
            trade=trade, ballinstance=self.countryball, player=self.countryball.trade_player
        )
        await interaction.response.edit_message(
            content=interaction.message.content  # type: ignore
            + "\n\N{WHITE HEAVY CHECK MARK} The donation was accepted!",
            view=self,
        )
        await self.countryball.unlock()

    @button(style=discord.ButtonStyle.danger, emoji="\N{HEAVY MULTIPLICATION X}\N{VARIATION SELECTOR-16}")
    async def deny(self, interaction: discord.Interaction["BallsDexBot"], button: Button):
        self.stop()
        for item in self.children:
            item.disabled = True  # type: ignore
        await interaction.response.edit_message(
            content=interaction.message.content  # type: ignore
            + "\n\N{CROSS MARK} The donation was denied.",
            view=self,
        )
        await self.countryball.unlock()


class DuplicateType(enum.StrEnum):
    countryballs = settings.plural_collectible_name
    specials = "specials"


class Balls(commands.GroupCog, group_name=settings.balls_slash_name):
    """
    View and manage your countryballs collection.
    """

    def __init__(self, bot: "BallsDexBot"):
        self.bot = bot

    @app_commands.command()
    @app_commands.checks.cooldown(1, 10, key=lambda i: i.user.id)
    async def list(
        self,
        interaction: discord.Interaction["BallsDexBot"],
        user: discord.User | None = None,
        sort: SortingChoices | None = None,
        reverse: bool = False,
        countryball: BallEnabledTransform | None = None,
        special: SpecialEnabledTransform | None = None,
        filter: FilteringChoices | None = None,
    ):
        """
        List your countryballs.

        Parameters
        ----------
        user: discord.User
            The user whose collection you want to view, if not yours.
        sort: SortingChoices
            Choose how countryballs are sorted. Can be used to show duplicates.
        reverse: bool
            Reverse the output of the list.
        countryball: Ball
            Filter the list by a specific countryball.
        special: Special
            Filter the list by a specific special event.
        filter: FilteringChoices
            Filter the list by a specific filter.
        """
        user_obj = user or interaction.user
        await interaction.response.defer(thinking=True)

        try:
            player = await Player.objects.aget(discord_id=user_obj.id)
        except Player.DoesNotExist:
            if user_obj == interaction.user:
                await interaction.followup.send(f"You don't have any {settings.plural_collectible_name} yet.")
            else:
                await interaction.followup.send(
                    f"{user_obj.name} doesn't have any {settings.plural_collectible_name} yet."
                )
            return
        if user is not None:
            if user.id in self.bot.blacklist and not is_staff(interaction):
                await interaction.followup.send(
                    "You cannot view the inventory of a blacklisted user.", ephemeral=True
                )
                return
            if await inventory_privacy(self.bot, interaction, player, user_obj) is False:
                return

        interaction_player, _ = await Player.objects.aget_or_create(discord_id=interaction.user.id)

        blocked = await player.is_blocked(interaction_player)
        if blocked and not await is_staff(interaction):
            await interaction.followup.send("You cannot view the list of a user that has you blocked.", ephemeral=True)
            return

        query = BallInstance.objects.filter(player=player).prefetch_related("trade_player")
        if filter:
            query = filter_balls(filter, query, interaction.guild_id)
        if countryball:
            query = query.filter(ball=countryball)
        if special:
            query = query.filter(special=special)
        if sort:
            query = sort_balls(sort, query)
        else:
            query = query.order_by("-favorite")

        if not await query.aexists():
            ball_txt = countryball.country if countryball else ""
            special_txt = special if special else ""

            if special_txt and ball_txt:
                combined = f"{special_txt} {ball_txt}"
            elif special_txt:
                combined = special_txt
            elif ball_txt:
                combined = ball_txt
            else:
                combined = ""

            if user_obj == interaction.user:
                await interaction.followup.send(
                    f"You don't have any {combined} {settings.plural_collectible_name} yet."
                )
            else:
                await interaction.followup.send(
                    f"{user_obj.name} doesn't have any {combined} {settings.plural_collectible_name} yet."
                )
            return
        if reverse:
            query = query.reverse()

        view = CountryballsViewer()
        view.restrict_author(interaction.user.id)
        menu = Menu.countryballs(self.bot, view, view.selected, query)
        await menu.init()
        if user_obj != interaction.user:
            view.header.content = f"Viewing {user_obj.name}'s {settings.plural_collectible_name}"
        else:
            view.header.content = f"Viewing your {settings.plural_collectible_name}"
        await interaction.followup.send(view=view)

    @app_commands.command()
    @app_commands.checks.cooldown(1, 20, key=lambda i: i.user.id)
    async def completion(
        self,
        interaction: discord.Interaction["BallsDexBot"],
        user: discord.User | None = None,
        special: SpecialEnabledTransform | None = None,
        filter: FilteringChoices | None = None,
    ):
        """
        Show your current completion of the BallsDex.

        Parameters
        ----------
        user: discord.User
            The user whose completion you want to view, if not yours.
        special: Special
            The special you want to see the completion of
        filter: FilteringChoices
            Filter the list by a specific filter.
        """
        user_obj = user or interaction.user
        await interaction.response.defer(thinking=True)
        extra_text = f"{special.name} " if special else ""
        if user is not None:
            try:
                player = await Player.objects.aget(discord_id=user_obj.id)
            except Player.DoesNotExist:
                await interaction.followup.send(
                    f"{user_obj.name} doesn't have any {extra_text}{settings.plural_collectible_name} yet."
                )
                return
            if user.id in self.bot.blacklist and not is_staff(interaction):
                await interaction.followup.send(
                    "You cannot view the completion of a blacklisted user.", ephemeral=True
                )
                return

            interaction_player, _ = await Player.objects.aget_or_create(discord_id=interaction.user.id)

            blocked = await player.is_blocked(interaction_player)
            if blocked and not await is_staff(interaction):
                await interaction.followup.send(
                    "You cannot view the completion of a user that has blocked you.", ephemeral=True
                )
                return

            if await inventory_privacy(self.bot, interaction, player, user_obj) is False:
                return
        # Filter disabled balls, they do not count towards progression
        # Only ID and emoji is interesting for us
        bot_countryballs = {x: y.emoji_id for x, y in balls.items() if y.enabled}

        # Set of ball IDs owned by the player
        filters = {"player__discord_id": user_obj.id, "ball__enabled": True}
        if special:
            filters["special"] = special
            bot_countryballs = {
                x: y.emoji_id
                for x, y in balls.items()
                if y.enabled and (special.end_date is None or y.created_at is None or y.created_at < special.end_date)
            }
        if filter:
            query = filter_balls(filter, BallInstance.filter(**filters))
        else:
            query = BallInstance.filter(**filters)

        if not bot_countryballs:
            await interaction.followup.send(
                f"There are no {extra_text}{settings.plural_collectible_name} registered on this bot yet.",
                ephemeral=True,
            )
            return

        owned_countryballs = set(
<<<<<<< HEAD
            [
                x[0]
                async for x in BallInstance.objects.filter(**filters)
                .distinct()  # Do not query everything
                .values_list("ball_id")
            ]
=======
            x[0] for x in await query.distinct().values_list("ball_id")  # Do not query everything
>>>>>>> 3b56d079
        )

        special_str = f" ({special.name})" if special else ""
        original_catcher_string = (
            f" ({'not ' if self_caught is False else ''}self-caught)" if self_caught is not None else ""
        )
        text = (
            f"## {settings.bot_name}{original_catcher_string}{special_str} progression: "
            f"**{round(len(owned_countryballs) / len(bot_countryballs) * 100, 1)}%**\n"
        )

        def fill_fields(title: str, emoji_ids: set[int]):
            nonlocal text
            text += f"### {title}\n"
            if not emoji_ids:
                text += "Nothing yet.\n"
                return
            for emoji_id in emoji_ids:
                emoji = self.bot.get_emoji(emoji_id)
                if not emoji:
                    continue
                text += f"{emoji} "
            text += "\n"

        # Getting the list of emoji IDs from the IDs of the owned countryballs
        fill_fields(f"Owned {settings.plural_collectible_name}", set(bot_countryballs[x] for x in owned_countryballs))

        if missing := set(y for x, y in bot_countryballs.items() if x not in owned_countryballs):
            fill_fields(f"Missing {settings.plural_collectible_name}", missing)
        else:
            text += f"### :tada: No missing {settings.plural_collectible_name}, congratulations! :tada:"

<<<<<<< HEAD
        view = LayoutView()
        container = Container()
        display = TextDisplay("")
        container.add_item(display)
        view.add_item(container)
        menu = Menu(self.bot, view, TextSource(text, delims=["\n###", " "]), TextFormatter(display))
        await menu.init()
        await interaction.followup.send(view=view)
=======
        source = FieldPageSource(entries, per_page=5, inline=False, clear_description=False)
        special_str = f" ({special.name})" if special else ""
        original_catcher_string = " " + filter.value.replace("_", " ") + " " if filter else ""
        source.embed.description = (
            f"{settings.bot_name}{original_catcher_string}{special_str} progression: "
            f"**{round(len(owned_countryballs) / len(bot_countryballs) * 100, 1)}%**"
        )
        source.embed.colour = discord.Colour.blurple()
        source.embed.set_author(name=user_obj.display_name, icon_url=user_obj.display_avatar.url)

        pages = Pages(source=source, interaction=interaction, compact=True)
        await pages.start()
>>>>>>> 3b56d079

    @app_commands.command()
    @app_commands.checks.cooldown(1, 5, key=lambda i: i.user.id)
    async def info(
        self,
        interaction: discord.Interaction["BallsDexBot"],
        countryball: BallInstanceTransform,
        special: SpecialEnabledTransform | None = None,
    ):
        """
        Display info from a specific countryball.

        Parameters
        ----------
        countryball: BallInstance
            The countryball you want to inspect
        special: Special
            Filter the results of autocompletion to a special event. Ignored afterwards.
        """
        if not countryball:
            return
        await interaction.response.defer(thinking=True)
        content, file, view = await countryball.prepare_for_message(interaction)
        await interaction.followup.send(content=content, file=file, view=view)
        file.close()

    @app_commands.command()
    @app_commands.checks.cooldown(1, 5, key=lambda i: i.user.id)
<<<<<<< HEAD
    async def last(self, interaction: discord.Interaction["BallsDexBot"], user: discord.User | None = None):
=======
    async def last(
        self,
        interaction: discord.Interaction["BallsDexBot"],
        user: discord.User | None = None,
        filter: FilteringChoices | None = None,
    ):
>>>>>>> 3b56d079
        """
        Display info of your or another users last caught countryball.

        Parameters
        ----------
        user: discord.Member
            The user you would like to see
        filter: FilteringChoices
            Filter the last caught countryball by a specific filter.
            Only works if the user has caught at least one countryball.
        """
        user_obj = user if user else interaction.user
        await interaction.response.defer(thinking=True)
        try:
            player = await Player.objects.aget(discord_id=user_obj.id)
        except Player.DoesNotExist:
            msg = f"{'You do' if user is None else f'{user_obj.display_name} does'}"
            await interaction.followup.send(
                f"{msg} not have any {settings.plural_collectible_name} yet.", ephemeral=True
            )
            return

        if user is not None:
            if user.id in self.bot.blacklist and not is_staff(interaction):
                await interaction.followup.send(
                    (
                        "You cannot view the last caught "
                        f"{settings.collectible_name} of a blacklisted user."
                    ),
                    ephemeral=True,
                )
                return
            if await inventory_privacy(self.bot, interaction, player, user_obj) is False:
                return

        interaction_player, _ = await Player.objects.aget_or_create(discord_id=interaction.user.id)

        blocked = await player.is_blocked(interaction_player)
        if blocked and not await is_staff(interaction):
            await interaction.followup.send(
                f"You cannot view the last caught {settings.collectible_name} of a user that has blocked you.",
                ephemeral=True,
            )
            return
<<<<<<< HEAD

        countryball = await player.balls.select_related("ball", "trade_player").all().order_by("-id").afirst()
=======
        query = player.balls.all()
        filter_msg = ""
        if filter:
            filter_msg = f" with the `{filter.value.replace('_', ' ')}` filter"
            query = filter_balls(filter, query, interaction.guild_id)
        countryball = await query.order_by("-id").first()
>>>>>>> 3b56d079
        if not countryball:
            msg = f"{'You do' if user is None else f'{user_obj.display_name} does'}"
            await interaction.followup.send(
                f"{msg} not have any {settings.plural_collectible_name} yet.", ephemeral=True
            )
            return

        content, file, view = await countryball.prepare_for_message(interaction)
        if user is not None and user.id != interaction.user.id:
<<<<<<< HEAD
            content = f"You are viewing {user.display_name}'s last caught {settings.collectible_name}.\n" + content
=======
            content = (
                f"You are viewing {user.display_name}'s last caught {settings.collectible_name}"
                f"{filter_msg}.\n" + content
            )
        else:
            content = (
                f"You are viewing your last caught {settings.collectible_name}{filter_msg}.\n"
                + content
            )
>>>>>>> 3b56d079
        await interaction.followup.send(content=content, file=file, view=view)
        file.close()

    @app_commands.command()
    async def favorite(
        self,
        interaction: discord.Interaction["BallsDexBot"],
        countryball: BallInstanceTransform,
        special: SpecialEnabledTransform | None = None,
    ):
        """
        Set favorite countryballs.

        Parameters
        ----------
        countryball: BallInstance
            The countryball you want to set/unset as favorite
        special: Special
            Filter the results of autocompletion to a special event. Ignored afterwards.
        """
        if not countryball:
            return

        if settings.max_favorites == 0:
            await interaction.response.send_message(
                f"You cannot set favorite {settings.plural_collectible_name} in this bot."
            )
            return

        if not countryball.favorite:
            try:
                player = await Player.objects.aget(discord_id=interaction.user.id)
            except Player.DoesNotExist:
                await interaction.response.send_message(
                    f"You don't have any {settings.plural_collectible_name} yet.", ephemeral=True
                )
                return

            grammar = (
                f"{settings.collectible_name}" if settings.max_favorites == 1 else f"{settings.plural_collectible_name}"
            )
            if await player.balls.filter(favorite=True).acount() >= settings.max_favorites:
                await interaction.response.send_message(
                    f"You cannot set more than {settings.max_favorites} favorite {grammar}.", ephemeral=True
                )
                return

            countryball.favorite = True  # type: ignore
            await countryball.asave()
            emoji = self.bot.get_emoji(countryball.countryball.emoji_id) or ""
            await interaction.response.send_message(
                f"{emoji} `#{countryball.pk:0X}` {countryball.countryball.country} "
                f"is now a favorite {settings.collectible_name}!",
                ephemeral=True,
            )

        else:
            countryball.favorite = False  # type: ignore
            await countryball.asave()
            emoji = self.bot.get_emoji(countryball.countryball.emoji_id) or ""
            await interaction.response.send_message(
                f"{emoji} `#{countryball.pk:0X}` {countryball.countryball.country} "
                f"isn't a favorite {settings.collectible_name} anymore.",
                ephemeral=True,
            )

    @app_commands.command(extras={"trade": TradeCommandType.PICK})
    async def give(
        self,
        interaction: discord.Interaction["BallsDexBot"],
        user: discord.User,
        countryball: BallInstanceTransform,
        special: SpecialEnabledTransform | None = None,
    ):
        """
        Give a countryball to a user.

        Parameters
        ----------
        user: discord.User
            The user you want to give a countryball to
        countryball: BallInstance
            The countryball you're giving away
        special: Special
            Filter the results of autocompletion to a special event. Ignored afterwards.
        """
        if not countryball:
            return
        if not countryball.is_tradeable:
            await interaction.response.send_message(
                f"You cannot donate this {settings.collectible_name}.", ephemeral=True
            )
            return
        if user.bot:
            await interaction.response.send_message("You cannot donate to bots.", ephemeral=True)
            return
        if await countryball.is_locked():
            await interaction.response.send_message(
                f"This {settings.collectible_name} is currently locked for a trade. Please try again later.",
                ephemeral=True,
            )
            return
        favorite = countryball.favorite
        if favorite:
            view = ConfirmChoiceView(
                interaction,
                accept_message=f"{settings.collectible_name.title()} donated.",
                cancel_message="This request has been cancelled.",
            )
            await interaction.response.send_message(
                f"This {settings.collectible_name} is a favorite, are you sure you want to donate it?",
                view=view,
                ephemeral=True,
            )
            await view.wait()
            if not view.value:
                return
            interaction = view.interaction_response
        else:
            await interaction.response.defer()
        await countryball.lock_for_trade()
        new_player, _ = await Player.objects.aget_or_create(discord_id=user.id)
        old_player = countryball.player

        if new_player == old_player:
            await interaction.followup.send(
                f"You cannot give a {settings.collectible_name} to yourself.", ephemeral=True
            )
            await countryball.unlock()
            return
        if new_player.donation_policy == DonationPolicy.ALWAYS_DENY:
            await interaction.followup.send(
                "This player does not accept donations. You can use trades instead.", ephemeral=True
            )
            await countryball.unlock()
            return

        friendship = await new_player.is_friend(old_player)
        if new_player.donation_policy == DonationPolicy.FRIENDS_ONLY:
            if not friendship:
                await interaction.followup.send(
                    "This player only accepts donations from friends, use trades instead.", ephemeral=True
                )
                await countryball.unlock()
                return
        blocked = await new_player.is_blocked(old_player)
        if blocked:
            await interaction.followup.send("You cannot interact with a user that has blocked you.", ephemeral=True)
            await countryball.unlock()
            return
        if new_player.discord_id in self.bot.blacklist:
            await interaction.followup.send("You cannot donate to a blacklisted user.", ephemeral=True)
            await countryball.unlock()
            return
        elif new_player.donation_policy == DonationPolicy.REQUEST_APPROVAL:
            await interaction.followup.send(
                f"Hey {user.mention}, {interaction.user.name} wants to give you "
                f"{countryball.description(include_emoji=True, bot=self.bot, is_trade=True)}!\n"
                "Do you accept this donation?",
                view=DonationRequest(self.bot, interaction, countryball, new_player),
                allowed_mentions=await can_mention([new_player, old_player]),
            )
            return

        countryball.player = new_player
        countryball.trade_player = old_player
        countryball.favorite = False
        await countryball.asave()

        trade = await Trade.objects.acreate(player1=old_player, player2=new_player)
        await TradeObject.objects.acreate(trade=trade, ballinstance=countryball, player=old_player)

        cb_txt = (
            countryball.description(short=True, include_emoji=True, bot=self.bot, is_trade=True)
            + f" (`{countryball.attack_bonus:+}%/{countryball.health_bonus:+}%`)"
        )
        if favorite:
            await interaction.followup.send(
                f"{interaction.user.mention}, you just gave the "
                f"{settings.collectible_name} {cb_txt} to {user.mention}!",
                allowed_mentions=await can_mention([new_player, old_player]),
            )
        else:
            await interaction.followup.send(
                f"You just gave the {settings.collectible_name} {cb_txt} to {user.mention}!",
                allowed_mentions=await can_mention([new_player]),
            )
        await countryball.unlock()

    @app_commands.command()
    async def count(
        self,
        interaction: discord.Interaction["BallsDexBot"],
        countryball: BallEnabledTransform | None = None,
        special: SpecialEnabledTransform | None = None,
        current_server: bool = False,
    ):
        """
        Count how many countryballs you have.

        Parameters
        ----------
        countryball: Ball
            The countryball you want to count
        special: Special
            The special you want to count
        current_server: bool
            Only count countryballs caught in the current server
        """
        if interaction.response.is_done():
            return

        assert interaction.guild
        filters = {}
        if countryball:
            filters["ball"] = countryball
        if special:
            filters["special"] = special
        if current_server:
            filters["server_id"] = interaction.guild.id
        filters["player__discord_id"] = interaction.user.id

        await interaction.response.defer(ephemeral=True, thinking=True)

        balls = await BallInstance.objects.filter(**filters).acount()
        country = f"{countryball.country} " if countryball else ""
        plural = "s" if balls > 1 or balls == 0 else ""
        special_str = f"{special.name} " if special else ""
        guild = f" caught in {interaction.guild.name}" if current_server else ""

        await interaction.followup.send(
            f"You have {balls:,} {special_str}{country}{settings.collectible_name}{plural}{guild}."
        )

    @app_commands.command()
    @app_commands.checks.cooldown(1, 20, key=lambda i: i.user.id)
    async def duplicate(
        self, interaction: discord.Interaction["BallsDexBot"], type: DuplicateType, limit: int | None = None
    ):
        """
        Shows your most duplicated countryballs or specials.

        Parameters
        ----------
        type: DuplicateType
            Type of duplicate to check (countryballs or specials).
        limit: int | None
            The amount of countryballs to show, can only be used with `countryballs`.
        """
        await interaction.response.defer(thinking=True, ephemeral=True)

        player, _ = await Player.objects.aget_or_create(discord_id=interaction.user.id)
        is_special = type == DuplicateType.specials
        queryset = BallInstance.objects.filter(player=player)

        if is_special:
            queryset = queryset.filter(special_id__isnull=False).prefetch_related("special")
            annotations = {"name": F("special__name"), "emoji": F("special__emoji"), "value_id": F("special_id")}
            apply_limit = False
        else:
            queryset = queryset.filter(ball__tradeable=True)
            annotations = {"name": F("ball__country"), "emoji": F("ball__emoji_id"), "value_id": F("ball_id")}
            apply_limit = True

        query = (
            queryset.values(annotations["value_id"].name)
            .annotate(**annotations, count=Count("value_id"))
            .order_by("-count")
        )

        if apply_limit and limit is not None:
            query = query[:limit]

        if not await query.aexists():
            await interaction.followup.send(
                f"You don't have any {type.value} duplicates in your inventory.", ephemeral=True
            )
            return

        entries = [
            discord.SelectOption(
                label=item["name"],
                emoji=self.bot.get_emoji(item["emoji"]) or item["emoji"],
                description=f"Count: {item['count']}",
                value=item["value_id"],
            )
            async for item in query
        ]

<<<<<<< HEAD
        view = CountryballsDuplicateSource()
        view.header.content = f"View your duplicate {type.value}."
        menu = Menu(self.bot, view, ChunkedListSource(entries), SelectFormatter(view.callback))
        await menu.init()
        await interaction.followup.send(view=view)
=======
        source = DuplicateViewMenu(interaction, entries, is_special)
        await source.start(content=f"View your duplicate {type.value}.")
>>>>>>> 3b56d079

    @app_commands.command()
    @app_commands.checks.cooldown(1, 20, key=lambda i: i.user.id)
    async def compare(
        self,
        interaction: discord.Interaction["BallsDexBot"],
        user: discord.User,
        special: SpecialEnabledTransform | None = None,
        duplicates: bool = False,
    ):
        """
        Compare your countryballs with another user.

        Parameters
        ----------
        user: discord.User
            The user you want to compare with
        special: Special
            Filter the results of the comparison to a special event.
        duplicates: bool
            Whether to compare duplicates.
        """
        await interaction.response.defer(thinking=True)
        if interaction.user == user:
            await interaction.followup.send("You cannot compare with yourself.", ephemeral=True)
            return

        try:
            player = await Player.objects.aget(discord_id=user.id)
        except Player.DoesNotExist:
            await interaction.followup.send(
                f"{user.display_name} doesn't have any {settings.plural_collectible_name} yet."
            )
            return

<<<<<<< HEAD
        if user.id in self.bot.blacklist and not await is_staff(interaction):
            await interaction.followup.send("You cannot compare the inventory of a blacklisted user.", ephemeral=True)
=======
        if user.id in self.bot.blacklist and not is_staff(interaction):
            await interaction.followup.send(
                "You cannot compare the inventory of a blacklisted user.", ephemeral=True
            )
>>>>>>> 3b56d079
            return

        if await inventory_privacy(self.bot, interaction, player, user) is False:
            return

        bot_countryballs = {x: y.emoji_id for x, y in balls.items() if y.enabled}
        if special:
            bot_countryballs = {
                x: y.emoji_id
                for x, y in balls.items()
                if y.enabled and (special.end_date is None or y.created_at is None or y.created_at < special.end_date)
            }

        player1, _ = await Player.objects.aget_or_create(discord_id=interaction.user.id)
        player2, _ = await Player.objects.aget_or_create(discord_id=user.id)

        staff = await is_staff(interaction)
        blocked = await player.is_blocked(player1)
        if blocked and not staff:
            await interaction.followup.send("You cannot compare with a user that has you blocked.", ephemeral=True)
            return

        blocked = await player.is_blocked(player2)
        if blocked and not staff:
            await interaction.followup.send("You cannot compare with a user that has you blocked.", ephemeral=True)
            return
        queryset = BallInstance.objects.filter(ball__enabled=True).distinct()
        if special:
            queryset = queryset.filter(special=special)
        user1_balls = cast(
            list[int], [x async for x in queryset.filter(player=player1).values_list("ball_id", flat=True)]
        )
        user2_balls = cast(
            list[int], [x async for x in queryset.filter(player=player2).values_list("ball_id", flat=True)]
        )

        special_str = f" ({special.name})" if special else ""
        comparison_type = "Duplicates Comparison" if duplicates else "Comparison"
        text = (
            f"## {comparison_type} of {interaction.user.display_name} and {user.display_name}'s "
            f"{settings.plural_collectible_name}{special_str}\n"
        )

        def fill_fields(title: str, ids: set[int]):
            nonlocal text
            text += f"### {title}\n"
            if not ids:
                text += "None\n"
                return

            for ball_id in ids:
                emoji = self.bot.get_emoji(bot_countryballs[ball_id])
                if not emoji:
                    continue
                text += f"{emoji} "
            text += "\n"

        all_ball_ids = set(bot_countryballs.keys())
        if duplicates:
            u1_c, u2_c = Counter(user1_balls), Counter(user2_balls)
            u1_d, u2_d = {b for b, c in u1_c.items() if c > 1}, {b for b, c in u2_c.items() if c > 1}

            fill_fields("Both have duplicates", u1_d & u2_d)
            fill_fields(f"Only {interaction.user.display_name} has duplicates", u1_d - u2_d)
            fill_fields(f"Only {user.display_name} has duplicates", u2_d - u1_d)
            fill_fields("Neither have duplicates", all_ball_ids - u1_d - u2_d)
        else:
            u1_s, u2_s = set(user1_balls), set(user2_balls)

            fill_fields("Both have", u1_s & u2_s)
            fill_fields(f"Only {interaction.user.display_name} has", u1_s - u2_s)
            fill_fields(f"Only {user.display_name} has", u2_s - u1_s)
            fill_fields("Neither have", all_ball_ids - u1_s - u2_s)

        view = LayoutView()
        container = Container()
        display = TextDisplay("")
        container.add_item(display)
        view.add_item(container)
        menu = Menu(self.bot, view, TextSource(text, delims=["\n###", " "]), TextFormatter(display))
        await menu.init()
        await interaction.followup.send(view=view)

    @app_commands.command()
    async def collection(
        self,
        interaction: discord.Interaction["BallsDexBot"],
        countryball: BallEnabledTransform | None = None,
        ephemeral: bool = False,
    ):
        """
        Show the collection of a specific countryball.

        Parameters
        ----------
        countryball: Ball
            The countryball you want to see the collection of
        ephemeral: bool
            Whether or not to send the command ephemerally.
        """
        await interaction.response.defer(thinking=True, ephemeral=ephemeral)
        player, _ = await Player.objects.aget_or_create(discord_id=interaction.user.id)

        query = (
            BallInstance.objects.filter(player=player)
            .values("player_id")
            .annotate(
<<<<<<< HEAD
                total=Count("id"),
                traded=Count("id", filter=Q(trade_player_id__isnull=False)),
                specials=Count("id", filter=Q(special_id__isnull=False)),
=======
                total=RawSQL("COUNT(*)"),
                traded=RawSQL("SUM(CASE WHEN trade_player_id IS NULL THEN 0 ELSE 1 END)"),
                specials=RawSQL(
                    "SUM(CASE WHEN special_id IS NULL OR special_id IN "
                    "(SELECT id FROM special WHERE hidden = TRUE) THEN 0 ELSE 1 END)"
                ),
>>>>>>> 3b56d079
            )
        )
        specials = (
            BallInstance.objects.filter(player=player)
            .exclude(special=None)
<<<<<<< HEAD
            .values("special__name")
            .annotate(count=Count("special__name"))
            .order_by("-count")
=======
            .exclude(special__hidden=True)
            .annotate(count=Count("id"))
            .group_by("special__name")
>>>>>>> 3b56d079
        )
        if countryball:
            query = query.filter(ball=countryball)
            specials = specials.filter(ball=countryball)

        try:
            counts = await query.aget()
        except BallInstance.DoesNotExist:
            if countryball:
                await interaction.followup.send(
                    f"You don't have any {countryball.country} {settings.plural_collectible_name} yet."
                )
            else:
                await interaction.followup.send(f"You don't have any {settings.plural_collectible_name} yet.")
            return
        all_specials = Special.objects.filter(hidden=False)
        special_emojis = {x.name: x.emoji async for x in all_specials}

        desc = (
            f"**Total**: {counts['total']:,} ({counts['total'] - counts['traded']:,} caught, "
            f"{counts['traded']:,} received from trade)\n"
            f"**Total Specials**: {counts['specials']:,}\n\n"
        )
        if counts["specials"]:
            desc += "**Specials**:\n"
        async for special in specials:
            emoji = special_emojis.get(special["special__name"], "")
            desc += f"{emoji} {special['special__name']}: {special['count']:,}\n"

        embed = discord.Embed(
            title=f"Collection of {countryball.country}" if countryball else "Total Collection",
            description=desc,
            color=discord.Color.blurple(),
        )
        embed.set_author(name=interaction.user.display_name, icon_url=interaction.user.display_avatar.url)
        if countryball:
            file_location = "./admin_panel/media/" + countryball.wild_card
            file = discord.File(file_location, filename="countryball.png")
            embed.set_thumbnail(url="attachment://countryball.png")
            await interaction.followup.send(embed=embed, file=file)
        else:
            await interaction.followup.send(embed=embed)<|MERGE_RESOLUTION|>--- conflicted
+++ resolved
@@ -1,13 +1,12 @@
 import enum
 import logging
-from collections import Counter
 from typing import TYPE_CHECKING, cast
 
 import discord
 from discord import app_commands
 from discord.ext import commands
 from discord.ui import Button, Container, LayoutView, TextDisplay, button
-from django.db.models import Count, F, Q
+from django.db.models import Count, Exists, F, OuterRef, Q
 
 from ballsdex.core.discord import View
 from ballsdex.core.utils.buttons import ConfirmChoiceView
@@ -150,11 +149,10 @@
                     f"{user_obj.name} doesn't have any {settings.plural_collectible_name} yet."
                 )
             return
+        staff = await is_staff(interaction)
         if user is not None:
-            if user.id in self.bot.blacklist and not is_staff(interaction):
-                await interaction.followup.send(
-                    "You cannot view the inventory of a blacklisted user.", ephemeral=True
-                )
+            if user.id in self.bot.blacklist and not staff:
+                await interaction.followup.send("You cannot view the inventory of a blacklisted user.", ephemeral=True)
                 return
             if await inventory_privacy(self.bot, interaction, player, user_obj) is False:
                 return
@@ -162,7 +160,7 @@
         interaction_player, _ = await Player.objects.aget_or_create(discord_id=interaction.user.id)
 
         blocked = await player.is_blocked(interaction_player)
-        if blocked and not await is_staff(interaction):
+        if blocked and not staff:
             await interaction.followup.send("You cannot view the list of a user that has you blocked.", ephemeral=True)
             return
 
@@ -245,16 +243,15 @@
                     f"{user_obj.name} doesn't have any {extra_text}{settings.plural_collectible_name} yet."
                 )
                 return
-            if user.id in self.bot.blacklist and not is_staff(interaction):
-                await interaction.followup.send(
-                    "You cannot view the completion of a blacklisted user.", ephemeral=True
-                )
+            staff = await is_staff(interaction)
+            if user.id in self.bot.blacklist and not staff:
+                await interaction.followup.send("You cannot view the completion of a blacklisted user.", ephemeral=True)
                 return
 
             interaction_player, _ = await Player.objects.aget_or_create(discord_id=interaction.user.id)
 
             blocked = await player.is_blocked(interaction_player)
-            if blocked and not await is_staff(interaction):
+            if blocked and not staff:
                 await interaction.followup.send(
                     "You cannot view the completion of a user that has blocked you.", ephemeral=True
                 )
@@ -275,10 +272,11 @@
                 for x, y in balls.items()
                 if y.enabled and (special.end_date is None or y.created_at is None or y.created_at < special.end_date)
             }
+
         if filter:
-            query = filter_balls(filter, BallInstance.filter(**filters))
+            query = filter_balls(filter, BallInstance.objects.filter(**filters))
         else:
-            query = BallInstance.filter(**filters)
+            query = BallInstance.objects.filter(**filters)
 
         if not bot_countryballs:
             await interaction.followup.send(
@@ -288,22 +286,16 @@
             return
 
         owned_countryballs = set(
-<<<<<<< HEAD
             [
                 x[0]
-                async for x in BallInstance.objects.filter(**filters)
+                async for x in query.filter(**filters)
                 .distinct()  # Do not query everything
                 .values_list("ball_id")
             ]
-=======
-            x[0] for x in await query.distinct().values_list("ball_id")  # Do not query everything
->>>>>>> 3b56d079
         )
 
         special_str = f" ({special.name})" if special else ""
-        original_catcher_string = (
-            f" ({'not ' if self_caught is False else ''}self-caught)" if self_caught is not None else ""
-        )
+        original_catcher_string = " " + filter.value.replace("_", " ") + " " if filter else ""
         text = (
             f"## {settings.bot_name}{original_catcher_string}{special_str} progression: "
             f"**{round(len(owned_countryballs) / len(bot_countryballs) * 100, 1)}%**\n"
@@ -330,7 +322,6 @@
         else:
             text += f"### :tada: No missing {settings.plural_collectible_name}, congratulations! :tada:"
 
-<<<<<<< HEAD
         view = LayoutView()
         container = Container()
         display = TextDisplay("")
@@ -339,20 +330,6 @@
         menu = Menu(self.bot, view, TextSource(text, delims=["\n###", " "]), TextFormatter(display))
         await menu.init()
         await interaction.followup.send(view=view)
-=======
-        source = FieldPageSource(entries, per_page=5, inline=False, clear_description=False)
-        special_str = f" ({special.name})" if special else ""
-        original_catcher_string = " " + filter.value.replace("_", " ") + " " if filter else ""
-        source.embed.description = (
-            f"{settings.bot_name}{original_catcher_string}{special_str} progression: "
-            f"**{round(len(owned_countryballs) / len(bot_countryballs) * 100, 1)}%**"
-        )
-        source.embed.colour = discord.Colour.blurple()
-        source.embed.set_author(name=user_obj.display_name, icon_url=user_obj.display_avatar.url)
-
-        pages = Pages(source=source, interaction=interaction, compact=True)
-        await pages.start()
->>>>>>> 3b56d079
 
     @app_commands.command()
     @app_commands.checks.cooldown(1, 5, key=lambda i: i.user.id)
@@ -381,16 +358,12 @@
 
     @app_commands.command()
     @app_commands.checks.cooldown(1, 5, key=lambda i: i.user.id)
-<<<<<<< HEAD
-    async def last(self, interaction: discord.Interaction["BallsDexBot"], user: discord.User | None = None):
-=======
     async def last(
         self,
         interaction: discord.Interaction["BallsDexBot"],
         user: discord.User | None = None,
         filter: FilteringChoices | None = None,
     ):
->>>>>>> 3b56d079
         """
         Display info of your or another users last caught countryball.
 
@@ -413,13 +386,11 @@
             )
             return
 
+        staff = await is_staff(interaction)
         if user is not None:
-            if user.id in self.bot.blacklist and not is_staff(interaction):
+            if user.id in self.bot.blacklist and not staff:
                 await interaction.followup.send(
-                    (
-                        "You cannot view the last caught "
-                        f"{settings.collectible_name} of a blacklisted user."
-                    ),
+                    (f"You cannot view the last caught {settings.collectible_name} of a blacklisted user."),
                     ephemeral=True,
                 )
                 return
@@ -429,23 +400,19 @@
         interaction_player, _ = await Player.objects.aget_or_create(discord_id=interaction.user.id)
 
         blocked = await player.is_blocked(interaction_player)
-        if blocked and not await is_staff(interaction):
+        if blocked and not staff:
             await interaction.followup.send(
                 f"You cannot view the last caught {settings.collectible_name} of a user that has blocked you.",
                 ephemeral=True,
             )
             return
-<<<<<<< HEAD
-
-        countryball = await player.balls.select_related("ball", "trade_player").all().order_by("-id").afirst()
-=======
-        query = player.balls.all()
+
+        query = player.balls.select_related("ball", "trade_player").all()
         filter_msg = ""
         if filter:
             filter_msg = f" with the `{filter.value.replace('_', ' ')}` filter"
             query = filter_balls(filter, query, interaction.guild_id)
-        countryball = await query.order_by("-id").first()
->>>>>>> 3b56d079
+        countryball = await query.order_by("-id").afirst()
         if not countryball:
             msg = f"{'You do' if user is None else f'{user_obj.display_name} does'}"
             await interaction.followup.send(
@@ -455,19 +422,11 @@
 
         content, file, view = await countryball.prepare_for_message(interaction)
         if user is not None and user.id != interaction.user.id:
-<<<<<<< HEAD
-            content = f"You are viewing {user.display_name}'s last caught {settings.collectible_name}.\n" + content
-=======
             content = (
-                f"You are viewing {user.display_name}'s last caught {settings.collectible_name}"
-                f"{filter_msg}.\n" + content
+                f"You are viewing {user.display_name}'s last caught {settings.collectible_name}{filter_msg}.\n{content}"
             )
         else:
-            content = (
-                f"You are viewing your last caught {settings.collectible_name}{filter_msg}.\n"
-                + content
-            )
->>>>>>> 3b56d079
+            content = f"You are viewing your last caught {settings.collectible_name}{filter_msg}.\n" + content
         await interaction.followup.send(content=content, file=file, view=view)
         file.close()
 
@@ -757,16 +716,11 @@
             async for item in query
         ]
 
-<<<<<<< HEAD
-        view = CountryballsDuplicateSource()
+        view = CountryballsDuplicateSource(is_special)
         view.header.content = f"View your duplicate {type.value}."
         menu = Menu(self.bot, view, ChunkedListSource(entries), SelectFormatter(view.callback))
         await menu.init()
         await interaction.followup.send(view=view)
-=======
-        source = DuplicateViewMenu(interaction, entries, is_special)
-        await source.start(content=f"View your duplicate {type.value}.")
->>>>>>> 3b56d079
 
     @app_commands.command()
     @app_commands.checks.cooldown(1, 20, key=lambda i: i.user.id)
@@ -802,15 +756,9 @@
             )
             return
 
-<<<<<<< HEAD
-        if user.id in self.bot.blacklist and not await is_staff(interaction):
+        staff = await is_staff(interaction)
+        if user.id in self.bot.blacklist and not staff:
             await interaction.followup.send("You cannot compare the inventory of a blacklisted user.", ephemeral=True)
-=======
-        if user.id in self.bot.blacklist and not is_staff(interaction):
-            await interaction.followup.send(
-                "You cannot compare the inventory of a blacklisted user.", ephemeral=True
-            )
->>>>>>> 3b56d079
             return
 
         if await inventory_privacy(self.bot, interaction, player, user) is False:
@@ -827,7 +775,6 @@
         player1, _ = await Player.objects.aget_or_create(discord_id=interaction.user.id)
         player2, _ = await Player.objects.aget_or_create(discord_id=user.id)
 
-        staff = await is_staff(interaction)
         blocked = await player.is_blocked(player1)
         if blocked and not staff:
             await interaction.followup.send("You cannot compare with a user that has you blocked.", ephemeral=True)
@@ -838,6 +785,8 @@
             await interaction.followup.send("You cannot compare with a user that has you blocked.", ephemeral=True)
             return
         queryset = BallInstance.objects.filter(ball__enabled=True).distinct()
+        if duplicates:
+            queryset = queryset.values("ball_id").annotate(counts=Count("ball_id")).filter(counts__gt=1)
         if special:
             queryset = queryset.filter(special=special)
         user1_balls = cast(
@@ -856,7 +805,7 @@
 
         def fill_fields(title: str, ids: set[int]):
             nonlocal text
-            text += f"### {title}\n"
+            text += f"### {title}{' duplicates' if duplicates else ''}\n"
             if not ids:
                 text += "None\n"
                 return
@@ -869,21 +818,11 @@
             text += "\n"
 
         all_ball_ids = set(bot_countryballs.keys())
-        if duplicates:
-            u1_c, u2_c = Counter(user1_balls), Counter(user2_balls)
-            u1_d, u2_d = {b for b, c in u1_c.items() if c > 1}, {b for b, c in u2_c.items() if c > 1}
-
-            fill_fields("Both have duplicates", u1_d & u2_d)
-            fill_fields(f"Only {interaction.user.display_name} has duplicates", u1_d - u2_d)
-            fill_fields(f"Only {user.display_name} has duplicates", u2_d - u1_d)
-            fill_fields("Neither have duplicates", all_ball_ids - u1_d - u2_d)
-        else:
-            u1_s, u2_s = set(user1_balls), set(user2_balls)
-
-            fill_fields("Both have", u1_s & u2_s)
-            fill_fields(f"Only {interaction.user.display_name} has", u1_s - u2_s)
-            fill_fields(f"Only {user.display_name} has", u2_s - u1_s)
-            fill_fields("Neither have", all_ball_ids - u1_s - u2_s)
+        u1_s, u2_s = set(user1_balls), set(user2_balls)
+        fill_fields("Both have", u1_s & u2_s)
+        fill_fields(f"Only {interaction.user.display_name} has", u1_s - u2_s)
+        fill_fields(f"Only {user.display_name} has", u2_s - u1_s)
+        fill_fields("Neither have", all_ball_ids - u1_s - u2_s)
 
         view = LayoutView()
         container = Container()
@@ -918,32 +857,22 @@
             BallInstance.objects.filter(player=player)
             .values("player_id")
             .annotate(
-<<<<<<< HEAD
                 total=Count("id"),
                 traded=Count("id", filter=Q(trade_player_id__isnull=False)),
-                specials=Count("id", filter=Q(special_id__isnull=False)),
-=======
-                total=RawSQL("COUNT(*)"),
-                traded=RawSQL("SUM(CASE WHEN trade_player_id IS NULL THEN 0 ELSE 1 END)"),
-                specials=RawSQL(
-                    "SUM(CASE WHEN special_id IS NULL OR special_id IN "
-                    "(SELECT id FROM special WHERE hidden = TRUE) THEN 0 ELSE 1 END)"
+                specials=Count(
+                    "id",
+                    filter=Q(special_id__isnull=False)
+                    & ~Exists(Special.objects.filter(hidden=True, id=OuterRef("special_id"))),
                 ),
->>>>>>> 3b56d079
             )
         )
         specials = (
             BallInstance.objects.filter(player=player)
             .exclude(special=None)
-<<<<<<< HEAD
+            .exclude(special__hidden=True)
             .values("special__name")
             .annotate(count=Count("special__name"))
             .order_by("-count")
-=======
-            .exclude(special__hidden=True)
-            .annotate(count=Count("id"))
-            .group_by("special__name")
->>>>>>> 3b56d079
         )
         if countryball:
             query = query.filter(ball=countryball)
@@ -980,7 +909,7 @@
         )
         embed.set_author(name=interaction.user.display_name, icon_url=interaction.user.display_avatar.url)
         if countryball:
-            file_location = "./admin_panel/media/" + countryball.wild_card
+            file_location = countryball.wild_card.path
             file = discord.File(file_location, filename="countryball.png")
             embed.set_thumbnail(url="attachment://countryball.png")
             await interaction.followup.send(embed=embed, file=file)
