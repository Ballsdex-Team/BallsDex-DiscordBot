--- conflicted
+++ resolved
@@ -52,38 +52,18 @@
         self.select_ball_menu.options = options
 
     @discord.ui.select()
-<<<<<<< HEAD
-    async def select_ball_menu(
-        self, interaction: discord.Interaction["BallsDexBot"], item: discord.ui.Select
-    ):
-=======
     async def select_ball_menu(self, interaction: discord.Interaction["BallsDexBot"], item: discord.ui.Select):
->>>>>>> 6dd29083
         await interaction.response.defer(thinking=True)
         ball_instance = await BallInstance.objects.prefetch_related("trade_player").aget(
             id=int(interaction.data.get("values")[0])  # type: ignore
         )
         await self.ball_selected(interaction, ball_instance)
 
-<<<<<<< HEAD
-    async def ball_selected(
-        self, interaction: discord.Interaction["BallsDexBot"], ball_instance: BallInstance
-    ):
-=======
     async def ball_selected(self, interaction: discord.Interaction["BallsDexBot"], ball_instance: BallInstance):
->>>>>>> 6dd29083
         raise NotImplementedError()
 
 
 class CountryballsViewer(CountryballsSelector):
-<<<<<<< HEAD
-    async def ball_selected(
-        self, interaction: discord.Interaction["BallsDexBot"], ball_instance: BallInstance
-    ):
-        content, file = await ball_instance.prepare_for_message(interaction)
-        await interaction.followup.send(content=content, file=file)
-        file.close()
-=======
     async def ball_selected(self, interaction: discord.Interaction["BallsDexBot"], ball_instance: BallInstance):
         content, file, view = await ball_instance.prepare_for_message(interaction)
         await interaction.followup.send(content=content, file=file, view=view)
@@ -91,7 +71,7 @@
 
 
 class DuplicateSource(menus.ListPageSource):
-    def __init__(self, entries: List[str]):
+    def __init__(self, entries: list[str]):
         super().__init__(entries, per_page=25)
 
     async def format_page(self, menu, items):
@@ -100,15 +80,15 @@
 
 
 class DuplicateViewMenu(Pages):
-    def __init__(self, interaction: discord.Interaction["BallsDexBot"], list, dupe_type: str):
-        self.bot = interaction.client
+    def __init__(self, ctx: Context["BallsDexBot"], list, dupe_type: str):
+        self.bot = ctx.bot
         self.dupe_type = dupe_type
         source = DuplicateSource(list)
-        super().__init__(source, interaction=interaction)
+        super().__init__(ctx, source)
         self.add_item(self.dupe_ball_menu)
 
     def set_options(self, items):
-        options: List[discord.SelectOption] = []
+        options: list[discord.SelectOption] = []
         for item in items:
             options.append(
                 discord.SelectOption(label=item["name"], description=f"Count: {item['count']}", emoji=item["emoji"])
@@ -128,5 +108,4 @@
             ).acount()
 
         plural = settings.collectible_name if balls == 1 else settings.plural_collectible_name
-        await interaction.followup.send(f"You have {balls:,} {item.values[0]} {plural}.")
->>>>>>> 6dd29083
+        await interaction.followup.send(f"You have {balls:,} {item.values[0]} {plural}.")