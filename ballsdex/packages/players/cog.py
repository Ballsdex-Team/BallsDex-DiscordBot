--- conflicted
+++ resolved
@@ -4,24 +4,15 @@
 from discord import app_commands
 from discord.ext import commands
 from discord.utils import format_dt
-<<<<<<< HEAD
 from django.db.models import Q
 
-=======
-from tortoise.exceptions import DoesNotExist
-from tortoise.expressions import Q
-
-from ballsdex.core.models import BallInstance, Block, FriendPolicy, Friendship
-from ballsdex.core.models import Player as PlayerModel
-from ballsdex.core.models import Trade, balls
->>>>>>> 99017807
 from ballsdex.core.utils.buttons import ConfirmChoiceView
 from ballsdex.core.utils.enums import DONATION_POLICY_MAP, FRIEND_POLICY_MAP, MENTION_POLICY_MAP, PRIVATE_POLICY_MAP
 from ballsdex.core.utils.enums import TRADE_COOLDOWN_POLICY_MAP as TRADE_POLICY_MAP
 from ballsdex.core.utils.paginator import FieldPageSource, Pages
 from ballsdex.settings import settings
-from bd_models.enums import DonationPolicy, FriendPolicy, MentionPolicy, PrivacyPolicy, TradeCooldownPolicy
-from bd_models.models import BallInstance, Block, Friendship, Trade, TradeObject, balls
+from bd_models.enums import FriendPolicy
+from bd_models.models import BallInstance, Block, Friendship, Trade, balls
 from bd_models.models import Player as PlayerModel
 
 from .views import SettingsContainer
@@ -46,176 +37,19 @@
     friend = app_commands.Group(name="friend", description="Friend commands")
     blocked = app_commands.Group(name="block", description="Block commands")
     policy = app_commands.Group(name="policy", description="Policy commands")
-    money = app_commands.Group(name="money", description="Money commands")
-
-<<<<<<< HEAD
-    @policy.command()
-    @app_commands.choices(
-        policy=[
-            app_commands.Choice(name="Open Inventory", value=PrivacyPolicy.ALLOW),
-            app_commands.Choice(name="Private Inventory", value=PrivacyPolicy.DENY),
-            app_commands.Choice(name="Friends Only", value=PrivacyPolicy.FRIENDS),
-            app_commands.Choice(name="Same Server", value=PrivacyPolicy.SAME_SERVER),
-        ]
-    )
-    async def privacy(self, interaction: discord.Interaction["BallsDexBot"], policy: PrivacyPolicy):
-=======
+    # money = app_commands.Group(name="money", description="Money commands")
+
     @app_commands.command(name="settings")
     async def psettings(self, interaction: discord.Interaction["BallsDexBot"]):
->>>>>>> 99017807
         """
         Edit your player settings
         """
-<<<<<<< HEAD
         player, _ = await PlayerModel.objects.aget_or_create(discord_id=interaction.user.id)
-        if policy == PrivacyPolicy.SAME_SERVER and not self.bot.intents.members:
-            await interaction.response.send_message("I need the `members` intent to use this policy.", ephemeral=True)
-            return
-        player.privacy_policy = PrivacyPolicy(policy.value)
-        await player.asave()
-        await interaction.response.send_message(
-            f"Your privacy policy has been set to **{policy.name}**.", ephemeral=True
-        )
-
-    @policy.command()
-    @app_commands.choices(
-        policy=[
-            app_commands.Choice(name="Accept all donations", value=DonationPolicy.ALWAYS_ACCEPT),
-            app_commands.Choice(name="Request your approval first", value=DonationPolicy.REQUEST_APPROVAL),
-            app_commands.Choice(name="Deny all donations", value=DonationPolicy.ALWAYS_DENY),
-            app_commands.Choice(name="Accept donations from friends only", value=DonationPolicy.FRIENDS_ONLY),
-        ]
-    )
-    async def donation(self, interaction: discord.Interaction["BallsDexBot"], policy: DonationPolicy):
-        """
-        Change how you want to receive donations from /balls give
-
-        Parameters
-        ----------
-        policy: DonationPolicy
-            The new policy for accepting donations
-        """
-        player, _ = await PlayerModel.objects.aget_or_create(discord_id=interaction.user.id)
-        player.donation_policy = DonationPolicy(policy.value)
-        if policy.value == DonationPolicy.ALWAYS_ACCEPT:
-            await interaction.response.send_message(
-                f"Setting updated, you will now receive all donated {settings.plural_collectible_name} immediately.",
-                ephemeral=True,
-            )
-        elif policy.value == DonationPolicy.REQUEST_APPROVAL:
-            await interaction.response.send_message(
-                "Setting updated, you will now have to approve donation requests manually.", ephemeral=True
-            )
-        elif policy.value == DonationPolicy.ALWAYS_DENY:
-            await interaction.response.send_message(
-                "Setting updated, it is now impossible to use "
-                f"`/{settings.players_group_cog_name} give` with "
-                "you. It is still possible to perform donations using the trade system.",
-                ephemeral=True,
-            )
-        elif policy.value == DonationPolicy.FRIENDS_ONLY:
-            await interaction.response.send_message(
-                "Setting updated, you will now only receive donated "
-                f"{settings.plural_collectible_name} from players you have "
-                "added as friends in the bot.",
-                ephemeral=True,
-            )
-        else:
-            await interaction.response.send_message("Invalid input!", ephemeral=True)
-            return
-        await player.asave()  # do not save if the input is invalid
-
-    @policy.command()
-    @app_commands.choices(
-        policy=[
-            app_commands.Choice(name="Accept all mentions", value=MentionPolicy.ALLOW),
-            app_commands.Choice(name="Deny all mentions", value=MentionPolicy.DENY),
-        ]
-    )
-    async def mention(self, interaction: discord.Interaction["BallsDexBot"], policy: MentionPolicy):
-        """
-        Set your mention policy.
-
-        Parameters
-        ----------
-        policy: MentionPolicy
-            The new policy for mentions
-        """
-        player, _ = await PlayerModel.objects.aget_or_create(discord_id=interaction.user.id)
-        player.mention_policy = policy
-        await player.asave()
-        await interaction.response.send_message(
-            f"Your mention policy has been set to **{policy.name.lower()}**.", ephemeral=True
-        )
-
-    @policy.command()
-    @app_commands.choices(
-        policy=[
-            app_commands.Choice(name="Accept all friend requests", value=FriendPolicy.ALLOW),
-            app_commands.Choice(name="Deny all friend requests", value=FriendPolicy.DENY),
-        ]
-    )
-    async def friends(self, interaction: discord.Interaction["BallsDexBot"], policy: FriendPolicy):
-        """
-        Set your friend policy.
-
-        Parameters
-        ----------
-        policy: FriendPolicy
-            The new policy for friend requests.
-        """
-        player, _ = await PlayerModel.objects.aget_or_create(discord_id=interaction.user.id)
-        player.friend_policy = policy
-        await player.asave()
-        await interaction.response.send_message(
-            f"Your friend request policy has been set to **{policy.name.lower()}**.", ephemeral=True
-        )
-
-    @policy.command()
-    @app_commands.choices(
-        policy=[
-            app_commands.Choice(name="Use 10s acceptance cooldown", value=TradeCooldownPolicy.COOLDOWN),
-            app_commands.Choice(name="Bypass acceptance cooldown", value=TradeCooldownPolicy.BYPASS),
-        ]
-    )
-    async def trade_cooldown(self, interaction: discord.Interaction, policy: TradeCooldownPolicy):
-        """
-        Set your trade cooldown policy.
-
-        Parameters
-        ----------
-        policy: TradeCooldownPolicy
-            The new policy for trade acceptance cooldown.
-        """
-        player, _ = await PlayerModel.objects.aget_or_create(discord_id=interaction.user.id)
-        player.trade_cooldown_policy = policy
-        await player.asave()
-        await interaction.response.send_message(
-            f"Your trade acceptance cooldown policy has been set to **{policy.name.lower()}**.", ephemeral=True
-        )
-
-    @app_commands.command()
-    async def delete(self, interaction: discord.Interaction["BallsDexBot"]):
-        """
-        Delete your player data.
-        """
-        view = ConfirmChoiceView(interaction)
-        await interaction.response.send_message(
-            "Are you sure you want to delete your player data?", view=view, ephemeral=True
-        )
-        await view.wait()
-        if view.value is None or not view.value:
-            return
-        player, _ = await PlayerModel.objects.aget_or_create(discord_id=interaction.user.id)
-        await player.adelete()
-=======
-        player, _ = await PlayerModel.get_or_create(discord_id=interaction.user.id)
         layout = discord.ui.LayoutView()
         container = SettingsContainer()
         container.configure(interaction, player)
         layout.add_item(container)
         await interaction.response.send_message(view=layout)
->>>>>>> 99017807
 
     @friend.command(name="add")
     async def friend_add(self, interaction: discord.Interaction["BallsDexBot"], user: discord.User):
@@ -551,135 +385,4 @@
         )
         embed.set_footer(text="Keep collecting and trading to improve your stats!")
         embed.set_thumbnail(url=user.display_avatar)  # type: ignore
-<<<<<<< HEAD
-        await interaction.followup.send(embed=embed, ephemeral=True)
-
-    @money.command()
-    async def give(self, interaction: discord.Interaction, user: discord.User, amount: int):
-        """
-        Give coins to another user.
-
-        Parameters
-        ----------
-        user: discord.User
-            The user you want to give coins to.
-        amount: int
-            The amount of coins to give.
-        """
-        player, _ = await PlayerModel.objects.aget_or_create(discord_id=interaction.user.id)
-        if not player.can_afford(amount):
-            await interaction.response.send_message("You do not have enough coins to give.", ephemeral=True)
-            return
-        if amount <= 0:
-            await interaction.response.send_message("The amount must be greater than zero.", ephemeral=True)
-            return
-        if user.bot:
-            await interaction.response.send_message("You cannot give coins to a bot.", ephemeral=True)
-            return
-        if user.id == interaction.user.id:
-            await interaction.response.send_message("You cannot give coins to yourself.", ephemeral=True)
-            return
-        other_player, _ = await PlayerModel.objects.aget_or_create(discord_id=user.id)
-        await player.remove_money(amount)
-        await other_player.add_money(amount)
-        await interaction.response.send_message(f"{amount:,} coins have been given to {user.mention}.", ephemeral=True)
-
-    @app_commands.command()
-    @app_commands.choices(
-        type=[
-            app_commands.Choice(name=settings.collectible_name.title(), value="balls"),
-            app_commands.Choice(name="Trades", value="trades"),
-            app_commands.Choice(name="All", value="all"),
-        ]
-    )
-    async def export(self, interaction: discord.Interaction["BallsDexBot"], type: str):
-        """
-        Export your player data.
-        """
-        player = await PlayerModel.objects.aget_or_none(discord_id=interaction.user.id)
-        if player is None:
-            await interaction.response.send_message("You don't have any player data to export.", ephemeral=True)
-            return
-        await interaction.response.defer()
-        files = []
-        if type == "balls":
-            data = await get_items_csv(player)
-            filename = f"{interaction.user.id}_{settings.collectible_name}.csv"
-            data.filename = filename  # type: ignore
-            files.append(data)
-        elif type == "trades":
-            data = await get_trades_csv(player)
-            filename = f"{interaction.user.id}_trades.csv"
-            data.filename = filename  # type: ignore
-            files.append(data)
-        elif type == "all":
-            balls = await get_items_csv(player)
-            trades = await get_trades_csv(player)
-            balls_filename = f"{interaction.user.id}_{settings.collectible_name}.csv"
-            trades_filename = f"{interaction.user.id}_trades.csv"
-            balls.filename = balls_filename  # type: ignore
-            trades.filename = trades_filename  # type: ignore
-            files.append(balls)
-            files.append(trades)
-        else:
-            await interaction.followup.send("Invalid input!", ephemeral=True)
-            return
-        zip_file = BytesIO()
-        with zipfile.ZipFile(zip_file, "w") as z:
-            for file in files:
-                z.writestr(file.filename, file.getvalue())
-        zip_file.seek(0)
-        if zip_file.tell() > 25_000_000:
-            await interaction.followup.send(
-                "Your data is too large to export.Please contact the bot support for more information.", ephemeral=True
-            )
-            return
-        files = [discord.File(zip_file, "player_data.zip")]
-        try:
-            await interaction.user.send("Here is your player data:", files=files)
-            await interaction.followup.send("Your player data has been sent via DMs.", ephemeral=True)
-        except discord.Forbidden:
-            await interaction.followup.send(
-                "I couldn't send the player data to you in DM. "
-                "Either you blocked me or you disabled DMs in this server.",
-                ephemeral=True,
-            )
-
-
-async def get_items_csv(player: PlayerModel) -> BytesIO:
-    """
-    Get a CSV file with all items of the player.
-    """
-    balls = BallInstance.objects.prefetch_related("ball", "trade_player", "special").filter(player=player)
-    txt = f"id,hex id,{settings.collectible_name},catch date,trade_player,special,attack,attack bonus,hp,hp_bonus\n"
-    async for ball in balls:
-        txt += (
-            f"{ball.pk},{ball.pk:0X},{ball.countryball.country},{ball.catch_date},"
-            f"{ball.trade_player.discord_id if ball.trade_player else 'None'},{ball.special},"
-            f"{ball.attack},{ball.attack_bonus},{ball.health},{ball.health_bonus}\n"
-        )
-    return BytesIO(txt.encode("utf-8"))
-
-
-async def get_trades_csv(player: PlayerModel) -> BytesIO:
-    """
-    Get a CSV file with all trades of the player.
-    """
-    trade_history = (
-        Trade.objects.filter(Q(player1=player) | Q(player2=player))
-        .order_by("date")
-        .prefetch_related("player1", "player2")
-    )
-    txt = "id,date,player1,player2,player1 received,player2 received\n"
-    async for trade in trade_history:
-        player1_items = TradeObject.objects.prefetch_related("ballinstance").filter(trade=trade, player=trade.player1)
-        player2_items = TradeObject.objects.prefetch_related("ballinstance").filter(trade=trade, player=trade.player2)
-        txt += (
-            f"{trade.pk},{trade.date},{trade.player1.discord_id},{trade.player2.discord_id},"
-            f"{','.join([str(i.ballinstance) async for i in player2_items])},"
-            f"{','.join([str(i.ballinstance) async for i in player1_items])}\n"
-        )
-    return BytesIO(txt.encode("utf-8"))
-=======
-        await interaction.followup.send(embed=embed, ephemeral=True)
->>>>>>> 99017807
+        await interaction.followup.send(embed=embed, ephemeral=True)