--- conflicted
+++ resolved
@@ -6,37 +6,14 @@
 from discord import app_commands
 from discord.ext import commands
 from discord.utils import format_dt
-<<<<<<< HEAD
 from django.db.models import Q
 
 from ballsdex.core.utils.buttons import ConfirmChoiceView
 from ballsdex.core.utils.enums import DONATION_POLICY_MAP, FRIEND_POLICY_MAP, MENTION_POLICY_MAP, PRIVATE_POLICY_MAP
-=======
-from tortoise.exceptions import DoesNotExist
-from tortoise.expressions import Q
-
-from ballsdex.core.models import (
-    BallInstance,
-    Block,
-    DonationPolicy,
-    FriendPolicy,
-    Friendship,
-    MentionPolicy,
-)
-from ballsdex.core.models import Player as PlayerModel
-from ballsdex.core.models import PrivacyPolicy, Trade, TradeCooldownPolicy, TradeObject, balls
-from ballsdex.core.utils.buttons import ConfirmChoiceView
-from ballsdex.core.utils.enums import (
-    DONATION_POLICY_MAP,
-    FRIEND_POLICY_MAP,
-    MENTION_POLICY_MAP,
-    PRIVATE_POLICY_MAP,
-)
 from ballsdex.core.utils.enums import TRADE_COOLDOWN_POLICY_MAP as TRADE_POLICY_MAP
->>>>>>> 4dc75b15
 from ballsdex.core.utils.paginator import FieldPageSource, Pages
 from ballsdex.settings import settings
-from bd_models.enums import DonationPolicy, FriendPolicy, MentionPolicy, PrivacyPolicy
+from bd_models.enums import DonationPolicy, FriendPolicy, MentionPolicy, PrivacyPolicy, TradeCooldownPolicy
 from bd_models.models import BallInstance, Block, Friendship, Trade, TradeObject, balls
 from bd_models.models import Player as PlayerModel
 
@@ -187,12 +164,8 @@
     @policy.command()
     @app_commands.choices(
         policy=[
-            app_commands.Choice(
-                name="Use 10s acceptance cooldown", value=TradeCooldownPolicy.COOLDOWN
-            ),
-            app_commands.Choice(
-                name="Bypass acceptance cooldown", value=TradeCooldownPolicy.BYPASS
-            ),
+            app_commands.Choice(name="Use 10s acceptance cooldown", value=TradeCooldownPolicy.COOLDOWN),
+            app_commands.Choice(name="Bypass acceptance cooldown", value=TradeCooldownPolicy.BYPASS),
         ]
     )
     async def trade_cooldown(self, interaction: discord.Interaction, policy: TradeCooldownPolicy):
@@ -204,12 +177,11 @@
         policy: TradeCooldownPolicy
             The new policy for trade acceptance cooldown.
         """
-        player, _ = await PlayerModel.get_or_create(discord_id=interaction.user.id)
+        player, _ = await PlayerModel.objects.aget_or_create(discord_id=interaction.user.id)
         player.trade_cooldown_policy = policy
-        await player.save()
+        await player.asave()
         await interaction.response.send_message(
-            f"Your trade acceptance cooldown policy has been set to **{policy.name.lower()}**.",
-            ephemeral=True,
+            f"Your trade acceptance cooldown policy has been set to **{policy.name.lower()}**.", ephemeral=True
         )
 
     @app_commands.command()
