--- conflicted
+++ resolved
@@ -453,13 +453,8 @@
         if user.bot:
             await interaction.followup.send("You cannot donate to bots.")
             return
-<<<<<<< HEAD
-        if countryball.id in self.bot.locked_balls:
+        if countryball.pk in self.bot.locked_balls:
             await interaction.followup.send(
-=======
-        if countryball.pk in self.bot.locked_balls:
-            await interaction.response.send_message(
->>>>>>> 3bd3980f
                 "This countryball is currently locked for a trade. Please try again later."
             )
             return
@@ -498,8 +493,7 @@
             f"{countryball.description(short=True, include_emoji=True, bot=self.bot)} to "
             f"{user.mention}!"
         )
-<<<<<<< HEAD
-        del self.bot.locked_balls[countryball.id]
+        del self.bot.locked_balls[countryball.pk]
 
     @balls.command(name="count")
     @app_commands.checks.has_any_role(*settings.root_role_ids)
@@ -538,7 +532,4 @@
         special = f"{special.name} " if special else ""
         await interaction.followup.send(
             f"You have {balls} {special}{country}{settings.collectible_name}{plural}."
-        )
-=======
-        del self.bot.locked_balls[countryball.pk]
->>>>>>> 3bd3980f
+        )