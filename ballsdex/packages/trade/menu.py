--- conflicted
+++ resolved
@@ -76,16 +76,9 @@
             return
 
         view = ConfirmChoiceView(
-<<<<<<< HEAD
             await Context.from_interaction(interaction),
             accept_message="Clearing your proposal...",
             cancel_message="This request has been cancelled.",
-        )
-        await interaction.followup.send(
-            "Are you sure you want to clear your proposal?", view=view, ephemeral=True
-=======
-            interaction, accept_message="Clearing your proposal...", cancel_message="This request has been cancelled."
->>>>>>> 6dd29083
         )
         await interaction.followup.send("Are you sure you want to clear your proposal?", view=view, ephemeral=True)
         await view.wait()
@@ -115,16 +108,9 @@
         await interaction.response.defer(thinking=True, ephemeral=True)
 
         view = ConfirmChoiceView(
-<<<<<<< HEAD
             await Context.from_interaction(interaction),
             accept_message="Cancelling the trade...",
             cancel_message="This request has been cancelled.",
-        )
-        await interaction.followup.send(
-            "Are you sure you want to cancel this trade?", view=view, ephemeral=True
-=======
-            interaction, accept_message="Cancelling the trade...", cancel_message="This request has been cancelled."
->>>>>>> 6dd29083
         )
         await interaction.followup.send("Are you sure you want to cancel this trade?", view=view, ephemeral=True)
         await view.wait()
@@ -150,13 +136,7 @@
         else:
             return True
 
-<<<<<<< HEAD
-    @discord.ui.button(
-        style=discord.ButtonStyle.success, emoji="\N{HEAVY CHECK MARK}\N{VARIATION SELECTOR-16}"
-    )
-=======
     @discord.ui.button(style=discord.ButtonStyle.success, emoji="\N{HEAVY CHECK MARK}\N{VARIATION SELECTOR-16}")
->>>>>>> 6dd29083
     async def accept_button(self, interaction: discord.Interaction["BallsDexBot"], button: Button):
         trader = self.trade._get_trader(interaction.user)
         if trader.player.trade_cooldown_policy == TradeCooldownPolicy.COOLDOWN:
@@ -190,28 +170,14 @@
                 "You have accepted the trade, waiting for the other user...", ephemeral=True
             )
 
-<<<<<<< HEAD
-    @discord.ui.button(
-        style=discord.ButtonStyle.danger,
-        emoji="\N{HEAVY MULTIPLICATION X}\N{VARIATION SELECTOR-16}",
-    )
-=======
     @discord.ui.button(style=discord.ButtonStyle.danger, emoji="\N{HEAVY MULTIPLICATION X}\N{VARIATION SELECTOR-16}")
->>>>>>> 6dd29083
     async def deny_button(self, interaction: discord.Interaction["BallsDexBot"], button: Button):
         await interaction.response.defer(thinking=True, ephemeral=True)
 
         view = ConfirmChoiceView(
-<<<<<<< HEAD
             await Context.from_interaction(interaction),
             accept_message="Cancelling the trade...",
             cancel_message="This request has been cancelled.",
-        )
-        await interaction.followup.send(
-            "Are you sure you want to cancel this trade?", view=view, ephemeral=True
-=======
-            interaction, accept_message="Cancelling the trade...", cancel_message="This request has been cancelled."
->>>>>>> 6dd29083
         )
         await interaction.followup.send("Are you sure you want to cancel this trade?", view=view, ephemeral=True)
         await view.wait()
@@ -435,20 +401,9 @@
 
 
 class CountryballsSelector(Pages):
-<<<<<<< HEAD
-    def __init__(
-        self,
-        ctx: Context["BallsDexBot"],
-        balls: List[BallInstance],
-        cog: TradeCog,
-    ):
+    def __init__(self, ctx: Context["BallsDexBot"], balls: List[BallInstance], cog: TradeCog):
         self.bot = ctx.bot
         self.ctx = ctx
-=======
-    def __init__(self, interaction: discord.Interaction["BallsDexBot"], balls: List[BallInstance], cog: TradeCog):
-        self.bot = interaction.client
-        self.interaction = interaction
->>>>>>> 6dd29083
         source = CountryballsSource(balls)
         super().__init__(ctx, source)
         self.add_item(self.select_ball_menu)
@@ -480,26 +435,14 @@
         self.select_ball_menu.max_values = len(options)
 
     @discord.ui.select(min_values=1, max_values=25)
-<<<<<<< HEAD
-    async def select_ball_menu(
-        self, interaction: discord.Interaction["BallsDexBot"], item: discord.ui.Select
-    ):
-=======
     async def select_ball_menu(self, interaction: discord.Interaction["BallsDexBot"], item: discord.ui.Select):
->>>>>>> 6dd29083
         for value in item.values:
             ball_instance = await BallInstance.objects.prefetch_related("ball", "player").aget(id=int(value))
             self.balls_selected.add(ball_instance)
         await interaction.response.defer()
 
     @discord.ui.button(label="Select Page", style=discord.ButtonStyle.secondary)
-<<<<<<< HEAD
-    async def select_all_button(
-        self, interaction: discord.Interaction["BallsDexBot"], button: Button
-    ):
-=======
     async def select_all_button(self, interaction: discord.Interaction["BallsDexBot"], button: Button):
->>>>>>> 6dd29083
         await interaction.response.defer(thinking=True, ephemeral=True)
         for ball in self.select_ball_menu.options:
             ball_instance = await BallInstance.objects.prefetch_related("ball", "player").aget(id=int(ball.value))
@@ -514,13 +457,7 @@
         )
 
     @discord.ui.button(label="Confirm", style=discord.ButtonStyle.primary)
-<<<<<<< HEAD
-    async def confirm_button(
-        self, interaction: discord.Interaction["BallsDexBot"], button: Button
-    ):
-=======
     async def confirm_button(self, interaction: discord.Interaction["BallsDexBot"], button: Button):
->>>>>>> 6dd29083
         await interaction.response.defer(thinking=True, ephemeral=True)
         trade, trader = self.cog.get_trade(interaction)
         if trade is None or trader is None:
@@ -601,18 +538,8 @@
 
 
 class TradeViewMenu(Pages):
-<<<<<<< HEAD
-    def __init__(
-        self,
-        ctx: Context["BallsDexBot"],
-        proposal: List[TradingUser],
-        cog: TradeCog,
-    ):
+    def __init__(self, ctx: Context["BallsDexBot"], proposal: List[TradingUser], cog: TradeCog):
         self.bot = ctx.bot
-=======
-    def __init__(self, interaction: discord.Interaction["BallsDexBot"], proposal: List[TradingUser], cog: TradeCog):
-        self.bot = interaction.client
->>>>>>> 6dd29083
         source = TradeViewSource(proposal)
         super().__init__(ctx, source)
         self.add_item(self.select_player_menu)
