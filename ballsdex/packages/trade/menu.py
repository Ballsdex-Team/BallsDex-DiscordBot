from __future__ import annotations

import asyncio
import logging
from datetime import datetime, timedelta, timezone
from typing import TYPE_CHECKING, List, Set, cast

import discord
from discord.ui import Button, View, button
from discord.utils import format_dt

from ballsdex.core.models import BallInstance, Player, Trade, TradeObject
from ballsdex.core.utils import menus
from ballsdex.core.utils.paginator import Pages
from ballsdex.packages.balls.countryballs_paginator import CountryballsViewer
from ballsdex.packages.trade.display import fill_trade_embed_fields
from ballsdex.packages.trade.trade_user import TradingUser
from ballsdex.settings import settings

if TYPE_CHECKING:
    from ballsdex.core.bot import BallsDexBot
    from ballsdex.packages.trade.cog import Trade as TradeCog

log = logging.getLogger("ballsdex.packages.trade.menu")


class InvalidTradeOperation(Exception):
    pass


class TradeView(View):
    def __init__(self, trade: TradeMenu):
        super().__init__(timeout=60 * 30)
        self.trade = trade

    async def interaction_check(self, interaction: discord.Interaction, /) -> bool:
        try:
            self.trade._get_trader(interaction.user)
        except RuntimeError:
            await interaction.response.send_message(
                "You are not allowed to interact with this trade.", ephemeral=True
            )
            return False
        else:
            return True

    @button(label="Lock proposal", emoji="\N{LOCK}", style=discord.ButtonStyle.primary)
    async def lock(self, interaction: discord.Interaction, button: Button):
        trader = self.trade._get_trader(interaction.user)
        if trader.locked:
            await interaction.response.send_message(
                "You have already locked your proposal!", ephemeral=True
            )
            return
        await self.trade.lock(trader)
        if self.trade.trader1.locked and self.trade.trader2.locked:
            await interaction.response.send_message(
                "Your proposal has been locked. Now confirm again to end the trade.",
                ephemeral=True,
            )
        else:
            await interaction.response.send_message(
                "Your proposal has been locked. "
                "You can wait for the other user to lock their proposal.",
                ephemeral=True,
            )

    @button(label="Reset", emoji="\N{DASH SYMBOL}", style=discord.ButtonStyle.secondary)
    async def clear(self, interaction: discord.Interaction, button: Button):
        trader = self.trade._get_trader(interaction.user)
        if trader.locked:
            await interaction.response.send_message(
                "You have locked your proposal, it cannot be edited! "
                "You can click the cancel button to stop the trade instead.",
                ephemeral=True,
            )
        else:
            for countryball in trader.proposal:
                await countryball.unlock()
            trader.proposal.clear()
            await interaction.response.send_message("Proposal cleared.", ephemeral=True)

    @button(
        label="Cancel trade",
        emoji="\N{HEAVY MULTIPLICATION X}\N{VARIATION SELECTOR-16}",
        style=discord.ButtonStyle.danger,
    )
    async def cancel(self, interaction: discord.Interaction, button: Button):
        await self.trade.user_cancel(self.trade._get_trader(interaction.user))
        await interaction.response.send_message("Trade has been cancelled.", ephemeral=True)


class ConfirmView(View):
    def __init__(self, trade: TradeMenu):
        super().__init__(timeout=90)
        self.trade = trade

    async def interaction_check(self, interaction: discord.Interaction, /) -> bool:
        try:
            self.trade._get_trader(interaction.user)
        except RuntimeError:
            await interaction.response.send_message(
                "You are not allowed to interact with this trade.", ephemeral=True
            )
            return False
        else:
            return True

    @discord.ui.button(
        style=discord.ButtonStyle.success, emoji="\N{HEAVY CHECK MARK}\N{VARIATION SELECTOR-16}"
    )
    async def accept_button(self, interaction: discord.Interaction, button: Button):
        trader = self.trade._get_trader(interaction.user)
        if trader.accepted:
            await interaction.response.send_message(
                "You have already accepted this trade.", ephemeral=True
            )
            return
        await interaction.response.defer(ephemeral=True, thinking=True)
        result = await self.trade.confirm(trader)
        if self.trade.trader1.accepted and self.trade.trader2.accepted:
            if result:
                await interaction.followup.send("The trade is now concluded.", ephemeral=True)
            else:
                await interaction.followup.send(
                    ":warning: An error occurred while concluding the trade.", ephemeral=True
                )
        else:
            await interaction.followup.send(
                "You have accepted the trade, waiting for the other user...", ephemeral=True
            )

    @discord.ui.button(
        style=discord.ButtonStyle.danger,
        emoji="\N{HEAVY MULTIPLICATION X}\N{VARIATION SELECTOR-16}",
    )
    async def deny_button(self, interaction: discord.Interaction, button: Button):
        await self.trade.user_cancel(self.trade._get_trader(interaction.user))
        await interaction.response.send_message("Trade has been cancelled.", ephemeral=True)


class TradeMenu:
    def __init__(
        self,
        cog: TradeCog,
        interaction: discord.Interaction["BallsDexBot"],
        trader1: TradingUser,
        trader2: TradingUser,
    ):
        self.cog = cog
        self.bot = interaction.client
        self.channel: discord.TextChannel = cast(discord.TextChannel, interaction.channel)
        self.trader1 = trader1
        self.trader2 = trader2
        self.embed = discord.Embed()
        self.task: asyncio.Task | None = None
        self.current_view: TradeView | ConfirmView = TradeView(self)
        self.message: discord.Message

    def _get_trader(self, user: discord.User | discord.Member) -> TradingUser:
        if user.id == self.trader1.user.id:
            return self.trader1
        elif user.id == self.trader2.user.id:
            return self.trader2
        raise RuntimeError(f"User with ID {user.id} cannot be found in the trade")

    def _generate_embed(self):
        add_command = self.cog.add.extras.get("mention", "`/trade add`")
        remove_command = self.cog.remove.extras.get("mention", "`/trade remove`")
        view_command = self.cog.view.extras.get("mention", "`/trade view`")

        self.embed.title = f"{settings.plural_collectible_name.title()} trading"
        self.embed.color = discord.Colour.blurple()
        self.embed.description = (
            f"Add or remove {settings.collectible_name}s you want to propose to the other player "
            f"using the {add_command} and {remove_command} commands.\n"
            "Once you're finished, click the lock button below to confirm your proposal.\n"
            "You can also lock with nothing if you're receiving a gift.\n\n"
<<<<<<< HEAD
            "*This trade will timeout "
            f"{format_dt(datetime.now(timezone.utc) + timedelta(minutes=30), style='R')}.*\n\n"
            f"Use the {view_command} command to see the full list of {settings.collectible_name}s "
=======
            "*You have 30 minutes before this interaction ends.*\n\n"
            f"Use the {view_command} command to see the full "
            f"list of {settings.plural_collectible_name}."
>>>>>>> 061f2175
        )
        self.embed.set_footer(
            text="This message is updated every 15 seconds, "
            "but you can keep on editing your proposal."
        )

    async def update_message_loop(self):
        """
        A loop task that updates each 5 second the menu with the new content.
        """

        assert self.task
        start_time = datetime.utcnow()

        while True:
            await asyncio.sleep(15)
            if datetime.utcnow() - start_time > timedelta(minutes=15):
                self.embed.colour = discord.Colour.dark_red()
                await self.cancel("The trade timed out")
                return

            try:
                fill_trade_embed_fields(self.embed, self.bot, self.trader1, self.trader2)
                await self.message.edit(embed=self.embed)
            except Exception:
                log.exception(
                    "Failed to refresh the trade menu "
                    f"guild={self.message.guild.id} "  # type: ignore
                    f"trader1={self.trader1.user.id} trader2={self.trader2.user.id}"
                )
                self.embed.colour = discord.Colour.dark_red()
                await self.cancel("The trade timed out")
                return

    async def start(self):
        """
        Start the trade by sending the initial message and opening up the proposals.
        """
        self._generate_embed()
        fill_trade_embed_fields(self.embed, self.bot, self.trader1, self.trader2)
        self.message = await self.channel.send(
            content=f"Hey {self.trader2.user.mention}, {self.trader1.user.name} "
            "is proposing a trade with you!",
            embed=self.embed,
            view=self.current_view,
        )
        self.task = self.bot.loop.create_task(self.update_message_loop())

    async def cancel(self, reason: str = "The trade has been cancelled."):
        """
        Cancel the trade immediately.
        """
        if self.task:
            self.task.cancel()

        for countryball in self.trader1.proposal + self.trader2.proposal:
            await countryball.unlock()

        self.current_view.stop()
        for item in self.current_view.children:
            item.disabled = True  # type: ignore

        fill_trade_embed_fields(self.embed, self.bot, self.trader1, self.trader2)
        self.embed.description = f"**{reason}**"
        await self.message.edit(content=None, embed=self.embed, view=self.current_view)

    async def lock(self, trader: TradingUser):
        """
        Mark a user's proposal as locked, ready for next stage
        """
        trader.locked = True
        if self.trader1.locked and self.trader2.locked:
            if self.task:
                self.task.cancel()
            self.current_view.stop()
            fill_trade_embed_fields(self.embed, self.bot, self.trader1, self.trader2)

            self.embed.colour = discord.Colour.yellow()
            self.embed.description = (
                "Both users locked their propositions! Now confirm to conclude this trade."
            )
            self.current_view = ConfirmView(self)
            await self.message.edit(content=None, embed=self.embed, view=self.current_view)

    async def user_cancel(self, trader: TradingUser):
        """
        Register a user request to cancel the trade
        """
        trader.cancelled = True
        self.embed.colour = discord.Colour.red()
        await self.cancel()

    async def perform_trade(self):
        valid_transferable_countryballs: list[BallInstance] = []

        trade = await Trade.create(player1=self.trader1.player, player2=self.trader2.player)

        for countryball in self.trader1.proposal:
            await countryball.refresh_from_db()
            if countryball.player.discord_id != self.trader1.player.discord_id:
                # This is a invalid mutation, the player is not the owner of the countryball
                raise InvalidTradeOperation()
            countryball.player = self.trader2.player
            countryball.trade_player = self.trader1.player
            countryball.favorite = False
            valid_transferable_countryballs.append(countryball)
            await TradeObject.create(
                trade=trade, ballinstance=countryball, player=self.trader1.player
            )

        for countryball in self.trader2.proposal:
            if countryball.player.discord_id != self.trader2.player.discord_id:
                # This is a invalid mutation, the player is not the owner of the countryball
                raise InvalidTradeOperation()
            countryball.player = self.trader1.player
            countryball.trade_player = self.trader2.player
            countryball.favorite = False
            valid_transferable_countryballs.append(countryball)
            await TradeObject.create(
                trade=trade, ballinstance=countryball, player=self.trader2.player
            )

        for countryball in valid_transferable_countryballs:
            await countryball.unlock()
            await countryball.save()

    async def confirm(self, trader: TradingUser) -> bool:
        """
        Mark a user's proposal as accepted. If both user accept, end the trade now

        If the trade is concluded, return True, otherwise if an error occurs, return False
        """
        result = True
        trader.accepted = True
        fill_trade_embed_fields(self.embed, self.bot, self.trader1, self.trader2)
        if self.trader1.accepted and self.trader2.accepted:
            if self.task and not self.task.cancelled():
                # shouldn't happen but just in case
                self.task.cancel()

            self.embed.description = "Trade concluded!"
            self.embed.colour = discord.Colour.green()
            self.current_view.stop()
            for item in self.current_view.children:
                item.disabled = True  # type: ignore

            try:
                await self.perform_trade()
            except InvalidTradeOperation:
                log.warning(f"Illegal trade operation between {self.trader1=} and {self.trader2=}")
                self.embed.description = (
                    f":warning: An attempt to modify the {settings.plural_collectible_name} "
                    "during the trade was detected and the trade was cancelled."
                )
                self.embed.colour = discord.Colour.red()
                result = False
            except Exception:
                log.exception(f"Failed to conclude trade {self.trader1=} {self.trader2=}")
                self.embed.description = "An error occured when concluding the trade."
                self.embed.colour = discord.Colour.red()
                result = False

        await self.message.edit(content=None, embed=self.embed, view=self.current_view)
        return result


class CountryballsSource(menus.ListPageSource):
    def __init__(self, entries: List[BallInstance]):
        super().__init__(entries, per_page=25)

    async def format_page(self, menu: CountryballsSelector, balls: List[BallInstance]):
        menu.set_options(balls)
        return True  # signal to edit the page


class CountryballsSelector(Pages):
    def __init__(
        self,
        interaction: discord.Interaction["BallsDexBot"],
        balls: List[BallInstance],
        cog: TradeCog,
    ):
        self.bot = interaction.client
        self.interaction = interaction
        source = CountryballsSource(balls)
        super().__init__(source, interaction=interaction)
        self.add_item(self.select_ball_menu)
        self.add_item(self.confirm_button)
        self.add_item(self.select_all_button)
        self.add_item(self.clear_button)
        self.balls_selected: Set[BallInstance] = set()
        self.cog = cog

    def set_options(self, balls: List[BallInstance]):
        options: List[discord.SelectOption] = []
        for ball in balls:
            if ball.is_tradeable is False:
                continue
            emoji = self.bot.get_emoji(int(ball.countryball.emoji_id))
            favorite = "❤️ " if ball.favorite else ""
            shiny = "✨ " if ball.shiny else ""
            special = ball.special_emoji(self.bot, True)
            options.append(
                discord.SelectOption(
                    label=f"{favorite}{shiny}{special}#{ball.pk:0X} {ball.countryball.country}",
                    description=f"ATK: {ball.attack_bonus:+d}% • HP: {ball.health_bonus:+d}% • "
                    f"Caught on {ball.catch_date.strftime('%d/%m/%y %H:%M')}",
                    emoji=emoji,
                    value=f"{ball.pk}",
                    default=ball in self.balls_selected,
                )
            )
        self.select_ball_menu.options = options

    @discord.ui.select(min_values=1, max_values=25)
    async def select_ball_menu(self, interaction: discord.Interaction, item: discord.ui.Select):
        for value in item.values:
            ball_instance = await BallInstance.get(id=int(value)).prefetch_related(
                "ball", "player"
            )
            self.balls_selected.add(ball_instance)
        await interaction.response.defer()

    @discord.ui.button(label="Select Page", style=discord.ButtonStyle.secondary)
    async def select_all_button(self, interaction: discord.Interaction, button: Button):
        await interaction.response.defer(thinking=True, ephemeral=True)
        for ball in self.select_ball_menu.options:
            ball_instance = await BallInstance.get(id=int(ball.value)).prefetch_related(
                "ball", "player"
            )
            if ball_instance not in self.balls_selected:
                self.balls_selected.add(ball_instance)
        await interaction.followup.send(
            (
                f"All {settings.plural_collectible_name} on this page have been selected.\n"
                "Note that the menu may not reflect this change until you change page."
            ),
            ephemeral=True,
        )

    @discord.ui.button(label="Confirm", style=discord.ButtonStyle.primary)
    async def confirm_button(self, interaction: discord.Interaction, button: Button):
        await interaction.response.defer(thinking=True, ephemeral=True)
        trade, trader = self.cog.get_trade(interaction)
        if trade is None or trader is None:
            return await interaction.followup.send(
                "The trade has been cancelled or the user is not part of the trade.",
                ephemeral=True,
            )
        if trader.locked:
            return await interaction.followup.send(
                "You have locked your proposal, it cannot be edited! "
                "You can click the cancel button to stop the trade instead.",
                ephemeral=True,
            )
        if any(ball in trader.proposal for ball in self.balls_selected):
            return await interaction.followup.send(
                "You have already added some of the "
                f"{settings.plural_collectible_name} you selected.",
                ephemeral=True,
            )

        if len(self.balls_selected) == 0:
            return await interaction.followup.send(
                f"You have not selected any {settings.plural_collectible_name} "
                "to add to your proposal.",
                ephemeral=True,
            )
        for ball in self.balls_selected:
            if ball.is_tradeable is False:
                return await interaction.followup.send(
                    f"{settings.collectible_name.title()} #{ball.pk:0X} is not tradeable.",
                    ephemeral=True,
                )
            trader.proposal.append(ball)
            await ball.lock_for_trade()
        grammar = (
            f"{settings.collectible_name}"
            if len(self.balls_selected) == 1
            else f"{settings.plural_collectible_name}"
        )
        await interaction.followup.send(
            f"{len(self.balls_selected)} {grammar} added to your proposal.", ephemeral=True
        )
        self.balls_selected.clear()

    @discord.ui.button(label="Clear", style=discord.ButtonStyle.danger)
    async def clear_button(self, interaction: discord.Interaction, button: Button):
        await interaction.response.defer(thinking=True, ephemeral=True)
        self.balls_selected.clear()
        await interaction.followup.send(
            f"You have cleared all currently selected {settings.plural_collectible_name}."
            f"This does not affect {settings.plural_collectible_name} within your trade.\n"
            f"There may be an instance where it shows {settings.plural_collectible_name} on the"
            " current page as selected, this is not the case - "
            "changing page will show the correct state.",
            ephemeral=True,
        )


class BulkAddView(CountryballsSelector):
    async def on_timeout(self) -> None:
        return await super().on_timeout()


class TradeViewSource(menus.ListPageSource):
    def __init__(self, entries: List[TradingUser]):
        super().__init__(entries, per_page=25)

    async def format_page(self, menu, players: List[TradingUser]):
        menu.set_options(players)
        return True  # signal to edit the page


class TradeViewMenu(Pages):
    def __init__(
        self,
        interaction: discord.Interaction["BallsDexBot"],
        proposal: List[TradingUser],
        cog: TradeCog,
    ):
        self.bot = interaction.client
        source = TradeViewSource(proposal)
        super().__init__(source, interaction=interaction)
        self.add_item(self.select_player_menu)
        self.cog = cog

    def set_options(self, players: List[TradingUser]):
        options: List[discord.SelectOption] = []
        for player in players:
            user_obj = player.user
            options.append(
                discord.SelectOption(
                    label=f"{user_obj.display_name}",
                    description=(
                        f"ID: {user_obj.id} | {len(player.proposal)} "
                        f"{settings.plural_collectible_name}"
                    ),
                    value=f"{user_obj.id}",
                )
            )
        self.select_player_menu.options = options

    @discord.ui.select()
    async def select_player_menu(
        self, interaction: discord.Interaction["BallsDexBot"], item: discord.ui.Select
    ):
        player = await Player.get(discord_id=int(item.values[0]))
        trade, trader = self.cog.get_trade(interaction)
        if trade is None or trader is None:
            return await interaction.followup.send(
                "The trade has been cancelled or the user is not part of the trade.",
                ephemeral=True,
            )
        trade_player = (
            trade.trader1 if trade.trader1.user.id == player.discord_id else trade.trader2
        )
        ball_instances = trade_player.proposal
        if len(ball_instances) == 0:
            return await interaction.followup.send(
                f"{trade_player.user} has not added any {settings.plural_collectible_name}.",
                ephemeral=True,
            )

        await interaction.response.defer(thinking=True)
        paginator = CountryballsViewer(interaction, ball_instances)
        await paginator.start()<|MERGE_RESOLUTION|>--- conflicted
+++ resolved
@@ -176,15 +176,9 @@
             f"using the {add_command} and {remove_command} commands.\n"
             "Once you're finished, click the lock button below to confirm your proposal.\n"
             "You can also lock with nothing if you're receiving a gift.\n\n"
-<<<<<<< HEAD
             "*This trade will timeout "
             f"{format_dt(datetime.now(timezone.utc) + timedelta(minutes=30), style='R')}.*\n\n"
             f"Use the {view_command} command to see the full list of {settings.collectible_name}s "
-=======
-            "*You have 30 minutes before this interaction ends.*\n\n"
-            f"Use the {view_command} command to see the full "
-            f"list of {settings.plural_collectible_name}."
->>>>>>> 061f2175
         )
         self.embed.set_footer(
             text="This message is updated every 15 seconds, "
