import asyncio
import logging
from datetime import timedelta
from typing import TYPE_CHECKING, Literal, cast

import discord
from cachetools import LRUCache
from discord import app_commands
from discord.ext import commands
from django.db.models import Q
from django.utils import timezone

from ballsdex.core.discord import LayoutView
from ballsdex.core.utils.menus import Menu, ModelSource
from ballsdex.core.utils.sorting import FilteringChoices, SortingChoices, filter_balls, sort_balls
from ballsdex.core.utils.transformers import BallEnabledTransform, BallInstanceTransform, SpecialEnabledTransform
from ballsdex.settings import settings
from bd_models.models import BallInstance, Player
from bd_models.models import Trade as TradeModel

from .bulk_selector import BulkSelector
from .errors import TradeError
from .history import HistoryView, TradeListFormatter
from .trade import TradeInstance, TradingUser

if TYPE_CHECKING:
    import discord.types.interactions

    from ballsdex.core.bot import BallsDexBot

type Interaction = discord.Interaction["BallsDexBot"]

log = logging.getLogger(__name__)


class Trade(commands.GroupCog):
    # used by admin cog at runtime
    history_view_cls = HistoryView
    trade_list_fmt_cls = TradeListFormatter

    def __init__(self, bot: "BallsDexBot"):
        self.bot = bot
        self.lockdown: str | None = None
        self.trades: dict[int, TradeInstance] = {}
        self.user_cache: LRUCache[int, discord.User] = LRUCache(maxsize=2000)

    async def fetch_user(self, discord_id: int) -> discord.User:
        if cached := self.user_cache.get(discord_id, None):
            return cached
        user = await self.bot.fetch_user(discord_id)
        self.user_cache[user.id] = user
        return user

    async def get_trade(self, user: discord.Member | discord.User) -> None | tuple[TradeInstance, TradingUser]:
        trade = self.trades.get(user.id)
        if not trade:
            return None
        if not trade.active:
            del self.trades[trade.trader1.user.id]
            del self.trades[trade.trader2.user.id]
            await trade.cleanup()
            return None
        trader = trade.trader1 if trade.trader1.user == user else trade.trader2
        return trade, trader

    async def cancel_all_trades(self, reason: str):
        log.info(f"Locking down trades globally. {reason=}")
        self.lockdown = reason
        tasks = set(self.trades.values())
        results = await asyncio.gather(*(x.admin_cancel(reason) for x in tasks), return_exceptions=True)
        for result in filter(lambda m: m is not None, results):
            log.error("Failed to admin cancel trade", exc_info=result)

    @app_commands.command()
    async def start(self, interaction: Interaction, user: discord.User):
        """
        Start trading with someone.

        Parameters
        ----------
        user: discord.User
            The user you want to trade with.
        """
        if self.lockdown is not None:
            await interaction.response.send_message(
                f"Trading has been globally disabled by the admins for the following reason: {self.lockdown}",
                ephemeral=True,
            )
            return

        if user.bot:
            await interaction.response.send_message("You cannot trade with bots.", ephemeral=True)
            return
        if user.id == interaction.user.id:
            await interaction.response.send_message("You cannot trade with yourself.", ephemeral=True)
            return

        player1, _ = await Player.objects.aget_or_create(discord_id=interaction.user.id)
        player2, _ = await Player.objects.aget_or_create(discord_id=user.id)
        blocked = await player1.is_blocked(player2)
        if blocked:
            await interaction.response.send_message(
                "You cannot begin a trade with a user that you have blocked.", ephemeral=True
            )
            return
        blocked2 = await player2.is_blocked(player1)
        if blocked2:
            await interaction.response.send_message(
                "You cannot begin a trade with a user that has blocked you.", ephemeral=True
            )
            return
        if await self.get_trade(interaction.user) is not None:
            await interaction.response.send_message("You already have an active trade.", ephemeral=True)
            return
        if await self.get_trade(user) is not None:
            await interaction.response.send_message(f"{user.mention} already has an active trade.", ephemeral=True)
            return

        await interaction.response.defer(ephemeral=True)
        trade = TradeInstance.configure(self, (player1, interaction.user), (player2, user))
        self.trades[interaction.user.id] = trade
        self.trades[user.id] = trade
        await trade.trader1.refresh_container()
        await trade.trader2.refresh_container()
        trade.message = await interaction.channel.send(view=trade)  # type: ignore
        await interaction.followup.send("The trade has started.", ephemeral=True)

    @app_commands.command()
    async def add(self, interaction: Interaction, countryball: BallInstanceTransform):
        """
        Add a countryball to your trade proposal. You must have a trade open.

        Parameters
        ----------
        countryball: BallInstance
            The countryball you are adding to your trade.
        """
        result = await self.get_trade(interaction.user)
        if result is None:
            await interaction.response.send_message("You do not have any active trade.", ephemeral=True)
            return
        trade, trader = result
        try:
            await trader.add_to_proposal(BallInstance.objects.filter(id=countryball.pk))
        except TradeError as e:
            await interaction.response.send_message(e.error_message, ephemeral=True)
        else:
            await trade.edit_message(None)
            await interaction.response.send_message(
<<<<<<< HEAD
                f"You cannot trade this {settings.collectible_name}.", ephemeral=True
            )
            return
        await interaction.response.defer(ephemeral=True, thinking=True)
        if countryball.favorite:
            view = ConfirmChoiceView(
                await commands.Context.from_interaction(interaction),
                accept_message=f"{settings.collectible_name.title()} added.",
                cancel_message="This request has been cancelled.",
=======
                f"{countryball.description(is_trade=True, include_emoji=True, bot=self.bot)} added.", ephemeral=True
>>>>>>> 8f203067
            )

    @app_commands.command()
    async def remove(self, interaction: Interaction, countryball: BallInstanceTransform):
        """
        Remove a countryball from your trade proposal. You must have a trade open.

        Parameters
        ----------
        countryball: BallInstance
            The countryball you are removing from your trade.
        """
        result = await self.get_trade(interaction.user)
        if result is None:
            await interaction.response.send_message("You do not have any active trade.", ephemeral=True)
            return
        trade, trader = result
        try:
            await trader.remove_from_proposal(BallInstance.objects.filter(id=countryball.pk))
        except TradeError as e:
            await interaction.response.send_message(e.error_message, ephemeral=True)
        else:
            await trade.edit_message(None)
            await interaction.response.send_message(
                f"{countryball.description(is_trade=True, include_emoji=True, bot=self.bot)} removed.", ephemeral=True
            )

    @app_commands.command()
    async def history(
        self,
        interaction: Interaction,
        sorting: Literal["Recent", "Oldest"] = "Recent",
        trade_user: discord.User | None = None,
        days: int | None = None,
        countryball: BallEnabledTransform | None = None,
        special: SpecialEnabledTransform | None = None,
    ):
        """
        Show your trade history.

        Parameters
        ----------
        sorting: Literal["Recent", "Oldest"]
            The sorting order of your trades.
        trade_user: discord.User | None
            The user you want to filter your trade history with.
        days: int | None
            Retrieve trade history from the last x days at most.
        countryball: Ball | None
            The countryball you want to filter the trade history by.
        special: Special | None
            The special you want to filter the trade history by.
        """
        await interaction.response.defer(ephemeral=True, thinking=True)

        user = interaction.user
        if sorting == "Recent":
            sort_value = "-date"
        else:
            sort_value = "date"

        if days is not None and days <= 0:
            await interaction.followup.send(
                "Invalid number of days. Please provide a strictly positive value.", ephemeral=True
            )
            return

        queryset = TradeModel.objects.order_by(sort_value).prefetch_related("player1", "player2")
        if trade_user:
            queryset = queryset.filter(
                (Q(player1__discord_id=user.id, player2__discord_id=trade_user.id))
                | (Q(player1__discord_id=trade_user.id, player2__discord_id=user.id))
            )
        else:
            queryset = queryset.filter(Q(player1__discord_id=user.id) | Q(player2__discord_id=user.id))

        if days is not None and days > 0:
            start_date = timezone.now() - timedelta(days=days)
            queryset = queryset.filter(date__ge=start_date)

        if countryball:
            queryset = queryset.filter(Q(tradeobjects__ballinstance__ball=countryball)).distinct()
        if special:
            queryset = queryset.filter(Q(tradeobjects__ballinstance__special=special)).distinct()

        if not await queryset.aexists():
            await interaction.followup.send("No history found.", ephemeral=True)
            return

<<<<<<< HEAD
        source = TradeViewFormat(history, interaction.user.name, self.bot)
        pages = Pages(await commands.Context.from_interaction(interaction), source)
        await pages.start()
=======
        async def callback(interaction: Interaction):
            await interaction.response.defer(thinking=True, ephemeral=True)
            data = cast("discord.types.interactions.SelectMessageComponentInteractionData", interaction.data)
            trade = await TradeModel.objects.prefetch_related("player1", "player2").aget(pk=data["values"][0])
            view = HistoryView(self.bot, trade)
            await view.initialize(
                trade.player1,
                await self.fetch_user(trade.player1.discord_id),
                trade.player2,
                await self.fetch_user(trade.player2.discord_id),
            )
            await interaction.followup.send(view=view, ephemeral=True)

        view = LayoutView()
        view.add_item(discord.ui.TextDisplay("## Trade history"))
        action = discord.ui.ActionRow()
        select = discord.ui.Select(placeholder="Choose a trade to display")
        select.callback = callback
        action.add_item(select)
        view.add_item(action)
        menu = Menu(self.bot, view, ModelSource(queryset), TradeListFormatter(select, self, interaction.user))
        await menu.init()
        await interaction.followup.send(view=view, ephemeral=True)
>>>>>>> 8f203067

    @app_commands.command()
    async def bulk_add(
        self,
        interaction: Interaction,
        countryball: BallEnabledTransform | None = None,
        sort: SortingChoices | None = None,
        special: SpecialEnabledTransform | None = None,
        filter: FilteringChoices | None = None,
    ):
        """
        Bulk add countryballs to the ongoing trade, with paramaters to aid with searching.

        Parameters
        ----------
        countryball: Ball
            The countryball you would like to filter the results to
        sort: SortingChoices
            Choose how countryballs are sorted. Can be used to show duplicates.
        special: Special
            Filter the results to a special event
        filter: FilteringChoices
            Filter the results to a specific filter
        """
        await interaction.response.defer(thinking=True, ephemeral=True)
        result = await self.get_trade(interaction.user)
        if result is None:
            await interaction.response.send_message("You do not have any active trade.", ephemeral=True)
            return
        _, trader = result
        if trader.locked:
            await interaction.followup.send(
                "You have locked your proposal, it cannot be edited! "
                "You can click the cancel button to stop the trade instead.",
                ephemeral=True,
            )
            return
        query = BallInstance.objects.filter(
            Q(locked=None) | Q(locked__lt=timezone.now() - timedelta(seconds=60)),
            player__discord_id=interaction.user.id,
        ).exclude(tradeable=False, ball__tradeable=False)
        if countryball:
            query = query.filter(ball=countryball)
        if special:
            query = query.filter(special=special)
        if sort:
            query = sort_balls(sort, query)
        if filter:
            query = filter_balls(filter, query, interaction.guild_id)
        if not await query.aexists():
            await interaction.followup.send(f"No {settings.plural_collectible_name} found.", ephemeral=True)
            return

<<<<<<< HEAD
        source = TradeViewMenu(
            await commands.Context.from_interaction(interaction), [trade.trader1, trade.trader2], self
        )
        await source.start(content="Select a user to view their proposal.")
=======
        view = LayoutView()
        selector = BulkSelector()
        view.add_item(selector)
        await selector.configure(self.bot, self, query)
        await interaction.followup.send(view=view, ephemeral=True)
>>>>>>> 8f203067
<|MERGE_RESOLUTION|>--- conflicted
+++ resolved
@@ -147,19 +147,7 @@
         else:
             await trade.edit_message(None)
             await interaction.response.send_message(
-<<<<<<< HEAD
-                f"You cannot trade this {settings.collectible_name}.", ephemeral=True
-            )
-            return
-        await interaction.response.defer(ephemeral=True, thinking=True)
-        if countryball.favorite:
-            view = ConfirmChoiceView(
-                await commands.Context.from_interaction(interaction),
-                accept_message=f"{settings.collectible_name.title()} added.",
-                cancel_message="This request has been cancelled.",
-=======
                 f"{countryball.description(is_trade=True, include_emoji=True, bot=self.bot)} added.", ephemeral=True
->>>>>>> 8f203067
             )
 
     @app_commands.command()
@@ -249,11 +237,6 @@
             await interaction.followup.send("No history found.", ephemeral=True)
             return
 
-<<<<<<< HEAD
-        source = TradeViewFormat(history, interaction.user.name, self.bot)
-        pages = Pages(await commands.Context.from_interaction(interaction), source)
-        await pages.start()
-=======
         async def callback(interaction: Interaction):
             await interaction.response.defer(thinking=True, ephemeral=True)
             data = cast("discord.types.interactions.SelectMessageComponentInteractionData", interaction.data)
@@ -277,7 +260,6 @@
         menu = Menu(self.bot, view, ModelSource(queryset), TradeListFormatter(select, self, interaction.user))
         await menu.init()
         await interaction.followup.send(view=view, ephemeral=True)
->>>>>>> 8f203067
 
     @app_commands.command()
     async def bulk_add(
@@ -331,15 +313,8 @@
             await interaction.followup.send(f"No {settings.plural_collectible_name} found.", ephemeral=True)
             return
 
-<<<<<<< HEAD
-        source = TradeViewMenu(
-            await commands.Context.from_interaction(interaction), [trade.trader1, trade.trader2], self
-        )
-        await source.start(content="Select a user to view their proposal.")
-=======
         view = LayoutView()
         selector = BulkSelector()
         view.add_item(selector)
         await selector.configure(self.bot, self, query)
-        await interaction.followup.send(view=view, ephemeral=True)
->>>>>>> 8f203067
+        await interaction.followup.send(view=view, ephemeral=True)