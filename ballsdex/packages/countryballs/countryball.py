from __future__ import annotations

import logging
import math
import random
import string
from datetime import datetime
from typing import TYPE_CHECKING

import discord
from discord.ui import Button, Modal, TextInput, View, button
from django.utils import timezone

from ballsdex.core.metrics import caught_balls
<<<<<<< HEAD
=======
from ballsdex.core.models import (
    Ball,
    BallInstance,
    Player,
    Special,
    Trade,
    TradeObject,
    balls,
    specials,
)
from ballsdex.core.utils.utils import can_mention
>>>>>>> 1ecab6b8
from ballsdex.settings import settings
from bd_models.models import Ball, BallInstance, Player, Special, Trade, TradeObject, balls, specials

if TYPE_CHECKING:
    from ballsdex.core.bot import BallsDexBot

log = logging.getLogger("ballsdex.packages.countryballs")


class CountryballNamePrompt(Modal, title=f"Catch this {settings.collectible_name}!"):
    name = TextInput(
        label=f"Name of this {settings.collectible_name}", style=discord.TextStyle.short, placeholder="Your guess"
    )

    def __init__(self, view: BallSpawnView):
        super().__init__()
        self.view = view

    async def on_error(
        self,
        interaction: discord.Interaction["BallsDexBot"],
        error: Exception,
        /,  # noqa: W504
    ) -> None:
        log.exception("An error occured in countryball catching prompt", exc_info=error)
        if interaction.response.is_done():
            await interaction.followup.send(f"An error occured with this {settings.collectible_name}.")
        else:
            await interaction.response.send_message(f"An error occured with this {settings.collectible_name}.")

    async def on_submit(self, interaction: discord.Interaction["BallsDexBot"]):
        await interaction.response.defer(thinking=True)

        player, _ = await Player.objects.aget_or_create(discord_id=interaction.user.id)
        if self.view.caught:
            slow_message = random.choice(settings.slow_messages).format(
                user=interaction.user.mention,
                collectible=settings.collectible_name,
                ball=self.view.name,
                collectibles=settings.plural_collectible_name,
            )

            await interaction.followup.send(
<<<<<<< HEAD
                slow_message, ephemeral=True, allowed_mentions=discord.AllowedMentions(users=player.can_be_mentioned)
=======
                slow_message,
                ephemeral=True,
                allowed_mentions=await can_mention([player]),
>>>>>>> 1ecab6b8
            )
            return

        if not self.view.is_name_valid(self.name.value):
            if len(self.name.value) > 500:
                wrong_name = self.name.value[:500] + "..."
            else:
                wrong_name = self.name.value

            wrong_message = random.choice(settings.wrong_messages).format(
                user=interaction.user.mention,
                collectible=settings.collectible_name,
                ball=self.view.name,
                collectibles=settings.plural_collectible_name,
                wrong=wrong_name,
            )
            await interaction.followup.send(
<<<<<<< HEAD
                wrong_message, allowed_mentions=discord.AllowedMentions(users=player.can_be_mentioned), ephemeral=False
=======
                wrong_message,
                allowed_mentions=await can_mention([player]),
                ephemeral=False,
>>>>>>> 1ecab6b8
            )
            return

        ball, has_caught_before = await self.view.catch_ball(interaction.user, player=player, guild=interaction.guild)

        await interaction.followup.send(
            self.view.get_catch_message(ball, has_caught_before, interaction.user.mention),
            allowed_mentions=discord.AllowedMentions(users=player.can_be_mentioned),
        )
        await interaction.followup.edit_message(self.view.message.id, view=self.view)


class BallSpawnView(View):
    """
    BallSpawnView is a Discord UI view that represents the spawning and interaction logic for a
    countryball in the BallsDex bot. It handles user interactions, spawning mechanics, and
    countryball catching logic.

    Attributes
    ----------
    bot: BallsDexBot
    model: Ball
        The ball being spawned.
    algo: str | None
        The algorithm used for spawning, used for metrics.
    message: discord.Message
        The Discord message associated with this view once created with `spawn`.
    caught: bool
        Whether the countryball has been caught yet.
    ballinstance: BallInstance | None
        If this is set, this ball instance will be spawned instead of creating a new ball instance.
        All properties are preserved, and if successfully caught, the owner is transferred (with
        a trade entry created). Use the `from_existing` constructor to use this.
    special: Special | None
        Force the spawned countryball to have a special event attached. If None, a random one will
        be picked.
    atk_bonus: int | None
        Force a specific attack bonus if set, otherwise random range defined in config.yml.
    hp_bonus: int | None
        Force a specific health bonus if set, otherwise random range defined in config.yml.
    """

    def __init__(self, bot: "BallsDexBot", model: Ball):
        super().__init__()
        self.bot = bot
        self.model = model
        self.algo: str | None = None
        self.message: discord.Message = discord.utils.MISSING
        self.caught = False
        self.ballinstance: BallInstance | None = None
        self.special: Special | None = None
        self.atk_bonus: int | None = None
        self.hp_bonus: int | None = None
        self.og_id: int

        self.catch_button.label = settings.catch_button_label

    async def interaction_check(self, interaction: discord.Interaction["BallsDexBot"], /) -> bool:
        return await interaction.client.blacklist_check(interaction)

    async def on_timeout(self):
        self.catch_button.disabled = True
        if self.message:
            try:
                await self.message.edit(view=self)
            except discord.HTTPException:
                pass
        if self.ballinstance and not self.caught:
            await self.ballinstance.unlock()

    @button(style=discord.ButtonStyle.primary, label="Catch me!")
    async def catch_button(self, interaction: discord.Interaction["BallsDexBot"], button: Button):
        if self.caught:
            await interaction.response.send_message("I was caught already!", ephemeral=True)
        else:
            await interaction.response.send_modal(CountryballNamePrompt(self))

    @classmethod
    async def from_existing(cls, bot: "BallsDexBot", ball_instance: BallInstance):
        """
        Get an instance from an existing `BallInstance`. Instead of creating a new ball instance,
        this will transfer ownership of the existing instance when caught.

        The ball instance must be unlocked from trades, and will be locked until caught or timed
        out.
        """
        if await ball_instance.is_locked():
            raise RuntimeError("This countryball is locked for a trade")

        # prevent countryball from being traded while spawned
        await ball_instance.lock_for_trade()

        view = cls(bot, ball_instance.ball)
        view.ballinstance = ball_instance
        view.og_id = ball_instance.player.discord_id
        return view

    @classmethod
    async def get_random(cls, bot: "BallsDexBot"):
        """
        Get a new instance with a random countryball. Rarity values are taken into account.
        """
        countryballs = list(filter(lambda m: m.enabled, balls.values()))
        if not countryballs:
            raise RuntimeError("No ball to spawn")
        rarities = [x.rarity for x in countryballs]
        cb = random.choices(population=countryballs, weights=rarities, k=1)[0]
        return cls(bot, cb)

    @property
    def name(self):
        return self.model.country

    def get_random_special(self) -> Special | None:
        population = [
            x
            for x in specials.values()
            # handle null start/end dates with infinity times
            if (x.start_date or datetime.min.replace(tzinfo=timezone.get_current_timezone()))
            <= timezone.now()
            <= (x.end_date or datetime.max.replace(tzinfo=timezone.get_current_timezone()))
        ]

        if not population:
            return None

        common_weight: float = 1 - sum(x.rarity for x in population)

        if common_weight < 0:
            common_weight = 0

        weights = [x.rarity for x in population] + [common_weight]
        # None is added representing the common countryball
        special: Special | None = random.choices(population=population + [None], weights=weights, k=1)[0]

        return special

    async def spawn(self, channel: discord.TextChannel) -> bool:
        """
        Spawn a countryball in a channel.

        Parameters
        ----------
        channel: discord.TextChannel
            The channel where to spawn the countryball. Must have permission to send messages
            and upload files as a bot (not through interactions).

        Returns
        -------
        bool
            `True` if the operation succeeded, otherwise `False`. An error will be displayed
            in the logs if that's the case.
        """

        def generate_random_name():
            source = string.ascii_uppercase + string.ascii_lowercase + string.ascii_letters
            return "".join(random.choices(source, k=15))

        extension = self.model.wild_card.name.split(".")[-1]
        file_location = "./admin_panel/media/" + self.model.wild_card.name
        file_name = f"nt_{generate_random_name()}.{extension}"
        try:
            permissions = channel.permissions_for(channel.guild.me)
            if permissions.attach_files and permissions.send_messages:
                spawn_message = random.choice(settings.spawn_messages).format(
                    collectible=settings.collectible_name, ball=self.name, collectibles=settings.plural_collectible_name
                )

                self.message = await channel.send(
                    spawn_message, view=self, file=discord.File(file_location, filename=file_name)
                )
                return True
            else:
                log.warning("Missing permission to spawn ball in channel %s.", channel)
        except discord.Forbidden:
            log.warning(f"Missing permission to spawn ball in channel {channel}.")
        except discord.HTTPException:
            log.error("Failed to spawn ball", exc_info=True)
        return False

    def is_name_valid(self, text: str) -> bool:
        """
        Check if the prompted name is valid.

        Parameters
        ----------
        text: str
            The text entered by the user. It will be lowered and stripped of enclosing blank
            characters.

        Returns
        -------
        bool
            Whether the name matches or not.
        """
        if self.model.catch_names:
            possible_names = (self.name.lower(), *self.model.catch_names.split(";"))
        else:
            possible_names = (self.name.lower(),)
        cname = text.lower().strip()
        # Remove fancy unicode characters like ’ to replace to '
        cname = cname.replace("\u2019", "'")
        cname = cname.replace("\u2018", "'")
        cname = cname.replace("\u201c", '"')
        cname = cname.replace("\u201d", '"')
        return cname in possible_names

    async def catch_ball(
        self, user: discord.User | discord.Member, *, player: Player | None, guild: discord.Guild | None
    ) -> tuple[BallInstance, bool]:
        """
        Mark this countryball as caught and assign a new `BallInstance` (or transfer ownership if
        attribute `ballinstance` was set).

        Parameters
        ----------
        user: discord.User | discord.Member
            The user that will obtain the new countryball.
        player: Player
            If already fetched, add the player model here to avoid an additional query.
        guild: discord.Guild | None
            If caught in a guild, specify here for additional logs. Will be extracted from `user`
            if it's a member object.

        Returns
        -------
        tuple[bool, BallInstance]
            A tuple whose first value indicates if this is the first time this player catches this
            countryball. Second value is the newly created countryball.

            If `ballinstance` was set, this value is returned instead.

        Raises
        ------
        RuntimeError
            The `caught` attribute is already set to `True`. You should always check before calling
            this function that the ball was not caught.
        """
        if self.caught:
            raise RuntimeError("This ball was already caught!")
        self.caught = True
        self.catch_button.disabled = True
        player = player or (await Player.objects.aget_or_create(discord_id=user.id))[0]
        is_new = not await BallInstance.objects.filter(player=player, ball=self.model).aexists()

        if self.ballinstance:
            # if specified, do not create a countryball but switch owner
            # it's important to register this as a trade to avoid bypass
            trade = await Trade.objects.acreate(player1=self.ballinstance.player, player2=player)
            await TradeObject.objects.acreate(
                trade=trade, player=self.ballinstance.player, ballinstance=self.ballinstance
            )
            self.ballinstance.trade_player = self.ballinstance.player
            self.ballinstance.player = player
            self.ballinstance.locked = None  # type: ignore
            await self.ballinstance.asave(update_fields=("player", "trade_player", "locked"))
            return self.ballinstance, is_new

        # stat may vary by +/- 20% of base stat
        bonus_attack = (
            self.atk_bonus
            if self.atk_bonus is not None
            else random.randint(-settings.max_attack_bonus, settings.max_attack_bonus)
        )
        bonus_health = (
            self.hp_bonus
            if self.hp_bonus is not None
            else random.randint(-settings.max_health_bonus, settings.max_health_bonus)
        )

        # check if we can spawn cards with a special background
        special: Special | None = self.special

        if not special:
            special = self.get_random_special()

        ball = await BallInstance.objects.acreate(
            ball=self.model,
            player=player,
            special=special,
            attack_bonus=bonus_attack,
            health_bonus=bonus_health,
            server_id=guild.id if guild else None,
            spawned_time=self.message.created_at,
        )

        # logging and stats
        log.log(
            logging.INFO if user.id in self.bot.catch_log else logging.DEBUG,
            f"{user} caught {settings.collectible_name} {self.model}, {special=}",
        )
        if isinstance(user, discord.Member) and user.guild.member_count:
            caught_balls.labels(
                country=self.name,
                special=special,
                # observe the size of the server, rounded to the nearest power of 10
                guild_size=10 ** math.ceil(math.log(max(user.guild.member_count - 1, 1), 10)),
                spawn_algo=self.algo,
            ).inc()

        return ball, is_new

    def get_catch_message(self, ball: BallInstance, new_ball: bool, mention: str) -> str:
        """
        Generate a user-facing message after a ball has been caught.

        Parameters
        ----------
        ball: BallInstance
            The newly created ball instance
        new_ball: bool
            Boolean indicating if this is a new countryball in completion
            (as returned by `catch_ball`)
        """
        text = ""
        if ball.specialcard and ball.specialcard.catch_phrase:
            text += f"*{ball.specialcard.catch_phrase}*\n"
        if new_ball:
<<<<<<< HEAD
            text += f"This is a **new {settings.collectible_name}** that has been added to your completion!"
=======
            text += (
                f"This is a **new {settings.collectible_name}** "
                "that has been added to your completion!"
            )
        if self.ballinstance:
            text += f"This {settings.collectible_name} was dropped by <@{self.og_id}>\n"
>>>>>>> 1ecab6b8

        caught_message = (
            random.choice(settings.caught_messages).format(
                user=mention,
                collectible=settings.collectible_name,
                ball=self.name,
                collectibles=settings.plural_collectible_name,
            )
            + " "
        )

        return caught_message + f"`(#{ball.pk:0X}, {ball.attack_bonus:+}%/{ball.health_bonus:+}%)`\n\n{text}"<|MERGE_RESOLUTION|>--- conflicted
+++ resolved
@@ -12,20 +12,7 @@
 from django.utils import timezone
 
 from ballsdex.core.metrics import caught_balls
-<<<<<<< HEAD
-=======
-from ballsdex.core.models import (
-    Ball,
-    BallInstance,
-    Player,
-    Special,
-    Trade,
-    TradeObject,
-    balls,
-    specials,
-)
 from ballsdex.core.utils.utils import can_mention
->>>>>>> 1ecab6b8
 from ballsdex.settings import settings
 from bd_models.models import Ball, BallInstance, Player, Special, Trade, TradeObject, balls, specials
 
@@ -68,15 +55,7 @@
                 collectibles=settings.plural_collectible_name,
             )
 
-            await interaction.followup.send(
-<<<<<<< HEAD
-                slow_message, ephemeral=True, allowed_mentions=discord.AllowedMentions(users=player.can_be_mentioned)
-=======
-                slow_message,
-                ephemeral=True,
-                allowed_mentions=await can_mention([player]),
->>>>>>> 1ecab6b8
-            )
+            await interaction.followup.send(slow_message, ephemeral=True, allowed_mentions=await can_mention([player]))
             return
 
         if not self.view.is_name_valid(self.name.value):
@@ -93,13 +72,7 @@
                 wrong=wrong_name,
             )
             await interaction.followup.send(
-<<<<<<< HEAD
-                wrong_message, allowed_mentions=discord.AllowedMentions(users=player.can_be_mentioned), ephemeral=False
-=======
-                wrong_message,
-                allowed_mentions=await can_mention([player]),
-                ephemeral=False,
->>>>>>> 1ecab6b8
+                wrong_message, allowed_mentions=await can_mention([player]), ephemeral=False
             )
             return
 
@@ -418,16 +391,9 @@
         if ball.specialcard and ball.specialcard.catch_phrase:
             text += f"*{ball.specialcard.catch_phrase}*\n"
         if new_ball:
-<<<<<<< HEAD
             text += f"This is a **new {settings.collectible_name}** that has been added to your completion!"
-=======
-            text += (
-                f"This is a **new {settings.collectible_name}** "
-                "that has been added to your completion!"
-            )
         if self.ballinstance:
             text += f"This {settings.collectible_name} was dropped by <@{self.og_id}>\n"
->>>>>>> 1ecab6b8
 
         caught_message = (
             random.choice(settings.caught_messages).format(
