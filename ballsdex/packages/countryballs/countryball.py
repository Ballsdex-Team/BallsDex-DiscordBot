from __future__ import annotations

import logging
import math
import random
import string
from datetime import datetime
from typing import TYPE_CHECKING

import discord
from discord.ui import Button, TextInput, button
from django.utils import timezone

from ballsdex.core.discord import Modal, View
from ballsdex.core.metrics import caught_balls
from ballsdex.core.utils.utils import can_mention
from ballsdex.settings import settings
from bd_models.models import Ball, BallInstance, Player, Special, Trade, TradeObject, balls, specials

if TYPE_CHECKING:
    from ballsdex.core.bot import BallsDexBot

log = logging.getLogger("ballsdex.packages.countryballs")


class CountryballNamePrompt(Modal, title=f"Catch this {settings.collectible_name}!"):
    name = TextInput(
        label=f"Name of this {settings.collectible_name}", style=discord.TextStyle.short, placeholder="Your guess"
    )

    def __init__(self, view: BallSpawnView):
        super().__init__()
        self.view = view

    async def on_error(
        self,
        interaction: discord.Interaction["BallsDexBot"],
        error: Exception,
        /,  # noqa: W504
    ) -> None:
        if isinstance(error, discord.NotFound) and error.code == 10062:
            return
        log.exception("An error occured in countryball catching prompt", exc_info=error)
        if interaction.response.is_done():
            await interaction.followup.send(f"An error occured with this {settings.collectible_name}.")
        else:
            await interaction.response.send_message(f"An error occured with this {settings.collectible_name}.")

    async def on_submit(self, interaction: discord.Interaction["BallsDexBot"]):
        await interaction.response.defer(thinking=True)

        player, _ = await Player.objects.aget_or_create(discord_id=interaction.user.id)
        if self.view.caught:
            slow_message = random.choice(settings.slow_messages).format(
                user=interaction.user.mention,
                collectible=settings.collectible_name,
                ball=self.view.name,
                collectibles=settings.plural_collectible_name,
                emoji=interaction.client.get_emoji(self.view.model.emoji_id),
            )

            await interaction.followup.send(slow_message, ephemeral=True, allowed_mentions=await can_mention([player]))
            return

        if not self.view.is_name_valid(self.name.value):
            if len(self.name.value) > 500:
                wrong_name = self.name.value[:500] + "..."
            else:
                wrong_name = self.name.value

            wrong_message = random.choice(settings.wrong_messages).format(
                user=interaction.user.mention,
                collectible=settings.collectible_name,
                ball=self.view.name,
                collectibles=settings.plural_collectible_name,
                wrong=wrong_name,
                emoji=interaction.client.get_emoji(self.view.model.emoji_id),
            )
            await interaction.followup.send(
                wrong_message, allowed_mentions=await can_mention([player]), ephemeral=False
            )
            return

        ball, has_caught_before = await self.view.catch_ball(interaction.user, player=player, guild=interaction.guild)

        await interaction.followup.send(
            self.view.get_catch_message(ball, has_caught_before, interaction.user.mention),
            allowed_mentions=discord.AllowedMentions(users=player.can_be_mentioned),
        )
        await interaction.followup.edit_message(self.view.message.id, view=self.view)


class BallSpawnView(View):
    """
    BallSpawnView is a Discord UI view that represents the spawning and interaction logic for a
    countryball in the BallsDex bot. It handles user interactions, spawning mechanics, and
    countryball catching logic.

    Attributes
    ----------
    bot: BallsDexBot
    model: Ball
        The ball being spawned.
    algo: str | None
        The algorithm used for spawning, used for metrics.
    message: discord.Message
        The Discord message associated with this view once created with `spawn`.
    caught: bool
        Whether the countryball has been caught yet.
    ballinstance: BallInstance | None
        If this is set, this ball instance will be spawned instead of creating a new ball instance.
        All properties are preserved, and if successfully caught, the owner is transferred (with
        a trade entry created). Use the `from_existing` constructor to use this.
    special: Special | None
        Force the spawned countryball to have a special event attached. If None, a random one will
        be picked.
    atk_bonus: int | None
        Force a specific attack bonus if set, otherwise random range defined in config.yml.
    hp_bonus: int | None
        Force a specific health bonus if set, otherwise random range defined in config.yml.
    """

    def __init__(self, bot: "BallsDexBot", model: Ball):
        super().__init__()
        self.bot = bot
        self.model = model
        self.algo: str | None = None
        self.message: discord.Message = discord.utils.MISSING
        self.caught = False
        self.ballinstance: BallInstance | None = None
        self.special: Special | None = None
        self.atk_bonus: int | None = None
        self.hp_bonus: int | None = None
        self.og_id: int

        self.catch_button.label = settings.catch_button_label

    async def interaction_check(self, interaction: discord.Interaction["BallsDexBot"], /) -> bool:
        return await interaction.client.blacklist_check(interaction)

    async def on_timeout(self):
        self.catch_button.disabled = True
        if self.message:
            try:
                await self.message.edit(view=self)
            except discord.HTTPException:
                pass
        if self.ballinstance and not self.caught:
            await self.ballinstance.unlock()

    @button(style=discord.ButtonStyle.primary, label="Catch me!")
    async def catch_button(self, interaction: discord.Interaction["BallsDexBot"], button: Button):
        if self.caught:
            await interaction.response.send_message("I was caught already!", ephemeral=True)
        else:
            await interaction.response.send_modal(CountryballNamePrompt(self))

    @classmethod
    async def from_existing(cls, bot: "BallsDexBot", ball_instance: BallInstance):
        """
        Get an instance from an existing `BallInstance`. Instead of creating a new ball instance,
        this will transfer ownership of the existing instance when caught.

        The ball instance must be unlocked from trades, and will be locked until caught or timed
        out.
        """
        if await ball_instance.is_locked():
            raise RuntimeError("This countryball is locked for a trade")

        # prevent countryball from being traded while spawned
        await ball_instance.lock_for_trade()

        view = cls(bot, ball_instance.ball)
        view.ballinstance = ball_instance
        view.og_id = ball_instance.player.discord_id
        return view

    @classmethod
    async def get_random(cls, bot: "BallsDexBot"):
        """
        Get a new instance with a random countryball. Rarity values are taken into account.
        """
        countryballs = list(filter(lambda m: m.enabled, balls.values()))
        if not countryballs:
            raise RuntimeError("No ball to spawn")
        rarities = [x.rarity for x in countryballs]
        cb = random.choices(population=countryballs, weights=rarities, k=1)[0]
        return cls(bot, cb)

    @property
    def name(self):
        return self.model.country

    def get_random_special(self) -> Special | None:
        population = [
            x
            for x in specials.values()
            # handle null start/end dates with infinity times
            if (x.start_date or datetime.min.replace(tzinfo=timezone.get_current_timezone()))
            <= timezone.now()
            <= (x.end_date or datetime.max.replace(tzinfo=timezone.get_current_timezone()))
        ]

        if not population:
            return None

        common_weight: float = 1 - sum(x.rarity for x in population)

        if common_weight < 0:
            common_weight = 0

        weights = [x.rarity for x in population] + [common_weight]
        # None is added representing the common countryball
        special: Special | None = random.choices(population=population + [None], weights=weights, k=1)[0]

        return special

    async def spawn(self, channel: discord.TextChannel) -> bool:
        """
        Spawn a countryball in a channel.

        Parameters
        ----------
        channel: discord.TextChannel
            The channel where to spawn the countryball. Must have permission to send messages
            and upload files as a bot (not through interactions).

        Returns
        -------
        bool
            `True` if the operation succeeded, otherwise `False`. An error will be displayed
            in the logs if that's the case.
        """

        def generate_random_name():
            source = string.ascii_uppercase + string.ascii_lowercase + string.ascii_letters
            return "".join(random.choices(source, k=15))

        extension = self.model.wild_card.name.split(".")[-1]
        file_location = "./admin_panel/media/" + self.model.wild_card.name
        file_name = f"nt_{generate_random_name()}.{extension}"
        try:
            permissions = channel.permissions_for(channel.guild.me)
            if permissions.attach_files and permissions.send_messages:
                spawn_message = random.choice(settings.spawn_messages).format(
<<<<<<< HEAD
                    collectible=settings.collectible_name, ball=self.name, collectibles=settings.plural_collectible_name
=======
                    collectible=settings.collectible_name,
                    ball=self.name,
                    collectibles=settings.plural_collectible_name,
                    emoji=self.bot.get_emoji(self.model.emoji_id),
>>>>>>> 2dc3bcc6
                )

                self.message = await channel.send(
                    spawn_message, view=self, file=discord.File(file_location, filename=file_name)
                )
                return True
            else:
                log.warning("Missing permission to spawn ball in channel %s.", channel)
        except discord.Forbidden:
            log.warning(f"Missing permission to spawn ball in channel {channel}.")
        except discord.HTTPException:
            log.error("Failed to spawn ball", exc_info=True)
        return False

    def is_name_valid(self, text: str) -> bool:
        """
        Check if the prompted name is valid.

        Parameters
        ----------
        text: str
            The text entered by the user. It will be lowered and stripped of enclosing blank
            characters.

        Returns
        -------
        bool
            Whether the name matches or not.
        """
        if self.model.catch_names:
            possible_names = (self.name.lower(), *self.model.catch_names.split(";"))
        else:
            possible_names = (self.name.lower(),)
        cname = text.lower().strip()
        # Remove fancy unicode characters like ’ to replace to '
        cname = cname.replace("\u2019", "'")
        cname = cname.replace("\u2018", "'")
        cname = cname.replace("\u201c", '"')
        cname = cname.replace("\u201d", '"')
        return cname in possible_names

    async def catch_ball(
        self, user: discord.User | discord.Member, *, player: Player | None, guild: discord.Guild | None
    ) -> tuple[BallInstance, bool]:
        """
        Mark this countryball as caught and assign a new `BallInstance` (or transfer ownership if
        attribute `ballinstance` was set).

        Parameters
        ----------
        user: discord.User | discord.Member
            The user that will obtain the new countryball.
        player: Player
            If already fetched, add the player model here to avoid an additional query.
        guild: discord.Guild | None
            If caught in a guild, specify here for additional logs. Will be extracted from `user`
            if it's a member object.

        Returns
        -------
        tuple[bool, BallInstance]
            A tuple whose first value indicates if this is the first time this player catches this
            countryball. Second value is the newly created countryball.

            If `ballinstance` was set, this value is returned instead.

        Raises
        ------
        RuntimeError
            The `caught` attribute is already set to `True`. You should always check before calling
            this function that the ball was not caught.
        """
        if self.caught:
            raise RuntimeError("This ball was already caught!")
        self.caught = True
        self.catch_button.disabled = True
        player = player or (await Player.objects.aget_or_create(discord_id=user.id))[0]
        is_new = not await BallInstance.objects.filter(player=player, ball=self.model).aexists()

        if self.ballinstance:
            # if specified, do not create a countryball but switch owner
            # it's important to register this as a trade to avoid bypass
            trade = await Trade.objects.acreate(player1=self.ballinstance.player, player2=player)
            await TradeObject.objects.acreate(
                trade=trade, player=self.ballinstance.player, ballinstance=self.ballinstance
            )
            self.ballinstance.trade_player = self.ballinstance.player
            self.ballinstance.player = player
            self.ballinstance.locked = None  # type: ignore
            await self.ballinstance.asave(update_fields=("player", "trade_player", "locked"))
            return self.ballinstance, is_new

        # stat may vary by +/- 20% of base stat
        bonus_attack = (
            self.atk_bonus
            if self.atk_bonus is not None
            else random.randint(-settings.max_attack_bonus, settings.max_attack_bonus)
        )
        bonus_health = (
            self.hp_bonus
            if self.hp_bonus is not None
            else random.randint(-settings.max_health_bonus, settings.max_health_bonus)
        )

        # check if we can spawn cards with a special background
        special: Special | None = self.special

        if not special:
            special = self.get_random_special()

        ball = await BallInstance.objects.acreate(
            ball=self.model,
            player=player,
            special=special,
            attack_bonus=bonus_attack,
            health_bonus=bonus_health,
            server_id=guild.id if guild else None,
            spawned_time=self.message.created_at,
        )

        # logging and stats
        log.log(
            logging.INFO if user.id in self.bot.catch_log else logging.DEBUG,
            f"{user} caught {settings.collectible_name} {self.model}, {special=}",
        )
        if isinstance(user, discord.Member) and user.guild.member_count:
            caught_balls.labels(
                country=self.name,
                special=special,
                # observe the size of the server, rounded to the nearest power of 10
                guild_size=10 ** math.ceil(math.log(max(user.guild.member_count - 1, 1), 10)),
                spawn_algo=self.algo,
            ).inc()

        return ball, is_new

    def get_catch_message(self, ball: BallInstance, new_ball: bool, mention: str) -> str:
        """
        Generate a user-facing message after a ball has been caught.

        Parameters
        ----------
        ball: BallInstance
            The newly created ball instance
        new_ball: bool
            Boolean indicating if this is a new countryball in completion
            (as returned by `catch_ball`)
        """
        text = ""
        if ball.specialcard and ball.specialcard.catch_phrase:
            text += f"*{ball.specialcard.catch_phrase}*\n"
        if new_ball:
            text += f"This is a **new {settings.collectible_name}** that has been added to your completion!"
        if self.ballinstance:
            text += f"This {settings.collectible_name} was dropped by <@{self.og_id}>\n"

        caught_message = (
            random.choice(settings.caught_messages).format(
                user=mention,
                collectible=settings.collectible_name,
                ball=self.name,
                collectibles=settings.plural_collectible_name,
                emoji=self.bot.get_emoji(self.model.emoji_id),
            )
            + " "
        )

        return caught_message + f"`(#{ball.pk:0X}, {ball.attack_bonus:+}%/{ball.health_bonus:+}%)`\n\n{text}"<|MERGE_RESOLUTION|>--- conflicted
+++ resolved
@@ -243,14 +243,10 @@
             permissions = channel.permissions_for(channel.guild.me)
             if permissions.attach_files and permissions.send_messages:
                 spawn_message = random.choice(settings.spawn_messages).format(
-<<<<<<< HEAD
-                    collectible=settings.collectible_name, ball=self.name, collectibles=settings.plural_collectible_name
-=======
                     collectible=settings.collectible_name,
                     ball=self.name,
                     collectibles=settings.plural_collectible_name,
                     emoji=self.bot.get_emoji(self.model.emoji_id),
->>>>>>> 2dc3bcc6
                 )
 
                 self.message = await channel.send(
