import logging
import sys
from dataclasses import dataclass, field
from typing import TYPE_CHECKING

import yaml

if TYPE_CHECKING:
    from pathlib import Path

log = logging.getLogger("ballsdex.settings")


@dataclass
class Settings:
    """
    Global bot settings

    Attributes
    ----------
    bot_token: str
        Discord token for the bot to connect
    gateway_url: str | None
        The URL of the Discord gateway that this instance of the bot should connect to and use.
    shard_count: int | None
        The number of shards to use for this bot instance.
        Must be equal to the one set in the gateway proxy if used.
    prefix: str
        Prefix for text commands, mostly unused. Defaults to "b."
    collectible_name: str
        Usually "countryball", can be replaced when possible
    plural_collectible_name: str
        Usually "countryballs", can be replaced when possible
    bot_name: str
        Usually "BallsDex", can be replaced when possible
    players_group_cog_name: str
        Set the name of the base command of the "players" cog, /balls by default
    favorited_collectible_emoji: str
        Set the emoji used to represent a favorited countryball, "❤️" by default.
    max_favorites: int
        Set the maximum amount of favorited countryballs a user can have, 50 by default.
    max_attack_bonus:
        Set the biggest/smallest attack bonus that a spawned countryball can have.
    max_health_bonus:
        Set the biggest/smallest health bonus that a spawned countryball can have.
    about_description: str
        Used in the /about command
    github_link: str
        Used in the /about command
    discord_invite: str
        Used in the /about command
    terms_of_service: str
        Used in the /about command
    privacy_policy: str
        Used in the /about command
    admin_guild_ids: list[int]
        List of guilds where the /admin command must be registered
    root_role_ids: list[int]
        List of roles that have full access to the /admin command
    admin_role_ids: list[int]
        List of roles that have partial access to the /admin command (only blacklist and guilds)
    packages: list[str]
        List of packages the bot will load upon startup
    spawn_chance_range: tuple[int, int] = (40, 55)
        default spawn range
    spawn_manager: str
        Python path to a class implementing `BaseSpawnManager`, handling cooldowns and anti-cheat
    webhook_url: str | None
        URL of a Discord webhook for admin notifications
    client_id: str
        ID of the Discord application
    client_secret: str
        Secret key of the Discord application (not the bot token)
    """

    bot_token: str = ""
    gateway_url: str | None = None
    shard_count: int | None = None
    prefix: str = "b."

    collectible_name: str = "countryball"
    plural_collectible_name: str = "countryballs"
    bot_name: str = "BallsDex"
    players_group_cog_name: str = "balls"
    favorited_collectible_emoji: str = "❤️"

    max_favorites: int = 50
    max_attack_bonus: int = 20
    max_health_bonus: int = 20
    show_rarity: bool = False

    # /about
    about_description: str = ""
    github_link: str = ""
    discord_invite: str = ""
    terms_of_service: str = ""
    privacy_policy: str = ""

    # /admin
    admin_guild_ids: list[int] = field(default_factory=list)
    root_role_ids: list[int] = field(default_factory=list)
    admin_role_ids: list[int] = field(default_factory=list)

    team_owners: bool = False
    co_owners: list[int] = field(default_factory=list)

    packages: list[str] = field(default_factory=list)
    tortoise_models: list[str] = field(default_factory=list)
    django_apps: list[str] = field(default_factory=list)

    # metrics and prometheus
    prometheus_enabled: bool = False
    prometheus_host: str = "0.0.0.0"
    prometheus_port: int = 15260

    spawn_chance_range: tuple[int, int] = (40, 55)
    spawn_manager: str = "ballsdex.packages.countryballs.spawn.SpawnManager"

    # django admin panel
    webhook_url: str | None = None
    admin_url: str | None = None
    client_id: str = ""
    client_secret: str = ""

    # sentry details
    sentry_dsn: str = ""
    sentry_environment: str = "production"

    caught_messages: list[str] = field(default_factory=list)
    wrong_messages: list[str] = field(default_factory=list)
    spawn_messages: list[str] = field(default_factory=list)
    slow_messages: list[str] = field(default_factory=list)

    catch_button_label: str = "Catch me!"


settings = Settings()


def read_settings(path: "Path"):
    content = yaml.load(path.read_text(), yaml.Loader)

    settings.bot_token = content["discord-token"]
    settings.gateway_url = content.get("gateway-url")
    settings.shard_count = content.get("shard-count")
    settings.prefix = str(content.get("text-prefix") or "b.")
    settings.team_owners = content.get("owners", {}).get("team-members-are-owners", False)
    settings.co_owners = content.get("owners", {}).get("co-owners", [])

    settings.collectible_name = content["collectible-name"].lower()
    settings.plural_collectible_name = content.get(
        "plural-collectible-name", content["collectible-name"] + "s"
    ).lower()
    settings.bot_name = content["bot-name"]
    settings.players_group_cog_name = content["players-group-cog-name"].lower()
    settings.favorited_collectible_emoji = content.get("favorited-collectible-emoji", "❤️")
    settings.show_rarity = content.get("show-rarity", False)

    settings.about_description = content["about"]["description"]
    settings.github_link = content["about"]["github-link"]
    settings.discord_invite = content["about"]["discord-invite"]
    settings.terms_of_service = content["about"]["terms-of-service"]
    settings.privacy_policy = content["about"]["privacy-policy"]

    settings.admin_guild_ids = content["admin-command"]["guild-ids"] or []
    settings.root_role_ids = content["admin-command"]["root-role-ids"] or []
    settings.admin_role_ids = content["admin-command"]["admin-role-ids"] or []

    settings.prometheus_enabled = content["prometheus"]["enabled"]
    settings.prometheus_host = content["prometheus"]["host"]
    settings.prometheus_port = content["prometheus"]["port"]

    settings.max_favorites = content.get("max-favorites", 50)
    settings.max_attack_bonus = content.get("max-attack-bonus", 20)
    settings.max_health_bonus = content.get("max-health-bonus", 20)

    settings.packages = content.get("packages") or [
        "ballsdex.packages.admin",
        "ballsdex.packages.balls",
        "ballsdex.packages.config",
        "ballsdex.packages.countryballs",
        "ballsdex.packages.info",
        "ballsdex.packages.players",
        "ballsdex.packages.trade",
    ]
    settings.tortoise_models = content.get("extra-tortoise-models") or []
    settings.django_apps = content.get("extra-django-apps") or []

    spawn_range = content.get("spawn-chance-range", [40, 55])
    settings.spawn_chance_range = tuple(spawn_range)
    settings.spawn_manager = content.get(
        "spawn-manager", "ballsdex.packages.countryballs.spawn.SpawnManager"
    )

    if admin := content.get("admin-panel"):
        settings.webhook_url = admin.get("webhook-url")
        settings.client_id = admin.get("client-id")
        settings.client_secret = admin.get("client-secret")
        settings.admin_url = admin.get("url")

    if sentry := content.get("sentry"):
        settings.sentry_dsn = sentry.get("dsn")
        settings.sentry_environment = sentry.get("environment")

    if catch := content.get("catch"):
        settings.spawn_messages = catch.get("spawn_msgs") or ["A wild {collectible} appeared!"]
        settings.caught_messages = catch.get("caught_msgs") or ["{user} You caught **{ball}**!"]
        settings.wrong_messages = catch.get("wrong_msgs") or ["{user} Wrong name!"]
        settings.slow_messages = catch.get("slow_msgs") or [
            "{user} Sorry, this {collectible} was caught already!"
        ]
        settings.catch_button_label = catch.get("catch_button_label", "Catch me!")

    # avoids signaling needed migrations
    if "makemigrations" in sys.argv:
        settings.collectible_name = "ball"
        settings.plural_collectible_name = "balls"

    log.info("Settings loaded.")


def write_default_settings(path: "Path"):
    path.write_text(
        """# yaml-language-server: $schema=json-config-ref.json

# paste the bot token after regenerating it here
discord-token: 

# prefix for old-style text commands, mostly unused
text-prefix: b.

# define the elements given with the /about command
about:

  # define the beginning of the description of /about
  # the other parts is automatically generated
  description: >
    Collect countryballs on Discord, exchange them and battle with friends!

  # override this if you have a fork
  github-link: https://github.com/laggron42/BallsDex-DiscordBot

  # valid invite for a Discord server
  discord-invite: https://discord.gg/INVITE_CODE

  terms-of-service: https://gist.github.com/ # replace with your own link
  privacy-policy: https://gist.github.com/ # replace with your own link

# WORK IN PROGRESS, DOES NOT FULLY WORK
# override the name "countryball" in the bot
collectible-name: countryball

# WORK IN PROGRESS, DOES NOT FULLY WORK
# override the name "countryballs" in the bot
plural-collectible-name: countryballs

# WORK IN PROGRESS, DOES NOT FULLY WORK
# override the name "BallsDex" in the bot
bot-name: BallsDex

# players group cog command name
# this is /balls by default, but you can change it for /animals or /rocks for example
players-group-cog-name: balls

# emoji used to represent a favorited collectible
favorited-collectible-emoji: ❤️

# maximum amount of favorites that are allowed
max-favorites: 50

# the highest/lowest possible attack bonus, do not leave empty
# this cannot be smaller than 0, enter a positive number
max-attack-bonus: 20

# the highest/lowest possible health bonus, do not leave empty
# this cannot be smaller than 0, enter a positive number
max-health-bonus: 20

# enables the /admin command
admin-command:

  # all items here are list of IDs. example on how to write IDs in a list:
  # guild-ids:
  #   - 1049118743101452329
  #   - 1078701108500897923

  # list of guild IDs where /admin should be registered
  guild-ids:

  # list of role IDs having full access to /admin
  root-role-ids:

  # list of role IDs having partial access to /admin
  admin-role-ids:

# manage bot ownership
owners:
  # if enabled and the application is under a team, all team members will be considered as owners
  team-members-are-owners: false

  # a list of IDs that must be considered owners in addition to the application/team owner
  co-owners:


# Admin panel related settings
admin-panel:

    # to enable Discord OAuth2 login, fill this
    # client ID of the Discord application (not the bot's user ID)
    client-id: 

    # client secret of the Discord application (this is not the bot token)
    client-secret: 

    # to get admin notifications, create a Discord webhook and paste the url
    webhook-url: 

    # this will provide some hyperlinks to the admin panel when using /admin commands
    # set to an empty string to disable those links entirely
    url: http://localhost:8000

# list of packages that will be loaded
packages:
  - ballsdex.packages.admin
  - ballsdex.packages.balls
  - ballsdex.packages.config
  - ballsdex.packages.countryballs
  - ballsdex.packages.info
  - ballsdex.packages.players
  - ballsdex.packages.trade

# extend the database registered models, useful for 3rd party packages
extra-tortoise-models:

# extend the Django admin panel with extra apps
# you can also edit DJANGO_SETTINGS_MODULE for extended configuration
extra-django-apps:

# prometheus metrics collection, leave disabled if you don't know what this is
prometheus:
  enabled: false
  host: "0.0.0.0"
  port: 15260 

# spawn chance range
# with the default spawn manager, this is *approximately* the min/max number of minutes
# until spawning a countryball, before processing activity
spawn-chance-range: [40, 55] 

spawn-manager: ballsdex.packages.countryballs.spawn.SpawnManager

# sentry details, leave empty if you don't know what this is
# https://sentry.io/ for error tracking
sentry:
    dsn: ""
    environment: "production"

catch:
  # Add any number of messages to each of these categories. The bot will select a random
  # one each time.
  # {user} is mention. {collectible} is collectible name. {ball} is ball name, and 
  # {collectibles} is collectible plural.

  # the label shown on the catch button
  catch_button_label: "Catch me!"

  # the message that appears when a user catches a ball 
  caught_msgs:
    - "{user} You caught **{ball}**!"

  # the message that appears when a user gets the name wrong
  # here and only here, you can use {wrong} to show the wrong name that was entered
  # note that a user can put whatever they want into that field, so be careful
  wrong_msgs:
    # - {user} Wrong name! You put: {wrong}
    - "{user} Wrong name!"

  # the message that appears above the spawn art
  # {user} is not available here, because who would it ping?
  spawn_msgs:
    - "A wild {collectible} appeared!"

  # the message that appears when a user is to slow to catch a ball
  slow_msgs:
    - "{user} Sorry, this {collectible} was caught already!"
  """  # noqa: W291
    )


def update_settings(path: "Path"):
    content = path.read_text()

    add_owners = True
    add_config_ref = "# yaml-language-server: $schema=json-config-ref.json" not in content
    add_max_favorites = "max-favorites:" not in content
    add_max_attack = "max-attack-bonus" not in content
    add_max_health = "max-health-bonus" not in content
    add_plural_collectible = "plural-collectible-name" not in content
    add_packages = "packages:" not in content
    add_spawn_chance_range = "spawn-chance-range" not in content
    add_spawn_manager = "spawn-manager" not in content
    add_django = "Admin panel related settings" not in content
    add_sentry = "sentry:" not in content
    add_catch_messages = "catch:" not in content
    add_extra_models = "extra-tortoise-models:" not in content

    remove_log_channel = "log-channel" in content

    for line in content.splitlines():
        if line.startswith("owners:"):
            add_owners = False

    if add_owners:
        content += """
# manage bot ownership
owners:
  # if enabled and the application is under a team, all team members will be considered as owners
  team-members-are-owners: false

  # a list of IDs that must be considered owners in addition to the application/team owner
  co-owners:
"""
    if add_config_ref:
        if "# yaml-language-server: $schema=config-ref.json" in content:
            # old file name replacement
            content = content.replace("$schema=config-ref.json", "$schema=json-config-ref.json")
        else:
            content = "# yaml-language-server: $schema=json-config-ref.json\n" + content

    if add_max_favorites:
        content += """
# maximum amount of favorites that are allowed
max-favorites: 50
"""

    if add_max_attack:
        content += """
# the highest/lowest possible attack bonus, do not leave empty
# this cannot be smaller than 0, enter a positive number
max-attack-bonus: 20
"""

    if add_max_health:
        content += """
# the highest/lowest possible health bonus, do not leave empty
# this cannot be smaller than 0, enter a positive number
max-health-bonus: 20
"""
    if add_plural_collectible:
        content += """
# WORK IN PROGRESS, DOES NOT FULLY WORK
# override the name "countryballs" in the bot
plural-collectible-name: countryballs
"""

    if add_packages:
        content += """
# list of packages that will be loaded
packages:
  - ballsdex.packages.admin
  - ballsdex.packages.balls
  - ballsdex.packages.config
  - ballsdex.packages.countryballs
  - ballsdex.packages.info
  - ballsdex.packages.players
  - ballsdex.packages.trade
"""

    if add_spawn_chance_range:
        content += """
# spawn chance range
# with the default spawn manager, this is *approximately* the min/max number of minutes
# until spawning a countryball, before processing activity
spawn-chance-range: [40, 55]
"""
    if add_spawn_manager:
        content += """
# define a custom spawn manager implementation
spawn-manager: ballsdex.packages.countryballs.spawn.SpawnManager
"""

    if add_django:
        content += """
# Admin panel related settings
admin-panel:

    # to enable Discord OAuth2 login, fill this
    # client ID of the Discord application (not the bot's user ID)
    client-id:

    # client secret of the Discord application (this is not the bot token)
    client-secret:

    # to get admin notifications, create a Discord webhook and paste the url
    webhook-url:

    # this will provide some hyperlinks to the admin panel when using /admin commands
    # set to an empty string to disable those links entirely
    url: http://localhost:8000

"""

    if add_sentry:
        content += """
# sentry details, leave empty if you don't know what this is
# https://sentry.io/ for error tracking
sentry:
    dsn: ""
    environment: "production"
"""

    if add_catch_messages:
        content += """
catch:
  # Add any number of messages to each of these categories. The bot will select a random
  # one each time.
  # {user} is mention. {collectible} is collectible name. {ball} is ball name, and
  # {collectibles} is collectible plural.

  # the label shown on the catch button
  catch_button_label: "Catch me!"

  # the message that appears when a user catches a ball
  caught_msgs:
    - "{user} You caught **{ball}**!"

  # the message that appears when a user gets the name wrong
  # here and only here, you can use {wrong} to show the wrong name that was entered
  # note that a user can put whatever they want into that field, so be careful
  wrong_msgs:
    # - {user} Wrong name! You put: {wrong}
    - "{user} Wrong name!"

  # the message that appears above the spawn art
  # {user} is not available here, because who would it ping?
  spawn_msgs:
    - "A wild {collectible} appeared!"

  # the message that appears when a user is to slow to catch a ball
  slow_msgs:
    - "{user} Sorry, this {collectible} was caught already!"
"""

<<<<<<< HEAD
    if remove_log_channel:
        log.warning(
            "Channel logging is no longer supported. "
            "Please ensure your 'webhook-url' setting is valid to continue using Discord logging."
        )

        content = "\n".join(
            line
            for line in content.splitlines()
            if not line.strip().startswith("log-channel:")
            and not line.strip().startswith("# log channel")
        )
=======
    if add_extra_models:
        content += """
# extend the database registered models, useful for 3rd party packages
extra-tortoise-models:

# extend the Django admin panel with extra apps
# you can also edit DJANGO_SETTINGS_MODULE for extended configuration
extra-django-apps:
"""
>>>>>>> a7053b22

    if any(
        (
            add_owners,
            add_config_ref,
            add_max_favorites,
            add_max_attack,
            add_max_health,
            add_plural_collectible,
            add_packages,
            add_spawn_chance_range,
            add_spawn_manager,
            add_django,
            add_sentry,
            add_catch_messages,
<<<<<<< HEAD
            remove_log_channel,
=======
            add_extra_models,
>>>>>>> a7053b22
        )
    ):
        path.write_text(content)<|MERGE_RESOLUTION|>--- conflicted
+++ resolved
@@ -541,7 +541,6 @@
     - "{user} Sorry, this {collectible} was caught already!"
 """
 
-<<<<<<< HEAD
     if remove_log_channel:
         log.warning(
             "Channel logging is no longer supported. "
@@ -554,7 +553,7 @@
             if not line.strip().startswith("log-channel:")
             and not line.strip().startswith("# log channel")
         )
-=======
+
     if add_extra_models:
         content += """
 # extend the database registered models, useful for 3rd party packages
@@ -564,7 +563,6 @@
 # you can also edit DJANGO_SETTINGS_MODULE for extended configuration
 extra-django-apps:
 """
->>>>>>> a7053b22
 
     if any(
         (
@@ -580,11 +578,8 @@
             add_django,
             add_sentry,
             add_catch_messages,
-<<<<<<< HEAD
             remove_log_channel,
-=======
             add_extra_models,
->>>>>>> a7053b22
         )
     ):
         path.write_text(content)