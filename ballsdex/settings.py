--- conflicted
+++ resolved
@@ -101,11 +101,8 @@
     prometheus_host: str = "0.0.0.0"
     prometheus_port: int = 15260
 
-<<<<<<< HEAD
     rarities: dict[str, dict[str, int]] = field(default_factory=dict)
-=======
     spawn_manager: str = "ballsdex.packages.countryballs.spawn.SpawnManager"
->>>>>>> 0428ff6c
 
 
 settings = Settings()
@@ -252,7 +249,6 @@
   # a list of IDs that must be considered owners in addition to the application/team owner
   co-owners:
 
-<<<<<<< HEAD
 rarities:
   legendary:
     rarity: 0.08
@@ -269,7 +265,7 @@
   common:
     rarity: 1
     coins: 20
-=======
+
 # list of packages that will be loaded
 packages:
   - ballsdex.packages.admin
@@ -279,7 +275,6 @@
   - ballsdex.packages.info
   - ballsdex.packages.players
   - ballsdex.packages.trade
->>>>>>> 0428ff6c
 
 # prometheus metrics collection, leave disabled if you don't know what this is
 prometheus:
