--- conflicted
+++ resolved
@@ -1,333 +1,3 @@
-<<<<<<< HEAD
-import argparse
-import asyncio
-import functools
-import logging
-import logging.handlers
-import os
-import sys
-import time
-from pathlib import Path
-from signal import SIGTERM
-
-import discord
-import yarl
-from aerich import Command
-from discord.ext.commands import when_mentioned_or
-from rich import print
-from tortoise import Tortoise
-
-from ballsdex import __version__ as bot_version
-from ballsdex.core.bot import BallsDexBot
-from ballsdex.logger import init_logger
-from ballsdex.settings import read_settings, settings, write_default_settings
-
-discord.voice_client.VoiceClient.warn_nacl = False  # disable PyNACL warning
-log = logging.getLogger("ballsdex")
-
-TORTOISE_ORM = {
-    "connections": {"default": os.environ.get("BALLSDEXBOT_DB_URL")},
-    "apps": {
-        "models": {
-            "models": ["ballsdex.core.models", "aerich.models"],
-            "default_connection": "default",
-        },
-    },
-}
-
-
-class CLIFlags(argparse.Namespace):
-    version: bool
-    config_file: Path
-    reset_settings: bool
-    disable_rich: bool
-    debug: bool
-    dev: bool
-
-
-def parse_cli_flags(arguments: list[str]) -> CLIFlags:
-    parser = argparse.ArgumentParser(
-        prog="BallsDex bot", description="Collect and exchange countryballs on Discord"
-    )
-    parser.add_argument("--version", "-V", action="store_true", help="Display the bot's version")
-    parser.add_argument(
-        "--config-file", type=Path, help="Set the path to config.yml", default=Path("./config.yml")
-    )
-    parser.add_argument(
-        "--reset-settings",
-        action="store_true",
-        help="Reset the config file with the latest default configuration",
-    )
-    parser.add_argument("--disable-rich", action="store_true", help="Disable rich log format")
-    parser.add_argument("--debug", action="store_true", help="Enable debug logs")
-    parser.add_argument("--dev", action="store_true", help="Enable developer mode")
-    args = parser.parse_args(arguments, namespace=CLIFlags())
-    return args
-
-
-def reset_settings(path: Path):
-    write_default_settings(path)
-    print(f"[green]A new settings file has been written at [blue]{path}[/blue].[/green]")
-    print("[yellow]Configure the [bold]discord-token[/bold] value and restart the bot.[/yellow]")
-    sys.exit(0)
-
-
-def print_welcome():
-    print("[green]{0:-^50}[/green]".format(f" {settings.bot_name} bot "))
-    print("[green]{0: ^50}[/green]".format(f" Collect {settings.collectible_name}s "))
-    print("[blue]{0:^50}[/blue]".format("Discord bot made by El Laggron"))
-    print("")
-    print(" [red]{0:<20}[/red] [yellow]{1:>10}[/yellow]".format("Bot version:", bot_version))
-    print(
-        " [red]{0:<20}[/red] [yellow]{1:>10}[/yellow]".format(
-            "Discord.py version:", discord.__version__
-        )
-    )
-    print("")
-
-
-def patch_gateway(proxy_url: str):
-    """This monkeypatches discord.py in order to be able to use a custom gateway URL.
-
-    Parameters
-    ----------
-    proxy_url : str
-        The URL of the gateway proxy to use.
-    """
-
-    class ProductionHTTPClient(discord.http.HTTPClient):  # type: ignore
-        async def get_gateway(self, **_):
-            return f"{proxy_url}?encoding=json&v=10"
-
-        async def get_bot_gateway(self, **_):
-            try:
-                data = await self.request(
-                    discord.http.Route("GET", "/gateway/bot")  # type: ignore
-                )
-            except discord.HTTPException as exc:
-                raise discord.GatewayNotFound() from exc
-            return data["shards"], f"{proxy_url}?encoding=json&v=10"
-
-    class ProductionDiscordWebSocket(discord.gateway.DiscordWebSocket):  # type: ignore
-        def is_ratelimited(self):
-            return False
-
-        async def debug_send(self, data, /):
-            self._dispatch("socket_raw_send", data)
-            await self.socket.send_str(data)
-
-        async def send(self, data, /):
-            await self.socket.send_str(data)
-
-    class ProductionReconnectWebSocket(Exception):
-        def __init__(self, shard_id: int | None, *, resume: bool = False):
-            self.shard_id: int | None = shard_id
-            self.resume: bool = False
-            self.op: str = "IDENTIFY"
-
-    def is_ws_ratelimited(self):
-        return False
-
-    async def before_identify_hook(self, shard_id: int | None, *, initial: bool = False):
-        pass
-
-    discord.http.HTTPClient.get_gateway = ProductionHTTPClient.get_gateway  # type: ignore
-    discord.http.HTTPClient.get_bot_gateway = ProductionHTTPClient.get_bot_gateway  # type: ignore
-    discord.gateway.DiscordWebSocket._keep_alive = None  # type: ignore
-    discord.gateway.DiscordWebSocket.is_ratelimited = (  # type: ignore
-        ProductionDiscordWebSocket.is_ratelimited
-    )
-    discord.gateway.DiscordWebSocket.debug_send = (  # type: ignore
-        ProductionDiscordWebSocket.debug_send
-    )
-    discord.gateway.DiscordWebSocket.send = ProductionDiscordWebSocket.send  # type: ignore
-    discord.gateway.DiscordWebSocket.DEFAULT_GATEWAY = yarl.URL(proxy_url)  # type: ignore
-    discord.gateway.ReconnectWebSocket.__init__ = (  # type: ignore
-        ProductionReconnectWebSocket.__init__
-    )
-    BallsDexBot.is_ws_ratelimited = is_ws_ratelimited
-    BallsDexBot.before_identify_hook = before_identify_hook
-
-
-async def shutdown_handler(bot: BallsDexBot, signal_type: str | None = None):
-    if signal_type:
-        log.info(f"Received {signal_type}, stopping the bot...")
-    else:
-        log.info("Shutting down the bot...")
-    try:
-        await asyncio.wait_for(bot.close(), timeout=10)
-    finally:
-        pending = [t for t in asyncio.all_tasks() if t is not asyncio.current_task()]
-        [task.cancel() for task in pending]
-        try:
-            await asyncio.wait_for(asyncio.gather(*pending, return_exceptions=True), timeout=5)
-        except asyncio.TimeoutError:
-            log.error(
-                f"Timed out cancelling tasks. {len([t for t in pending if not t.cancelled])}/"
-                f"{len(pending)} tasks are still pending!"
-            )
-        sys.exit(0 if signal_type else 1)
-
-
-def global_exception_handler(bot: BallsDexBot, loop: asyncio.AbstractEventLoop, context: dict):
-    """
-    Logs unhandled exceptions in other tasks
-    """
-    exc = context.get("exception")
-    # These will get handled later when it *also* kills loop.run_forever
-    if exc is not None and isinstance(exc, (KeyboardInterrupt, SystemExit)):
-        return
-    log.critical(
-        "Caught unhandled exception in %s:\n%s",
-        context.get("future", "event loop"),
-        context["message"],
-        exc_info=exc,
-    )
-
-
-def bot_exception_handler(bot: BallsDexBot, bot_task: asyncio.Future):
-    """
-    This is set as a done callback for the bot
-
-    Must be used with functools.partial
-
-    If the main bot.run dies for some reason,
-    we don't want to swallow the exception and hang.
-    """
-    try:
-        bot_task.result()
-    except (SystemExit, KeyboardInterrupt, asyncio.CancelledError):
-        pass  # Handled by the global_exception_handler, or cancellation
-    except Exception as exc:
-        log.critical("The main bot task didn't handle an exception and has crashed", exc_info=exc)
-        log.warning("Attempting to die as gracefully as possible...")
-        asyncio.create_task(shutdown_handler(bot))
-
-
-class RemoveWSBehindMsg(logging.Filter):
-    """Filter used when gateway proxy is set, the "behind" message is meaningless in this case."""
-
-    def __init__(self):
-        super().__init__(name="discord.gateway")
-
-    def filter(self, record):
-        if record.levelname == "WARNING" and "Can't keep up" in record.msg:
-            return False
-
-        return True
-
-
-async def init_tortoise(db_url: str):
-    log.debug(f"Database URL: {db_url}")
-    await Tortoise.init(config=TORTOISE_ORM)
-
-    # migrations
-    command = Command(TORTOISE_ORM, app="models")
-    await command.init()
-    migrations = await command.upgrade()
-    if migrations:
-        log.info(f"Ran {len(migrations)} migrations: {', '.join(migrations)}")
-
-
-async def main(
-    shard_ids: list[int], shard_count: int, cluster_id: int, cluster_count: int, cluster_name: str
-):
-    bot = None
-    server = None
-    # cli_flags = parse_cli_flags(sys.argv[1:])
-    # if cli_flags.version:
-    #     print(f"BallsDex Discord bot - {bot_version}")
-    #     sys.exit(0)
-    # if cli_flags.reset_settings:
-    #     print("[yellow]Resetting configuration file.[/yellow]")
-    #     reset_settings(cli_flags.config_file)
-
-    read_settings(Path("./config.yml"))
-
-    print_welcome()
-    queue_listener: logging.handlers.QueueListener | None = None
-
-    loop = asyncio.new_event_loop()
-    asyncio.set_event_loop(loop)
-
-    try:
-        queue_listener = init_logger(False, False)
-
-        token = settings.bot_token
-        if not token:
-            log.error("Token not found!")
-            print("[red]You must provide a token inside the config.yml file.[/red]")
-            time.sleep(1)
-            sys.exit(0)
-
-        db_url = os.environ.get("BALLSDEXBOT_DB_URL", None)
-        if not db_url:
-            log.error("Database URL not found!")
-            print("[red]You must provide a DB URL with the BALLSDEXBOT_DB_URL env var.[/red]")
-            time.sleep(1)
-            sys.exit(0)
-
-        if settings.gateway_url is not None:
-            log.info("Using custom gateway URL: %s", settings.gateway_url)
-            patch_gateway(settings.gateway_url)
-            logging.getLogger("discord.gateway").addFilter(RemoveWSBehindMsg())
-
-        prefix = settings.prefix
-
-        try:
-            await init_tortoise(db_url)
-        except Exception:
-            log.exception("Failed to connect to database.")
-            return  # will exit with code 1
-        log.info("Tortoise ORM and database ready.")
-
-        bot = BallsDexBot(
-            command_prefix=when_mentioned_or(prefix),
-            dev=True,  # type: ignore
-            shard_ids=shard_ids,
-            shard_count=shard_count,
-            cluster_id=cluster_id,
-            cluster_count=cluster_count,
-            cluster_name=cluster_name,
-        )
-
-        # exc_handler = functools.partial(global_exception_handler, bot)
-        # loop.set_exception_handler(exc_handler)
-        # loop.add_signal_handler(
-        #     SIGTERM, lambda: loop.create_task(shutdown_handler(bot, "SIGTERM"))
-        # )
-
-        log.info("Initialized bot, connecting to Discord...")
-        await bot.start(token)
-        # future = loop.create_task(bot.start(token))
-        # bot_exc_handler = functools.partial(bot_exception_handler, bot)
-        # future.add_done_callback(bot_exc_handler)
-
-        # loop.run_forever()
-    except KeyboardInterrupt:
-        if bot is not None:
-            loop.run_until_complete(shutdown_handler(bot, "Ctrl+C"))
-    except Exception:
-        log.critical("Unhandled exception.", exc_info=True)
-        if bot is not None:
-            loop.run_until_complete(shutdown_handler(bot))
-    finally:
-        if queue_listener:
-            queue_listener.stop()
-        # loop.run_until_complete(loop.shutdown_asyncgens())
-        if server is not None:
-            await server.stop()
-        if Tortoise._inited:
-            await Tortoise.close_connections()
-        asyncio.set_event_loop(None)
-        loop.stop()
-        loop.close()
-        sys.exit(bot._shutdown if bot else 1)
-
-
-if __name__ == "__main__":
-    main()
-=======
 import argparse
 import asyncio
 import functools
@@ -654,5 +324,4 @@
 
 
 if __name__ == "__main__":
-    main()
->>>>>>> fae40f30
+    main()