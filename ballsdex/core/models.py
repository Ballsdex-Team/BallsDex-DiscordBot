--- conflicted
+++ resolved
@@ -459,7 +459,6 @@
     def __str__(self) -> str:
         return str(self.discord_id)
 
-<<<<<<< HEAD
     async def add_coins(self, amount: int):
         self.coins += amount
         await self.save(update_fields=("coins",))
@@ -469,7 +468,7 @@
             raise ValueError("Not enough coins")
         self.coins -= amount
         await self.save(update_fields=("coins",))
-=======
+
     async def is_friend(self, other_player: "Player") -> bool:
         return await Friendship.filter(
             (Q(player1=self) & Q(player2=other_player))
@@ -482,7 +481,6 @@
     @property
     def can_be_mentioned(self) -> bool:
         return self.mention_policy == MentionPolicy.ALLOW
->>>>>>> f2566dfe
 
 
 class BlacklistedID(models.Model):
