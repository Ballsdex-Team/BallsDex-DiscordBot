--- conflicted
+++ resolved
@@ -43,9 +43,6 @@
     )
 
     draw = ImageDraw.Draw(image)
-<<<<<<< HEAD
-    draw.text((50, 20), ball.short_name or ball.country, font=title_font)
-=======
     draw.text(
         (50, 20),
         ball.short_name or ball.country,
@@ -53,7 +50,6 @@
         stroke_width=2,
         stroke_fill=(0, 0, 0, 255),
     )
->>>>>>> f2566dfe
     for i, line in enumerate(textwrap.wrap(f"Ability: {ball.capacity_name}", width=26)):
         draw.text(
             (100, 1050 + 100 * i),
