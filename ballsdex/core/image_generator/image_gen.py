--- conflicted
+++ resolved
@@ -113,11 +113,7 @@
         (30, 1870),
         # Modifying the line below is breaking the licence as you are removing credits
         # If you don't want to receive a DMCA, just don't
-<<<<<<< HEAD
-        f"Created by El Laggron\nArtwork author: {ball_credits}",
-=======
-        f"Created by El Laggron{special_credits}\n" f"Artwork author: {ball_credits}",
->>>>>>> 4dc75b15
+        f"Created by El Laggron{special_credits}\nArtwork author: {ball_credits}",
         font=credits_font,
         fill=credits_color,
         stroke_width=0,
