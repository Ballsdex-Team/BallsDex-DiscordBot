--- conflicted
+++ resolved
@@ -147,11 +147,7 @@
             options["http_trace"] = trace
 
         super().__init__(
-            command_prefix,
-            intents=intents,
-            tree_cls=CommandTree,
-            help_command=HelpCommand(width=100),
-            **options,
+            command_prefix, intents=intents, tree_cls=CommandTree, help_command=HelpCommand(width=100), **options
         )
         self.tree.disable_time_check = disable_time_check  # type: ignore
         self.skip_tree_sync = skip_tree_sync
@@ -351,22 +347,22 @@
 
         print(f"\n    [bold][red]{settings.bot_name} bot[/red] [green]is now operational![/green][/bold]\n")
 
-<<<<<<< HEAD
-    async def blacklist_check(
-        self, source: discord.Interaction[Self] | commands.Context[Self]
-    ) -> bool:
+    async def blacklist_check(self, source: discord.Interaction[Self] | commands.Context[Self]) -> bool:
         if isinstance(source, discord.Interaction):
             user = source.user
             guild_id = source.guild_id
-            send_func = source.response.send_message
+            if source.type != discord.InteractionType.autocomplete:
+                send_func = source.response.send_message
+            else:
+                # empty awaitable function
+                send_func = lambda *ar, **kw: asyncio.sleep(0)  # noqa: E731
         else:
             user = source.author
             guild_id = source.guild.id if source.guild else None
             send_func = source.send
         if user.id in self.blacklist:
             await send_func(
-                "You are blacklisted from the bot."
-                "\nYou can appeal this blacklist in our support server: {}".format(
+                "You are blacklisted from the bot.\nYou can appeal this blacklist in our support server: {}".format(
                     settings.discord_invite
                 ),
                 ephemeral=True,
@@ -375,45 +371,15 @@
         if guild_id and guild_id in self.blacklist_guild:
             await send_func(
                 "This server is blacklisted from the bot."
-                "\nYou can appeal this blacklist in our support server: {}".format(
-                    settings.discord_invite
-                ),
+                "\nYou can appeal this blacklist in our support server: {}".format(settings.discord_invite),
                 ephemeral=True,
             )
-=======
-    async def blacklist_check(self, interaction: discord.Interaction[Self]) -> bool:
-        if interaction.user.id in self.blacklist:
-            if interaction.type != discord.InteractionType.autocomplete:
-                await interaction.response.send_message(
-                    "You are blacklisted from the bot.\nYou can appeal this blacklist in our support server: {}".format(
-                        settings.discord_invite
-                    ),
-                    ephemeral=True,
-                )
-            return False
-        if interaction.guild_id and interaction.guild_id in self.blacklist_guild:
-            if interaction.type != discord.InteractionType.autocomplete:
-                await interaction.response.send_message(
-                    "This server is blacklisted from the bot."
-                    "\nYou can appeal this blacklist in our support server: {}".format(settings.discord_invite),
-                    ephemeral=True,
-                )
->>>>>>> 6dd29083
             return False
         if source.command and user.id in self.command_log:
-            log.info(
-                f'{user} ({user.id}) used "{source.command.qualified_name}" in '
-                f"{source.guild} ({guild_id})"
-            )
+            log.info(f'{user} ({user.id}) used "{source.command.qualified_name}" in {source.guild} ({guild_id})')
         return True
 
-<<<<<<< HEAD
-    async def on_command_error(
-        self, context: commands.Context[Self], exception: commands.errors.CommandError
-    ):
-=======
     async def on_command_error(self, context: commands.Context, exception: commands.errors.CommandError):
->>>>>>> 6dd29083
         if isinstance(exception, (commands.CommandNotFound, commands.DisabledCommand)):
             return
 
@@ -423,13 +389,10 @@
             return
 
         if isinstance(exception, (commands.ConversionError, commands.UserInputError)):
-            # in case we need to know what happened
-            log.debug("Silenced command exception", exc_info=exception)
+            if isinstance(exception, commands.MissingRequiredAttachment):
+                await context.send("An attachment is missing.")
+                return
             await context.send_help(context.command)
-            return
-
-        if isinstance(exception, commands.MissingRequiredAttachment):
-            await context.send("An attachment is missing.")
             return
 
         if isinstance(exception, commands.CheckFailure):
@@ -449,6 +412,7 @@
                 )
                 return
 
+            await context.send(exception.args[0])
             return
 
         if isinstance(exception, commands.CommandInvokeError):
