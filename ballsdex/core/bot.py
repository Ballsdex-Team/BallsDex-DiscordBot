from __future__ import annotations

import asyncio
import inspect
import logging
import math
import time
import types
from datetime import datetime
from typing import TYPE_CHECKING, Self, cast

import aiohttp
import discord
import discord.gateway
from aiohttp import ClientTimeout
from cachetools import TTLCache
from discord import app_commands
from discord.app_commands.translator import (
    TranslationContextLocation,
    TranslationContextTypes,
    locale_str,
)
from discord.enums import Locale
from discord.ext import commands
from prometheus_client import Histogram
from rich import box, print
from rich.console import Console
from rich.table import Table

from ballsdex.core.commands import Core
from ballsdex.core.dev import Dev
from ballsdex.core.metrics import PrometheusServer
from ballsdex.settings import settings
from bd_models.models import (
    Ball,
    BlacklistedGuild,
    BlacklistedID,
    Economy,
    Regime,
    Special,
    balls,
    economies,
    regimes,
    specials,
)

if TYPE_CHECKING:
    from discord.ext.commands.bot import PrefixType

log = logging.getLogger("ballsdex.core.bot")
http_counter = Histogram("discord_http_requests", "HTTP requests", ["key", "code"])


def owner_check(ctx: commands.Context[BallsDexBot]):
    return ctx.bot.is_owner(ctx.author)


class Translator(app_commands.Translator):
<<<<<<< HEAD
    async def translate(self, string: locale_str, locale: Locale, context: TranslationContextTypes) -> str | None:
        return (
=======
    async def translate(
        self, string: locale_str, locale: Locale, context: TranslationContextTypes
    ) -> str | None:
        text = (
>>>>>>> 1ecab6b8
            string.message.replace("countryballs", settings.plural_collectible_name)
            .replace("countryball", settings.collectible_name)
            .replace("/balls", f"/{settings.players_group_cog_name}")
            .replace("BallsDex", settings.bot_name)
        )
        if context.location in (
            TranslationContextLocation.command_name,
            TranslationContextLocation.group_name,
        ):
            text = text.replace(" ", "-").lower()

        return text


# observing the duration and status code of HTTP requests through aiohttp TraceConfig
async def on_request_start(
    session: aiohttp.ClientSession, trace_ctx: types.SimpleNamespace, params: aiohttp.TraceRequestStartParams
):
    # register t1 before sending request
    trace_ctx.start = session.loop.time()


async def on_request_end(
    session: aiohttp.ClientSession, trace_ctx: types.SimpleNamespace, params: aiohttp.TraceRequestEndParams
):
    time = session.loop.time() - trace_ctx.start

    # to categorize HTTP calls per path, we need to access the corresponding discord.http.Route
    # object, which is not available in the context of an aiohttp TraceConfig, therefore it's
    # obtained by accessing the locals() from the calling function HTTPConfig.request
    # "params.url.path" is not usable as it contains raw IDs and tokens, breaking categories
    frame = inspect.currentframe()
    _locals = frame.f_back.f_back.f_back.f_back.f_back.f_locals  # type: ignore
    if route := _locals.get("route"):
        route_key = route.key
    else:
        # calling function is HTTPConfig.static_login which has no Route object
        route_key = f"{params.response.method} {params.url.path}"

    http_counter.labels(route_key, params.response.status).observe(time)


class CommandTree(app_commands.CommandTree):
    disable_time_check: bool = False

    async def interaction_check(self, interaction: discord.Interaction[BallsDexBot], /) -> bool:
        # checking if the moment we receive this interaction isn't too late already
        # there is a 3 seconds limit for initial response, taking a little margin into account
        # https://discord.com/developers/docs/interactions/receiving-and-responding#responding-to-an-interaction
        if not self.disable_time_check:
            delta = datetime.now(tz=interaction.created_at.tzinfo) - interaction.created_at
            if delta.total_seconds() >= 2.8:
                log.warning(f"Skipping interaction {interaction.id}, running {delta.total_seconds()}s late.")
                return False

        bot = interaction.client
        if not bot.is_ready():
            if interaction.type != discord.InteractionType.autocomplete:
                await interaction.response.send_message(
                    "The bot is currently starting, please wait for a few minutes... "
                    f"({round((len(bot.shards) / bot.shard_count) * 100)}%)",
                    ephemeral=True,
                )
            return False  # wait for all shards to be connected
        return await bot.blacklist_check(interaction)


class BallsDexBot(commands.AutoShardedBot):
    """
    BallsDex Discord bot
    """

    def __init__(
        self,
        command_prefix: PrefixType[BallsDexBot],
        disable_message_content: bool = False,
        disable_time_check: bool = False,
        skip_tree_sync: bool = False,
        dev: bool = False,
        **options,
    ):
        # An explaination for the used intents
        # guilds: needed for basically anything, the bot needs to know what guilds it has
        # and accordingly enable automatic spawning in the enabled ones
        # guild_messages: spawning is based on messages sent, content is not necessary
        # emojis_and_stickers: DB holds emoji IDs for the balls which are fetched from 3 servers
        intents = discord.Intents(
            guilds=True, guild_messages=True, emojis_and_stickers=True, message_content=not disable_message_content
        )
        if disable_message_content:
            log.warning("Message content disabled, this will make spam detection harder")

        if settings.prometheus_enabled:
            trace = aiohttp.TraceConfig()
            trace.on_request_start.append(on_request_start)
            trace.on_request_end.append(on_request_end)
            options["http_trace"] = trace

        super().__init__(command_prefix, intents=intents, tree_cls=CommandTree, **options)
        self.tree.disable_time_check = disable_time_check  # type: ignore
        self.skip_tree_sync = skip_tree_sync

        self.dev = dev
        self.prometheus_server: PrometheusServer | None = None

        self.tree.error(self.on_application_command_error)
        self.add_check(owner_check)  # Only owners are able to use text commands

        self._shutdown = 0
        self.startup_time: datetime | None = None
        self.application_emojis: dict[int, discord.Emoji] = {}
        self.blacklist: set[int] = set()
        self.blacklist_guild: set[int] = set()
        self.catch_log: set[int] = set()
        self.command_log: set[int] = set()
        self.locked_balls = TTLCache(maxsize=99999, ttl=60 * 30)

        self.owner_ids: set[int]

    async def start_prometheus_server(self):
        self.prometheus_server = PrometheusServer(self, settings.prometheus_host, settings.prometheus_port)
        await self.prometheus_server.run()

    def assign_ids_to_app_groups(self, group: app_commands.Group, synced_commands: list[app_commands.AppCommandGroup]):
        for synced_command in synced_commands:
            bot_command = group.get_command(synced_command.name)
            if not bot_command:
                continue
            bot_command.extras["mention"] = synced_command.mention
            if isinstance(bot_command, app_commands.Group) and bot_command.commands:
                self.assign_ids_to_app_groups(
                    bot_command, cast(list[app_commands.AppCommandGroup], synced_command.options)
                )

    def assign_ids_to_app_commands(self, synced_commands: list[app_commands.AppCommand]):
        for synced_command in synced_commands:
            bot_command = self.tree.get_command(synced_command.name, type=synced_command.type)
            if not bot_command:
                continue
            bot_command.extras["mention"] = synced_command.mention
            if isinstance(bot_command, app_commands.Group) and bot_command.commands:
                self.assign_ids_to_app_groups(
                    bot_command, cast(list[app_commands.AppCommandGroup], synced_command.options)
                )

    def get_emoji(self, id: int) -> discord.Emoji | None:
        return self.application_emojis.get(id) or super().get_emoji(id)

    async def load_cache(self):
        table = Table(box=box.SIMPLE)
        table.add_column("Model", style="cyan")
        table.add_column("Count", justify="right", style="green")

        self.application_emojis.clear()
        for emoji in await self.fetch_application_emojis():
            self.application_emojis[emoji.id] = emoji

        balls.clear()
        async for ball in Ball.objects.all():
            balls[ball.pk] = ball
        table.add_row(settings.collectible_name.title() + "s", str(len(balls)))

        regimes.clear()
        async for regime in Regime.objects.all():
            regimes[regime.pk] = regime
        table.add_row("Regimes", str(len(regimes)))

        economies.clear()
        async for economy in Economy.objects.all():
            economies[economy.pk] = economy
        table.add_row("Economies", str(len(economies)))

        specials.clear()
        async for special in Special.objects.all():
            specials[special.pk] = special
        table.add_row("Special events", str(len(specials)))

        self.blacklist = set()
        async for blacklisted_id in BlacklistedID.objects.all().only("discord_id"):
            self.blacklist.add(blacklisted_id.discord_id)
        table.add_row("Blacklisted users", str(len(self.blacklist)))

        self.blacklist_guild = set()
        async for blacklisted_id in BlacklistedGuild.objects.all().only("discord_id"):
            self.blacklist_guild.add(blacklisted_id.discord_id)
        table.add_row("Blacklisted guilds", str(len(self.blacklist_guild)))

        log.info("Cache loaded, summary displayed below:")
        console = Console()
        console.print(table)

    async def gateway_healthy(self) -> bool:
        """Check whether or not the gateway proxy is ready and healthy."""
        if settings.gateway_url is None:
            raise RuntimeError("This is only available on the production bot instance.")

        try:
            base_url = str(discord.gateway.DiscordWebSocket.DEFAULT_GATEWAY).replace("ws://", "http://")
            async with aiohttp.ClientSession() as session:
                async with session.get(f"{base_url}/health", timeout=ClientTimeout(total=10)) as resp:
                    return resp.status == 200
        except (aiohttp.ClientConnectionError, asyncio.TimeoutError):
            return False

    async def setup_hook(self) -> None:
        await self.tree.set_translator(Translator())
        log.info("Starting up with %s shards...", self.shard_count)
        if settings.gateway_url is None:
            return

        while True:
            response = await self.gateway_healthy()
            if response is True:
                log.info("Gateway proxy is ready!")
                break

            log.warning("Gateway proxy is not ready yet, waiting 30 more seconds...")
            await asyncio.sleep(30)

    async def on_ready(self):
        if self.cogs != {}:
            return  # bot is reconnecting, no need to setup again

        if self.startup_time is None:
            self.startup_time = datetime.now()

        assert self.user
        log.info(f"Successfully logged in as {self.user} ({self.user.id})!")

        # set bot owners
        assert self.application
        if self.application.team:
            if settings.team_owners:
                self.owner_ids.update(m.id for m in self.application.team.members)
            else:
                self.owner_ids.add(self.application.team.owner_id)  # type: ignore
        else:
            self.owner_ids.add(self.application.owner.id)
        if settings.co_owners:
            self.owner_ids.update(settings.co_owners)
        if len(self.owner_ids) > 1:
            log.info(f"{len(self.owner_ids)} users are set as bot owner.")
        else:
            log.info(f"{await self.fetch_user(next(iter(self.owner_ids)))} is the owner of this bot.")

        await self.load_cache()
        grammar = "" if len(self.blacklist) == 1 else "s"
        if self.blacklist:
            log.info(f"{len(self.blacklist)} blacklisted user{grammar}.")

        log.info("Loading packages...")
        await self.add_cog(Core(self))
        if self.dev:
            await self.add_cog(Dev())

        loaded_packages = []
        for package in settings.packages:
            package_name = package.replace("ballsdex.packages.", "")

            try:
                await self.load_extension(package)
            except Exception:
                log.error(f"Failed to load package {package_name}", exc_info=True)
            else:
                loaded_packages.append(package_name)
        if loaded_packages:
            log.info(f"Packages loaded: {', '.join(loaded_packages)}")
        else:
            log.info("No package loaded.")

        if not self.skip_tree_sync:
            synced_commands = await self.tree.sync()
            log.info(f"Synced {len(synced_commands)} commands.")
            try:
                self.assign_ids_to_app_commands(synced_commands)
            except Exception:
                log.error("Failed to assign IDs to app commands", exc_info=True)
        else:
            log.warning("Skipping command synchronization.")

        if not self.skip_tree_sync and "ballsdex.packages.admin" in settings.packages:
            for guild_id in settings.admin_guild_ids:
                guild = self.get_guild(guild_id)
                if not guild:
                    continue
                synced_commands = await self.tree.sync(guild=guild)
                grammar = "" if len(synced_commands) == 1 else "s"
                log.info(f"Synced {len(synced_commands)} admin command{grammar} for guild {guild.id}.")

        if settings.prometheus_enabled:
            try:
                await self.start_prometheus_server()
            except Exception:
                log.exception("Failed to start Prometheus server, stats will be unavailable.")

        print(f"\n    [bold][red]{settings.bot_name} bot[/red] [green]is now operational![/green][/bold]\n")

    async def blacklist_check(self, interaction: discord.Interaction[Self]) -> bool:
        if interaction.user.id in self.blacklist:
            if interaction.type != discord.InteractionType.autocomplete:
                await interaction.response.send_message(
                    "You are blacklisted from the bot.\nYou can appeal this blacklist in our support server: {}".format(
                        settings.discord_invite
                    ),
                    ephemeral=True,
                )
            return False
        if interaction.guild_id and interaction.guild_id in self.blacklist_guild:
            if interaction.type != discord.InteractionType.autocomplete:
                await interaction.response.send_message(
                    "This server is blacklisted from the bot."
                    "\nYou can appeal this blacklist in our support server: {}".format(settings.discord_invite),
                    ephemeral=True,
                )
            return False
        if interaction.command and interaction.user.id in self.command_log:
            log.info(
                f"{interaction.user} ({interaction.user.id}) used "
                f'"{interaction.command.qualified_name}" in '
                f"{interaction.guild} ({interaction.guild_id})"
            )
        return True

    async def on_command_error(self, context: commands.Context, exception: commands.errors.CommandError):
        if isinstance(exception, (commands.CommandNotFound, commands.DisabledCommand)):
            return

        assert context.command
        if isinstance(exception, (commands.ConversionError, commands.UserInputError)):
            # in case we need to know what happened
            log.debug("Silenced command exception", exc_info=exception)
            await context.send_help(context.command)
            return

        if isinstance(exception, commands.MissingRequiredAttachment):
            await context.send("An attachment is missing.")
            return

        if isinstance(exception, commands.CheckFailure):
            if isinstance(exception, commands.BotMissingPermissions):
                missing_perms = ", ".join(exception.missing_permissions)
                await context.send(
                    f"The bot is missing the permissions: `{missing_perms}`."
                    " Give the bot those permissions for the command to work as expected."
                )
                return

            if isinstance(exception, commands.MissingPermissions):
                missing_perms = ", ".join(exception.missing_permissions)
                await context.send(
                    f"You are missing the following permissions: `{missing_perms}`."
                    " You need those permissions to run this command."
                )
                return

            return

        if isinstance(exception, commands.CommandInvokeError):
            await context.send("An error occured when running the command. Contact support if this persists.")
            log.error(f"Unknown error in text command {context.command.qualified_name}", exc_info=exception)

    async def on_application_command_error(
        self, interaction: discord.Interaction[Self], error: app_commands.AppCommandError
    ):
        async def send(content: str):
            if interaction.response.is_done():
                await interaction.followup.send(content, ephemeral=True)
            else:
                await interaction.response.send_message(content, ephemeral=True)

        if isinstance(error, app_commands.CommandOnCooldown):
            await send(f"This command is on cooldown. Please retry <t:{math.ceil(time.time() + error.retry_after)}:R>.")
            return

        if isinstance(error, app_commands.CheckFailure):
            if isinstance(error, app_commands.BotMissingPermissions):
                missing_perms = ", ".join(error.missing_permissions)
                await send(
                    f"The bot is missing the permissions: `{missing_perms}`."
                    " Give the bot those permissions for the command to work as expected."
                )
                return

            if isinstance(error, app_commands.MissingPermissions):
                missing_perms = ", ".join(error.missing_permissions)
                await send(
                    f"You are missing the following permissions: `{missing_perms}`."
                    " You need those permissions to run this command."
                )
                return

            return

        if isinstance(error, app_commands.TransformerError):
            await send("One of the arguments provided cannot be parsed.")
            log.debug("Failed running converter", exc_info=error)
            return

        if isinstance(error, app_commands.CommandInvokeError):
            assert interaction.command

            if isinstance(error.original, discord.Forbidden):
                await send("The bot does not have the permission to do something.")
                # log to know where permissions are lacking
                log.warning(
                    f"Missing permissions for app command {interaction.command.qualified_name}", exc_info=error.original
                )
                return

            if isinstance(error.original, discord.InteractionResponded):
                # most likely an interaction received twice (happens sometimes),
                # or two instances are running on the same token.
                log.warning(
                    f"Tried invoking command {interaction.command.qualified_name}, but the "
                    "interaction was already responded to.",
                    exc_info=error.original,
                )
                # still including traceback because it may be a programming error

            log.error(f"Error in slash command {interaction.command.qualified_name}", exc_info=error.original)
            await send("An error occured when running the command. Contact support if this persists.")
            return

        if isinstance(error, (app_commands.CommandNotFound, app_commands.CommandSignatureMismatch)):
            await send("Commands desynchronized, contact support to fix this.")
            log.error(error.args[0])

        await send("An error occured when running the command. Contact support if this persists.")
        log.error("Unknown error in interaction", exc_info=error)

    async def on_error(self, event_method: str, /, *args, **kwargs):
        formatted_args = ", ".join((repr(x) for x in args))
        formatted_kwargs = " ".join(f"{x}={y:r}" for x, y in kwargs.items())
        log.error(f"Error in event {event_method}. Args: {formatted_args}. Kwargs: {formatted_kwargs}", exc_info=True)
        self.tree.interaction_check<|MERGE_RESOLUTION|>--- conflicted
+++ resolved
@@ -15,11 +15,7 @@
 from aiohttp import ClientTimeout
 from cachetools import TTLCache
 from discord import app_commands
-from discord.app_commands.translator import (
-    TranslationContextLocation,
-    TranslationContextTypes,
-    locale_str,
-)
+from discord.app_commands.translator import TranslationContextLocation, TranslationContextTypes, locale_str
 from discord.enums import Locale
 from discord.ext import commands
 from prometheus_client import Histogram
@@ -56,24 +52,14 @@
 
 
 class Translator(app_commands.Translator):
-<<<<<<< HEAD
     async def translate(self, string: locale_str, locale: Locale, context: TranslationContextTypes) -> str | None:
-        return (
-=======
-    async def translate(
-        self, string: locale_str, locale: Locale, context: TranslationContextTypes
-    ) -> str | None:
         text = (
->>>>>>> 1ecab6b8
             string.message.replace("countryballs", settings.plural_collectible_name)
             .replace("countryball", settings.collectible_name)
             .replace("/balls", f"/{settings.players_group_cog_name}")
             .replace("BallsDex", settings.bot_name)
         )
-        if context.location in (
-            TranslationContextLocation.command_name,
-            TranslationContextLocation.group_name,
-        ):
+        if context.location in (TranslationContextLocation.command_name, TranslationContextLocation.group_name):
             text = text.replace(" ", "-").lower()
 
         return text
