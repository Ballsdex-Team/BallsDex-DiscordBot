from __future__ import annotations

import asyncio
import inspect
import logging
import math
import time
import types
from datetime import datetime
from typing import TYPE_CHECKING, Self, cast

import aiohttp
import discord
import discord.gateway
from aiohttp import ClientTimeout
from cachetools import TTLCache
from discord import app_commands
from discord.app_commands.translator import TranslationContextLocation, TranslationContextTypes, locale_str
from discord.enums import Locale
from discord.ext import commands
from prometheus_client import Histogram
from rich import box, print
from rich.console import Console
from rich.table import Table

from ballsdex.core.commands import Core
from ballsdex.core.dev import Dev
from ballsdex.core.help import HelpCommand
from ballsdex.core.metrics import PrometheusServer
from ballsdex.settings import settings
from bd_models.models import (
    Ball,
    BlacklistedGuild,
    BlacklistedID,
    Economy,
    Regime,
    Special,
    balls,
    economies,
    regimes,
    specials,
)

if TYPE_CHECKING:
    from discord.ext.commands.bot import PrefixType

log = logging.getLogger("ballsdex.core.bot")
http_counter = Histogram("discord_http_requests", "HTTP requests", ["key", "code"])


def owner_check(ctx: commands.Context[BallsDexBot]):
    return ctx.bot.is_owner(ctx.author)


class Translator(app_commands.Translator):
    async def translate(self, string: locale_str, locale: Locale, context: TranslationContextTypes) -> str | None:
        text = (
            string.message.replace("countryballs", settings.plural_collectible_name)
            .replace("countryball", settings.collectible_name)
            .replace("/balls", f"/{settings.players_group_cog_name}")
            .replace("BallsDex", settings.bot_name)
        )
        if context.location in (TranslationContextLocation.command_name, TranslationContextLocation.group_name):
            text = text.replace(" ", "-").lower()

        return text


# observing the duration and status code of HTTP requests through aiohttp TraceConfig
async def on_request_start(
    session: aiohttp.ClientSession, trace_ctx: types.SimpleNamespace, params: aiohttp.TraceRequestStartParams
):
    # register t1 before sending request
    trace_ctx.start = session.loop.time()


async def on_request_end(
    session: aiohttp.ClientSession, trace_ctx: types.SimpleNamespace, params: aiohttp.TraceRequestEndParams
):
    time = session.loop.time() - trace_ctx.start

    # to categorize HTTP calls per path, we need to access the corresponding discord.http.Route
    # object, which is not available in the context of an aiohttp TraceConfig, therefore it's
    # obtained by accessing the locals() from the calling function HTTPConfig.request
    # "params.url.path" is not usable as it contains raw IDs and tokens, breaking categories
    frame = inspect.currentframe()
    _locals = frame.f_back.f_back.f_back.f_back.f_back.f_locals  # type: ignore
    if route := _locals.get("route"):
        route_key = route.key
    else:
        # calling function is HTTPConfig.static_login which has no Route object
        route_key = f"{params.response.method} {params.url.path}"

    http_counter.labels(route_key, params.response.status).observe(time)


class CommandTree(app_commands.CommandTree):
    disable_time_check: bool = False

    async def interaction_check(self, interaction: discord.Interaction[BallsDexBot], /) -> bool:
        # checking if the moment we receive this interaction isn't too late already
        # there is a 3 seconds limit for initial response, taking a little margin into account
        # https://discord.com/developers/docs/interactions/receiving-and-responding#responding-to-an-interaction
        if not self.disable_time_check:
            delta = datetime.now(tz=interaction.created_at.tzinfo) - interaction.created_at
            if delta.total_seconds() >= 2.8:
                log.warning(f"Skipping interaction {interaction.id}, running {delta.total_seconds()}s late.")
                return False

        bot = interaction.client
        if not bot.is_ready():
            if interaction.type != discord.InteractionType.autocomplete:
                await interaction.response.send_message(
                    "The bot is currently starting, please wait for a few minutes... "
                    f"({round((len(bot.shards) / bot.shard_count) * 100)}%)",
                    ephemeral=True,
                )
            return False  # wait for all shards to be connected
        return await bot.blacklist_check(interaction)


class BallsDexBot(commands.AutoShardedBot):
    """
    BallsDex Discord bot
    """

    def __init__(
        self,
        command_prefix: PrefixType[BallsDexBot],
        disable_message_content: bool = False,
        disable_time_check: bool = False,
        skip_tree_sync: bool = False,
        dev: bool = False,
        **options,
    ):
        # An explaination for the used intents
        # guilds: needed for basically anything, the bot needs to know what guilds it has
        # and accordingly enable automatic spawning in the enabled ones
        # guild_messages: spawning is based on messages sent, content is not necessary
        # emojis_and_stickers: DB holds emoji IDs for the balls which are fetched from 3 servers
        intents = discord.Intents(
            guilds=True, guild_messages=True, emojis_and_stickers=True, message_content=not disable_message_content
        )
        if disable_message_content:
            log.warning("Message content disabled, this will make spam detection harder")

        if settings.prometheus_enabled:
            trace = aiohttp.TraceConfig()
            trace.on_request_start.append(on_request_start)
            trace.on_request_end.append(on_request_end)
            options["http_trace"] = trace

        super().__init__(
            command_prefix, intents=intents, tree_cls=CommandTree, help_command=HelpCommand(width=100), **options
        )
        self.tree.disable_time_check = disable_time_check  # type: ignore
        self.skip_tree_sync = skip_tree_sync

        self.dev = dev
        self.prometheus_server: PrometheusServer | None = None

        self.tree.error(self.on_application_command_error)
        self.add_check(owner_check)  # Only owners are able to use text commands

        self._shutdown = 0
        self.startup_time: datetime | None = None
        self.application_emojis: dict[int, discord.Emoji] = {}
        self.blacklist: set[int] = set()
        self.blacklist_guild: set[int] = set()
        self.catch_log: set[int] = set()
        self.command_log: set[int] = set()
        self.locked_balls = TTLCache(maxsize=99999, ttl=60 * 30)

        self.owner_ids: set[int]

    async def start_prometheus_server(self):
        self.prometheus_server = PrometheusServer(self, settings.prometheus_host, settings.prometheus_port)
        await self.prometheus_server.run()

    def assign_ids_to_app_groups(self, group: app_commands.Group, synced_commands: list[app_commands.AppCommandGroup]):
        for synced_command in synced_commands:
            bot_command = group.get_command(synced_command.name)
            if not bot_command:
                continue
            bot_command.extras["mention"] = synced_command.mention
            if isinstance(bot_command, app_commands.Group) and bot_command.commands:
                self.assign_ids_to_app_groups(
                    bot_command, cast(list[app_commands.AppCommandGroup], synced_command.options)
                )

    def assign_ids_to_app_commands(self, synced_commands: list[app_commands.AppCommand]):
        for synced_command in synced_commands:
            bot_command = self.tree.get_command(synced_command.name, type=synced_command.type)
            if not bot_command:
                continue
            bot_command.extras["mention"] = synced_command.mention
            if isinstance(bot_command, app_commands.Group) and bot_command.commands:
                self.assign_ids_to_app_groups(
                    bot_command, cast(list[app_commands.AppCommandGroup], synced_command.options)
                )

    def get_emoji(self, id: int) -> discord.Emoji | None:
        return self.application_emojis.get(id) or super().get_emoji(id)

    async def load_cache(self):
        table = Table(box=box.SIMPLE)
        table.add_column("Model", style="cyan")
        table.add_column("Count", justify="right", style="green")

        self.application_emojis.clear()
        for emoji in await self.fetch_application_emojis():
            self.application_emojis[emoji.id] = emoji

        balls.clear()
        async for ball in Ball.objects.all():
            balls[ball.pk] = ball
        table.add_row(settings.collectible_name.title() + "s", str(len(balls)))

        regimes.clear()
        async for regime in Regime.objects.all():
            regimes[regime.pk] = regime
        table.add_row("Regimes", str(len(regimes)))

        economies.clear()
        async for economy in Economy.objects.all():
            economies[economy.pk] = economy
        table.add_row("Economies", str(len(economies)))

        specials.clear()
        async for special in Special.objects.all():
            specials[special.pk] = special
        table.add_row("Special events", str(len(specials)))

        self.blacklist = set()
        async for blacklisted_id in BlacklistedID.objects.all().only("discord_id"):
            self.blacklist.add(blacklisted_id.discord_id)
        table.add_row("Blacklisted users", str(len(self.blacklist)))

        self.blacklist_guild = set()
        async for blacklisted_id in BlacklistedGuild.objects.all().only("discord_id"):
            self.blacklist_guild.add(blacklisted_id.discord_id)
        table.add_row("Blacklisted guilds", str(len(self.blacklist_guild)))

        log.info("Cache loaded, summary displayed below:")
        console = Console()
        console.print(table)

    async def gateway_healthy(self) -> bool:
        """Check whether or not the gateway proxy is ready and healthy."""
        if settings.gateway_url is None:
            raise RuntimeError("This is only available on the production bot instance.")

        try:
            base_url = str(discord.gateway.DiscordWebSocket.DEFAULT_GATEWAY).replace("ws://", "http://")
            async with aiohttp.ClientSession() as session:
                async with session.get(f"{base_url}/health", timeout=ClientTimeout(total=10)) as resp:
                    return resp.status == 200
        except (aiohttp.ClientConnectionError, asyncio.TimeoutError):
            return False

    async def setup_hook(self) -> None:
        await self.tree.set_translator(Translator())
        log.info("Starting up with %s shards...", self.shard_count)
        if settings.gateway_url is None:
            return

        while True:
            response = await self.gateway_healthy()
            if response is True:
                log.info("Gateway proxy is ready!")
                break

            log.warning("Gateway proxy is not ready yet, waiting 30 more seconds...")
            await asyncio.sleep(30)

    async def on_ready(self):
        if self.cogs != {}:
            return  # bot is reconnecting, no need to setup again

        if self.startup_time is None:
            self.startup_time = datetime.now()

        assert self.user
        log.info(f"Successfully logged in as {self.user} ({self.user.id})!")

        # set bot owners
        assert self.application
        if self.application.team:
            if settings.team_owners:
                self.owner_ids.update(m.id for m in self.application.team.members)
            else:
                self.owner_ids.add(self.application.team.owner_id)  # type: ignore
        else:
            self.owner_ids.add(self.application.owner.id)
        if settings.co_owners:
            self.owner_ids.update(settings.co_owners)
        if len(self.owner_ids) > 1:
            log.info(f"{len(self.owner_ids)} users are set as bot owner.")
        else:
            log.info(f"{await self.fetch_user(next(iter(self.owner_ids)))} is the owner of this bot.")

        await self.load_cache()
        grammar = "" if len(self.blacklist) == 1 else "s"
        if self.blacklist:
            log.info(f"{len(self.blacklist)} blacklisted user{grammar}.")

        log.info("Loading packages...")
        await self.add_cog(Core(self))
        if self.dev:
            await self.add_cog(Dev())

        loaded_packages = []
        for package in settings.packages:
            package_name = package.replace("ballsdex.packages.", "")

            try:
                await self.load_extension(package)
            except Exception:
                log.error(f"Failed to load package {package_name}", exc_info=True)
            else:
                loaded_packages.append(package_name)
        if loaded_packages:
            log.info(f"Packages loaded: {', '.join(loaded_packages)}")
        else:
            log.info("No package loaded.")

        if not self.skip_tree_sync:
            synced_commands = await self.tree.sync()
            log.info(f"Synced {len(synced_commands)} commands.")
            try:
                self.assign_ids_to_app_commands(synced_commands)
            except Exception:
                log.error("Failed to assign IDs to app commands", exc_info=True)
        else:
            log.warning("Skipping command synchronization.")

        if settings.prometheus_enabled:
            try:
                await self.start_prometheus_server()
            except Exception:
                log.exception("Failed to start Prometheus server, stats will be unavailable.")

        print(f"\n    [bold][red]{settings.bot_name} bot[/red] [green]is now operational![/green][/bold]\n")

    async def blacklist_check(self, source: discord.Interaction[Self] | commands.Context[Self]) -> bool:
        if isinstance(source, discord.Interaction):
            user = source.user
            guild_id = source.guild_id
            if source.type != discord.InteractionType.autocomplete:
                send_func = source.response.send_message
            else:
                # empty awaitable function
                send_func = lambda *ar, **kw: asyncio.sleep(0)  # noqa: E731
        else:
            user = source.author
            guild_id = source.guild.id if source.guild else None
            send_func = source.send
        if user.id in self.blacklist:
            await send_func(
                "You are blacklisted from the bot.\nYou can appeal this blacklist in our support server: {}".format(
                    settings.discord_invite
                ),
                ephemeral=True,
            )
            return False
        if guild_id and guild_id in self.blacklist_guild:
            await send_func(
                "This server is blacklisted from the bot."
                "\nYou can appeal this blacklist in our support server: {}".format(settings.discord_invite),
                ephemeral=True,
            )
            return False
        if source.command and user.id in self.command_log:
            log.info(f'{user} ({user.id}) used "{source.command.qualified_name}" in {source.guild} ({guild_id})')
        return True

    async def on_command_error(
        self, context: commands.Context, exception: commands.errors.CommandError | app_commands.AppCommandError
    ):
        if isinstance(exception, (commands.CommandNotFound, commands.DisabledCommand)):
            return

        assert context.command
<<<<<<< HEAD
        if isinstance(exception, commands.BadArgument):
            await context.send(exception.args[0])
            return

        if isinstance(exception, (commands.ConversionError, commands.UserInputError)):
            if isinstance(exception, commands.MissingRequiredAttachment):
                await context.send("An attachment is missing.")
                return
            await context.send_help(context.command)
            return
=======
        match exception:
            case commands.ConversionError() | commands.UserInputError():
                # in case we need to know what happened
                log.debug("Silenced command exception", exc_info=exception)
                await context.send_help(context.command)

            case commands.MissingRequiredAttachment():
                await context.send("An attachment is missing.", ephemeral=True)
>>>>>>> 8f203067

            case app_commands.CommandOnCooldown() | commands.CommandOnCooldown():
                await context.send(
                    "This command is on cooldown. Please retry "
                    f"<t:{math.ceil(time.time() + exception.retry_after)}:R>.",
                    ephemeral=True,
                )
<<<<<<< HEAD
                return

            await context.send(exception.args[0])
            return
=======
>>>>>>> 8f203067

            case app_commands.TransformerError():
                await context.send("One of the arguments provided cannot be parsed.", ephemeral=True)
                log.debug("Failed running converter", exc_info=exception)

            case commands.CheckFailure():
                match exception:
                    case commands.BotMissingPermissions():
                        missing_perms = ", ".join(exception.missing_permissions)
                        await context.send(
                            f"The bot is missing the permissions: `{missing_perms}`."
                            " Give the bot those permissions for the command to work as expected.",
                            ephemeral=True,
                        )

                    case commands.MissingPermissions():
                        missing_perms = ", ".join(exception.missing_permissions)
                        await context.send(
                            f"You are missing the following permissions: `{missing_perms}`."
                            " You need those permissions to run this command.",
                            ephemeral=True,
                        )

                    case _:
                        await context.send("You are not allowed to use this command.", ephemeral=True)

            case app_commands.CommandInvokeError() | commands.CommandInvokeError():
                match exception.original:
                    case discord.Forbidden():
                        await context.send("The bot does not have the permission to do something.", ephemeral=True)
                        # log to know where permissions are lacking
                        log.warning(
                            f"Missing permissions for command {context.command.qualified_name}",
                            exc_info=exception.original,
                        )

                    case discord.InteractionResponded():
                        # most likely an interaction received twice (happens sometimes),
                        # or two instances are running on the same token.
                        log.warning(
                            f"Tried invoking command {context.command.qualified_name}, but the "
                            "interaction was already responded to.",
                            exc_info=exception.original,
                        )

                    case discord.NotFound(code=10062) | discord.NotFound(code=10015):
                        log.warning("Expired interaction", exc_info=exception.original)

                    case _:
                        # still including traceback because it may be a programming error
                        await context.send(
                            "An error occured when running the command. Contact support if this persists.",
                            ephemeral=True,
                        )
                        log.error(
                            f"Unknown error in {'slash' if context.interaction else 'text'} command "
                            f"{context.command.qualified_name}",
                            exc_info=exception.original,
                        )

            case _:
                await context.send("An unknown error occured, contact support if this persists.")
                log.error("Unknown exception", exc_info=exception)

    async def on_application_command_error(
        self, interaction: discord.Interaction[Self], error: app_commands.AppCommandError
    ):
<<<<<<< HEAD
        if interaction.extras.get("handled") is True:
            return

        async def send(content: str):
            if interaction.response.is_done():
                await interaction.followup.send(content, ephemeral=True)
            else:
                await interaction.response.send_message(content, ephemeral=True)

        if isinstance(error, app_commands.CommandOnCooldown):
            await send(f"This command is on cooldown. Please retry <t:{math.ceil(time.time() + error.retry_after)}:R>.")
            return

        if isinstance(error, app_commands.CheckFailure):
            if isinstance(error, app_commands.BotMissingPermissions):
                missing_perms = ", ".join(error.missing_permissions)
                await send(
                    f"The bot is missing the permissions: `{missing_perms}`."
                    " Give the bot those permissions for the command to work as expected."
                )
                return

            if isinstance(error, app_commands.MissingPermissions):
                missing_perms = ", ".join(error.missing_permissions)
                await send(
                    f"You are missing the following permissions: `{missing_perms}`."
                    " You need those permissions to run this command."
                )
                return

            return

        if isinstance(error, app_commands.TransformerError):
            if error.__cause__ and isinstance(error.__cause__, commands.BadArgument):
                await send(error.__cause__.args[0])
                return
            await send("One of the arguments provided cannot be parsed.")
            log.debug("Failed running converter", exc_info=error)
            return

        if isinstance(error, app_commands.CommandInvokeError):
            assert interaction.command

            if isinstance(error.original, discord.Forbidden):
                await send("The bot does not have the permission to do something.")
                # log to know where permissions are lacking
                log.warning(
                    f"Missing permissions for app command {interaction.command.qualified_name}", exc_info=error.original
                )
                return

            if isinstance(error.original, discord.InteractionResponded):
                # most likely an interaction received twice (happens sometimes),
                # or two instances are running on the same token.
                log.warning(
                    f"Tried invoking command {interaction.command.qualified_name}, but the "
                    "interaction was already responded to.",
                    exc_info=error.original,
                )
                # still including traceback because it may be a programming error

            log.error(f"Error in slash command {interaction.command.qualified_name}", exc_info=error.original)
            await send("An error occured when running the command. Contact support if this persists.")
            return

=======
>>>>>>> 8f203067
        if isinstance(error, (app_commands.CommandNotFound, app_commands.CommandSignatureMismatch)):
            if not self.is_ready():
                log.warning("Command not found, but the bot hasn't started yet.")
                return
            send = interaction.followup.send if interaction.response.is_done() else interaction.response.send_message
            await send("Commands desynchronized, contact support to fix this.")
            log.error(error.args[0])
            return

        await self.on_command_error(await commands.Context.from_interaction(interaction), error)

    async def on_error(self, event_method: str, /, *args, **kwargs):
        formatted_args = ", ".join((repr(x) for x in args))
        formatted_kwargs = " ".join(f"{x}={y:r}" for x, y in kwargs.items())
        log.error(f"Error in event {event_method}. Args: {formatted_args}. Kwargs: {formatted_kwargs}", exc_info=True)<|MERGE_RESOLUTION|>--- conflicted
+++ resolved
@@ -381,19 +381,10 @@
             return
 
         assert context.command
-<<<<<<< HEAD
-        if isinstance(exception, commands.BadArgument):
-            await context.send(exception.args[0])
-            return
-
-        if isinstance(exception, (commands.ConversionError, commands.UserInputError)):
-            if isinstance(exception, commands.MissingRequiredAttachment):
-                await context.send("An attachment is missing.")
-                return
-            await context.send_help(context.command)
-            return
-=======
         match exception:
+            case commands.BadArgument():
+                await context.send(exception.args[0])
+
             case commands.ConversionError() | commands.UserInputError():
                 # in case we need to know what happened
                 log.debug("Silenced command exception", exc_info=exception)
@@ -401,7 +392,6 @@
 
             case commands.MissingRequiredAttachment():
                 await context.send("An attachment is missing.", ephemeral=True)
->>>>>>> 8f203067
 
             case app_commands.CommandOnCooldown() | commands.CommandOnCooldown():
                 await context.send(
@@ -409,13 +399,6 @@
                     f"<t:{math.ceil(time.time() + exception.retry_after)}:R>.",
                     ephemeral=True,
                 )
-<<<<<<< HEAD
-                return
-
-            await context.send(exception.args[0])
-            return
-=======
->>>>>>> 8f203067
 
             case app_commands.TransformerError():
                 await context.send("One of the arguments provided cannot be parsed.", ephemeral=True)
@@ -483,74 +466,6 @@
     async def on_application_command_error(
         self, interaction: discord.Interaction[Self], error: app_commands.AppCommandError
     ):
-<<<<<<< HEAD
-        if interaction.extras.get("handled") is True:
-            return
-
-        async def send(content: str):
-            if interaction.response.is_done():
-                await interaction.followup.send(content, ephemeral=True)
-            else:
-                await interaction.response.send_message(content, ephemeral=True)
-
-        if isinstance(error, app_commands.CommandOnCooldown):
-            await send(f"This command is on cooldown. Please retry <t:{math.ceil(time.time() + error.retry_after)}:R>.")
-            return
-
-        if isinstance(error, app_commands.CheckFailure):
-            if isinstance(error, app_commands.BotMissingPermissions):
-                missing_perms = ", ".join(error.missing_permissions)
-                await send(
-                    f"The bot is missing the permissions: `{missing_perms}`."
-                    " Give the bot those permissions for the command to work as expected."
-                )
-                return
-
-            if isinstance(error, app_commands.MissingPermissions):
-                missing_perms = ", ".join(error.missing_permissions)
-                await send(
-                    f"You are missing the following permissions: `{missing_perms}`."
-                    " You need those permissions to run this command."
-                )
-                return
-
-            return
-
-        if isinstance(error, app_commands.TransformerError):
-            if error.__cause__ and isinstance(error.__cause__, commands.BadArgument):
-                await send(error.__cause__.args[0])
-                return
-            await send("One of the arguments provided cannot be parsed.")
-            log.debug("Failed running converter", exc_info=error)
-            return
-
-        if isinstance(error, app_commands.CommandInvokeError):
-            assert interaction.command
-
-            if isinstance(error.original, discord.Forbidden):
-                await send("The bot does not have the permission to do something.")
-                # log to know where permissions are lacking
-                log.warning(
-                    f"Missing permissions for app command {interaction.command.qualified_name}", exc_info=error.original
-                )
-                return
-
-            if isinstance(error.original, discord.InteractionResponded):
-                # most likely an interaction received twice (happens sometimes),
-                # or two instances are running on the same token.
-                log.warning(
-                    f"Tried invoking command {interaction.command.qualified_name}, but the "
-                    "interaction was already responded to.",
-                    exc_info=error.original,
-                )
-                # still including traceback because it may be a programming error
-
-            log.error(f"Error in slash command {interaction.command.qualified_name}", exc_info=error.original)
-            await send("An error occured when running the command. Contact support if this persists.")
-            return
-
-=======
->>>>>>> 8f203067
         if isinstance(error, (app_commands.CommandNotFound, app_commands.CommandSignatureMismatch)):
             if not self.is_ready():
                 log.warning("Command not found, but the bot hasn't started yet.")
