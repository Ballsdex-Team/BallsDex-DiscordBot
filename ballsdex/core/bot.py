from __future__ import annotations

import asyncio
import inspect
import logging
import math
<<<<<<< HEAD
import os
=======
import time
>>>>>>> 58e0e90b
import types
from datetime import datetime
from typing import TYPE_CHECKING, cast

import aiohttp
import discord
import discord.gateway
from cachetools import TTLCache
from discord import app_commands
from discord.app_commands.translator import TranslationContextTypes, locale_str
from discord.enums import Locale
from discord.ext import commands
from prometheus_client import Histogram
from redis import asyncio as aioredis
from rich import box, print
from rich.console import Console
from rich.table import Table

from ballsdex.core.commands import Core
from ballsdex.core.dev import Dev
from ballsdex.core.metrics import PrometheusServer
from ballsdex.core.models import (
    Ball,
    BlacklistedGuild,
    BlacklistedID,
    Economy,
    Regime,
    Special,
    balls,
    economies,
    regimes,
    specials,
)
from ballsdex.settings import settings

if TYPE_CHECKING:
    from discord.ext.commands.bot import PrefixType

log = logging.getLogger("ballsdex.core.bot")
http_counter = Histogram("discord_http_requests", "HTTP requests", ["key", "code"])

PACKAGES = ["config", "players", "countryballs", "info", "admin", "trade", "balls", "ipc"]


def owner_check(ctx: commands.Context[BallsDexBot]):
    return ctx.bot.is_owner(ctx.author)


class Translator(app_commands.Translator):
    async def translate(
        self, string: locale_str, locale: Locale, context: TranslationContextTypes
    ) -> str | None:
        return string.message.replace("countryball", settings.collectible_name).replace(
            "BallsDex", settings.bot_name
        )


# observing the duration and status code of HTTP requests through aiohttp TraceConfig
async def on_request_start(
    session: aiohttp.ClientSession,
    trace_ctx: types.SimpleNamespace,
    params: aiohttp.TraceRequestStartParams,
):
    # register t1 before sending request
    trace_ctx.start = session.loop.time()


async def on_request_end(
    session: aiohttp.ClientSession,
    trace_ctx: types.SimpleNamespace,
    params: aiohttp.TraceRequestEndParams,
):
    time = session.loop.time() - trace_ctx.start

    # to categorize HTTP calls per path, we need to access the corresponding discord.http.Route
    # object, which is not available in the context of an aiohttp TraceConfig, therefore it's
    # obtained by accessing the locals() from the calling function HTTPConfig.request
    # "params.url.path" is not usable as it contains raw IDs and tokens, breaking categories
    frame = inspect.currentframe()
    _locals = frame.f_back.f_back.f_back.f_back.f_back.f_locals  # type: ignore
    if route := _locals.get("route"):
        route_key = route.key
    else:
        # calling function is HTTPConfig.static_login which has no Route object
        route_key = f"{params.response.method} {params.url.path}"

    http_counter.labels(route_key, params.response.status).observe(time)


class CommandTree(app_commands.CommandTree):
    async def interaction_check(self, interaction: discord.Interaction[BallsDexBot], /) -> bool:
        # checking if the moment we receive this interaction isn't too late already
        # there is a 3 seconds limit for initial response, taking a little margin into account
        # https://discord.com/developers/docs/interactions/receiving-and-responding#responding-to-an-interaction
        delta = datetime.now(tz=interaction.created_at.tzinfo) - interaction.created_at
        if delta.total_seconds() >= 2.8:
            log.warning(
                f"Skipping interaction {interaction.id}, running {delta.total_seconds()}s late."
            )
            return False

        bot = interaction.client
        if not bot.is_ready():
            if interaction.type != discord.InteractionType.autocomplete:
                await interaction.response.send_message(
                    "The bot is currently starting, please wait for a few minutes... "
                    f"({round((len(bot.shards)/bot.shard_count)*100)}%)",
                    ephemeral=True,
                )
            return False  # wait for all shards to be connected
        return await bot.blacklist_check(interaction)


class BallsDexBot(commands.AutoShardedBot):
    """
    BallsDex Discord bot
    """

    def __init__(self, command_prefix: PrefixType[BallsDexBot], dev: bool = False, **options):
        # An explaination for the used intents
        # guilds: needed for basically anything, the bot needs to know what guilds it has
        # and accordingly enable automatic spawning in the enabled ones
        # guild_messages: spawning is based on messages sent, content is not necessary
        # emojis_and_stickers: DB holds emoji IDs for the balls which are fetched from 3 servers
        intents = discord.Intents(
            guilds=True, guild_messages=True, emojis_and_stickers=True, message_content=True
        )

        if settings.prometheus_enabled:
            trace = aiohttp.TraceConfig()
            trace.on_request_start.append(on_request_start)
            trace.on_request_end.append(on_request_end)
            options["http_trace"] = trace

        super().__init__(command_prefix, intents=intents, tree_cls=CommandTree, **options)

        self.dev = dev
        self.prometheus_server: PrometheusServer | None = None

        self.tree.error(self.on_application_command_error)
        self.add_check(owner_check)  # Only owners are able to use text commands

        self._shutdown = 0
        self.blacklist: set[int] = set()
        self.blacklist_guild: set[int] = set()
        self.catch_log: set[int] = set()
        self.command_log: set[int] = set()
        self.locked_balls = TTLCache(maxsize=99999, ttl=60 * 30)

        self.owner_ids: set
        self.redis: aioredis.Redis
        self.cluster_id = options.get("cluster_id", 0)
        self.cluster_name = options.get("cluster_name", "main")
        self.cluster_count = options.get("cluster_count", 1)

    async def start_prometheus_server(self):
        self.prometheus_server = PrometheusServer(
            self, settings.prometheus_host, settings.prometheus_port
        )
        await self.prometheus_server.run()

    def assign_ids_to_app_groups(
        self, group: app_commands.Group, synced_commands: list[app_commands.AppCommandGroup]
    ):
        for synced_command in synced_commands:
            bot_command = group.get_command(synced_command.name)
            if not bot_command:
                continue
            bot_command.extras["mention"] = synced_command.mention
            if isinstance(bot_command, app_commands.Group) and bot_command.commands:
                self.assign_ids_to_app_groups(
                    bot_command, cast(list[app_commands.AppCommandGroup], synced_command.options)
                )

    def assign_ids_to_app_commands(self, synced_commands: list[app_commands.AppCommand]):
        for synced_command in synced_commands:
            bot_command = self.tree.get_command(synced_command.name, type=synced_command.type)
            if not bot_command:
                continue
            bot_command.extras["mention"] = synced_command.mention
            if isinstance(bot_command, app_commands.Group) and bot_command.commands:
                self.assign_ids_to_app_groups(
                    bot_command, cast(list[app_commands.AppCommandGroup], synced_command.options)
                )

    async def load_cache(self):
        table = Table(box=box.SIMPLE)
        table.add_column("Model", style="cyan")
        table.add_column("Count", justify="right", style="green")

        balls.clear()
        for ball in await Ball.all():
            balls[ball.pk] = ball
        table.add_row(settings.collectible_name.title() + "s", str(len(balls)))

        regimes.clear()
        for regime in await Regime.all():
            regimes[regime.pk] = regime
        table.add_row("Regimes", str(len(regimes)))

        economies.clear()
        for economy in await Economy.all():
            economies[economy.pk] = economy
        table.add_row("Economies", str(len(economies)))

        specials.clear()
        for special in await Special.all():
            specials[special.pk] = special
        table.add_row("Special events", str(len(specials)))

        self.blacklist = set()
        for blacklisted_id in await BlacklistedID.all().only("discord_id"):
            self.blacklist.add(blacklisted_id.discord_id)
        table.add_row("Blacklisted users", str(len(self.blacklist)))

        self.blacklist_guild = set()
        for blacklisted_id in await BlacklistedGuild.all().only("discord_id"):
            self.blacklist_guild.add(blacklisted_id.discord_id)
        table.add_row("Blacklisted guilds", str(len(self.blacklist_guild)))

        log.info("Cache loaded, summary displayed below")
        console = Console()
        console.print(table)

    async def gateway_healthy(self) -> bool:
        """Check whether or not the gateway proxy is ready and healthy."""
        if settings.gateway_url is None:
            raise RuntimeError("This is only available on the production bot instance.")

        try:
            base_url = str(discord.gateway.DiscordWebSocket.DEFAULT_GATEWAY).replace(
                "ws://", "http://"
            )
            async with aiohttp.ClientSession() as session:
                async with session.get(f"{base_url}/health", timeout=10) as resp:
                    return resp.status == 200
        except (aiohttp.ClientConnectionError, asyncio.TimeoutError):
            return False

    async def setup_hook(self) -> None:
        pool = aioredis.ConnectionPool.from_url(
            f"{os.getenv('BALLSDEXBOT_REDIS_URL')}/{settings.redis_db}",
            max_connections=20,
        )
        self.redis = aioredis.Redis(connection_pool=pool)
        await self.tree.set_translator(Translator())
        log.info("Starting up with %s shards...", self.shard_count)
        if settings.gateway_url is None:
            return

        while True:
            response = await self.gateway_healthy()
            if response is True:
                log.info("Gateway proxy is ready!")
                break

            log.warning("Gateway proxy is not ready yet, waiting 30 more seconds...")
            await asyncio.sleep(30)

    async def on_ready(self):
        if self.cogs != {}:
            return  # bot is reconnecting, no need to setup again

        assert self.user
        log.info(f"Successfully logged in as {self.user} ({self.user.id})!")

        # set bot owners
        assert self.application
        if self.application.team:
            if settings.team_owners:
                self.owner_ids.update(m.id for m in self.application.team.members)
            else:
                self.owner_ids.add(self.application.team.owner_id)
        else:
            self.owner_ids.add(self.application.owner.id)
        if settings.co_owners:
            self.owner_ids.update(settings.co_owners)
        if len(self.owner_ids) > 1:
            log.info(f"{len(self.owner_ids)} users are set as bot owner.")
        else:
            log.info(
                f"{await self.fetch_user(next(iter(self.owner_ids)))} is the owner of this bot."
            )

        await self.load_cache()
        if self.blacklist:
            log.info(f"{len(self.blacklist)} blacklisted users.")

        log.info("Loading packages...")
        await self.add_cog(Core(self))
        if self.dev:
            await self.add_cog(Dev(self))

        loaded_packages = []
        for package in PACKAGES:
            try:
                await self.load_extension("ballsdex.packages." + package)
            except Exception:
                log.error(f"Failed to load package {package}", exc_info=True)
            else:
                loaded_packages.append(package)
        if loaded_packages:
            log.info(f"Packages loaded: {', '.join(loaded_packages)}")
        else:
            log.info("No package loaded.")

        synced_commands = await self.tree.sync()
        if synced_commands:
            log.info(f"Synced {len(synced_commands)} commands.")
            try:
                self.assign_ids_to_app_commands(synced_commands)
            except Exception:
                log.error("Failed to assign IDs to app commands", exc_info=True)
        else:
            log.info("No command to sync.")

        if "admin" in PACKAGES:
            for guild_id in settings.admin_guild_ids:
                guild = self.get_guild(guild_id)
                if not guild:
                    continue
                synced_commands = await self.tree.sync(guild=guild)
                log.info(f"Synced {len(synced_commands)} admin commands for guild {guild.id}.")

        if settings.prometheus_enabled:
            try:
                await self.start_prometheus_server()
            except Exception:
                log.exception("Failed to start Prometheus server, stats will be unavailable.")

        print(
            f"\n    [bold][red]{settings.bot_name} bot[/red] [green]"
            "is now operational![/green][/bold]\n"
        )

    async def blacklist_check(self, interaction: discord.Interaction) -> bool:
        if interaction.user.id in self.blacklist:
            if interaction.type != discord.InteractionType.autocomplete:
                await interaction.response.send_message(
                    "You are blacklisted from the bot."
                    "\nYou can appeal this blacklist in our support server: {}".format(
                        settings.discord_invite
                    ),
                    ephemeral=True,
                )
            return False
        if interaction.guild_id and interaction.guild_id in self.blacklist_guild:
            if interaction.type != discord.InteractionType.autocomplete:
                await interaction.response.send_message(
                    "This server is blacklisted from the bot."
                    "\nYou can appeal this blacklist in our support server: {}".format(
                        settings.discord_invite
                    ),
                    ephemeral=True,
                )
            return False
        if interaction.command and interaction.user.id in self.command_log:
            log.info(
                f'{interaction.user} ({interaction.user.id}) used "{interaction.command.name}" in '
                f"{interaction.guild} ({interaction.guild_id})"
            )
        return True

    async def on_command_error(
        self, context: commands.Context, exception: commands.errors.CommandError
    ):
        if isinstance(
            exception, (commands.CommandNotFound, commands.CheckFailure, commands.DisabledCommand)
        ):
            return

        assert context.command
        if isinstance(exception, (commands.ConversionError, commands.UserInputError)):
            # in case we need to know what happened
            log.debug("Silenced command exception", exc_info=exception)
            await context.send_help(context.command)
            return

        if isinstance(exception, commands.MissingRequiredAttachment):
            await context.send("An attachment is missing.")
            return

        if isinstance(exception, commands.CommandInvokeError):
            if isinstance(exception.original, discord.Forbidden):
                await context.send("The bot does not have the permission to do something.")
                # log to know where permissions are lacking
                log.warning(
                    f"Missing permissions for text command {context.command.name}",
                    exc_info=exception.original,
                )
                return

            log.error(f"Error in text command {context.command.name}", exc_info=exception.original)
            await context.send(
                "An error occured when running the command. Contact support if this persists."
            )
            return

        await context.send(
            "An error occured when running the command. Contact support if this persists."
        )
        log.error(f"Unknown error in text command {context.command.name}", exc_info=exception)

    async def on_application_command_error(
        self, interaction: discord.Interaction, error: app_commands.AppCommandError
    ):
        async def send(content: str):
            if interaction.response.is_done():
                await interaction.followup.send(content, ephemeral=True)
            else:
                await interaction.response.send_message(content, ephemeral=True)

        if isinstance(error, app_commands.CheckFailure):
            if isinstance(error, app_commands.CommandOnCooldown):
                await send(
                    "This command is on cooldown. Please retry "
                    f"<t:{math.ceil(time.time() + error.retry_after)}:R>."
                )
                return
            await send("You are not allowed to use that command.")
            return

        if isinstance(error, app_commands.TransformerError):
            await send("One of the arguments provided cannot be parsed.")
            log.debug("Failed running converter", exc_info=error)
            return

        if isinstance(error, app_commands.CommandInvokeError):
            assert interaction.command

            if isinstance(error.original, discord.Forbidden):
                await send("The bot does not have the permission to do something.")
                # log to know where permissions are lacking
                log.warning(
                    f"Missing permissions for app command {interaction.command.name}",
                    exc_info=error.original,
                )
                return

            if isinstance(error.original, discord.InteractionResponded):
                # most likely an interaction received twice (happens sometimes),
                # or two instances are running on the same token.
                log.warning(
                    f"Tried invoking command {interaction.command.name}, but the "
                    "interaction was already responded to.",
                    exc_info=error.original,
                )
                # still including traceback because it may be a programming error

            log.error(
                f"Error in slash command {interaction.command.name}", exc_info=error.original
            )
            await send(
                "An error occured when running the command. Contact support if this persists."
            )
            return

        await send("An error occured when running the command. Contact support if this persists.")
        log.error("Unknown error in interaction", exc_info=error)

    async def on_error(self, event_method: str, /, *args, **kwargs):
        formatted_args = ", ".join(args)
        formatted_kwargs = " ".join(f"{x}={y}" for x, y in kwargs.items())
        log.error(
            f"Error in event {event_method}. Args: {formatted_args}. Kwargs: {formatted_kwargs}",
            exc_info=True,
        )
        self.tree.interaction_check
<|MERGE_RESOLUTION|>--- conflicted
+++ resolved
@@ -1,479 +1,476 @@
-from __future__ import annotations
-
-import asyncio
-import inspect
-import logging
-import math
-<<<<<<< HEAD
-import os
-=======
-import time
->>>>>>> 58e0e90b
-import types
-from datetime import datetime
-from typing import TYPE_CHECKING, cast
-
-import aiohttp
-import discord
-import discord.gateway
-from cachetools import TTLCache
-from discord import app_commands
-from discord.app_commands.translator import TranslationContextTypes, locale_str
-from discord.enums import Locale
-from discord.ext import commands
-from prometheus_client import Histogram
-from redis import asyncio as aioredis
-from rich import box, print
-from rich.console import Console
-from rich.table import Table
-
-from ballsdex.core.commands import Core
-from ballsdex.core.dev import Dev
-from ballsdex.core.metrics import PrometheusServer
-from ballsdex.core.models import (
-    Ball,
-    BlacklistedGuild,
-    BlacklistedID,
-    Economy,
-    Regime,
-    Special,
-    balls,
-    economies,
-    regimes,
-    specials,
-)
-from ballsdex.settings import settings
-
-if TYPE_CHECKING:
-    from discord.ext.commands.bot import PrefixType
-
-log = logging.getLogger("ballsdex.core.bot")
-http_counter = Histogram("discord_http_requests", "HTTP requests", ["key", "code"])
-
-PACKAGES = ["config", "players", "countryballs", "info", "admin", "trade", "balls", "ipc"]
-
-
-def owner_check(ctx: commands.Context[BallsDexBot]):
-    return ctx.bot.is_owner(ctx.author)
-
-
-class Translator(app_commands.Translator):
-    async def translate(
-        self, string: locale_str, locale: Locale, context: TranslationContextTypes
-    ) -> str | None:
-        return string.message.replace("countryball", settings.collectible_name).replace(
-            "BallsDex", settings.bot_name
-        )
-
-
-# observing the duration and status code of HTTP requests through aiohttp TraceConfig
-async def on_request_start(
-    session: aiohttp.ClientSession,
-    trace_ctx: types.SimpleNamespace,
-    params: aiohttp.TraceRequestStartParams,
-):
-    # register t1 before sending request
-    trace_ctx.start = session.loop.time()
-
-
-async def on_request_end(
-    session: aiohttp.ClientSession,
-    trace_ctx: types.SimpleNamespace,
-    params: aiohttp.TraceRequestEndParams,
-):
-    time = session.loop.time() - trace_ctx.start
-
-    # to categorize HTTP calls per path, we need to access the corresponding discord.http.Route
-    # object, which is not available in the context of an aiohttp TraceConfig, therefore it's
-    # obtained by accessing the locals() from the calling function HTTPConfig.request
-    # "params.url.path" is not usable as it contains raw IDs and tokens, breaking categories
-    frame = inspect.currentframe()
-    _locals = frame.f_back.f_back.f_back.f_back.f_back.f_locals  # type: ignore
-    if route := _locals.get("route"):
-        route_key = route.key
-    else:
-        # calling function is HTTPConfig.static_login which has no Route object
-        route_key = f"{params.response.method} {params.url.path}"
-
-    http_counter.labels(route_key, params.response.status).observe(time)
-
-
-class CommandTree(app_commands.CommandTree):
-    async def interaction_check(self, interaction: discord.Interaction[BallsDexBot], /) -> bool:
-        # checking if the moment we receive this interaction isn't too late already
-        # there is a 3 seconds limit for initial response, taking a little margin into account
-        # https://discord.com/developers/docs/interactions/receiving-and-responding#responding-to-an-interaction
-        delta = datetime.now(tz=interaction.created_at.tzinfo) - interaction.created_at
-        if delta.total_seconds() >= 2.8:
-            log.warning(
-                f"Skipping interaction {interaction.id}, running {delta.total_seconds()}s late."
-            )
-            return False
-
-        bot = interaction.client
-        if not bot.is_ready():
-            if interaction.type != discord.InteractionType.autocomplete:
-                await interaction.response.send_message(
-                    "The bot is currently starting, please wait for a few minutes... "
-                    f"({round((len(bot.shards)/bot.shard_count)*100)}%)",
-                    ephemeral=True,
-                )
-            return False  # wait for all shards to be connected
-        return await bot.blacklist_check(interaction)
-
-
-class BallsDexBot(commands.AutoShardedBot):
-    """
-    BallsDex Discord bot
-    """
-
-    def __init__(self, command_prefix: PrefixType[BallsDexBot], dev: bool = False, **options):
-        # An explaination for the used intents
-        # guilds: needed for basically anything, the bot needs to know what guilds it has
-        # and accordingly enable automatic spawning in the enabled ones
-        # guild_messages: spawning is based on messages sent, content is not necessary
-        # emojis_and_stickers: DB holds emoji IDs for the balls which are fetched from 3 servers
-        intents = discord.Intents(
-            guilds=True, guild_messages=True, emojis_and_stickers=True, message_content=True
-        )
-
-        if settings.prometheus_enabled:
-            trace = aiohttp.TraceConfig()
-            trace.on_request_start.append(on_request_start)
-            trace.on_request_end.append(on_request_end)
-            options["http_trace"] = trace
-
-        super().__init__(command_prefix, intents=intents, tree_cls=CommandTree, **options)
-
-        self.dev = dev
-        self.prometheus_server: PrometheusServer | None = None
-
-        self.tree.error(self.on_application_command_error)
-        self.add_check(owner_check)  # Only owners are able to use text commands
-
-        self._shutdown = 0
-        self.blacklist: set[int] = set()
-        self.blacklist_guild: set[int] = set()
-        self.catch_log: set[int] = set()
-        self.command_log: set[int] = set()
-        self.locked_balls = TTLCache(maxsize=99999, ttl=60 * 30)
-
-        self.owner_ids: set
-        self.redis: aioredis.Redis
-        self.cluster_id = options.get("cluster_id", 0)
-        self.cluster_name = options.get("cluster_name", "main")
-        self.cluster_count = options.get("cluster_count", 1)
-
-    async def start_prometheus_server(self):
-        self.prometheus_server = PrometheusServer(
-            self, settings.prometheus_host, settings.prometheus_port
-        )
-        await self.prometheus_server.run()
-
-    def assign_ids_to_app_groups(
-        self, group: app_commands.Group, synced_commands: list[app_commands.AppCommandGroup]
-    ):
-        for synced_command in synced_commands:
-            bot_command = group.get_command(synced_command.name)
-            if not bot_command:
-                continue
-            bot_command.extras["mention"] = synced_command.mention
-            if isinstance(bot_command, app_commands.Group) and bot_command.commands:
-                self.assign_ids_to_app_groups(
-                    bot_command, cast(list[app_commands.AppCommandGroup], synced_command.options)
-                )
-
-    def assign_ids_to_app_commands(self, synced_commands: list[app_commands.AppCommand]):
-        for synced_command in synced_commands:
-            bot_command = self.tree.get_command(synced_command.name, type=synced_command.type)
-            if not bot_command:
-                continue
-            bot_command.extras["mention"] = synced_command.mention
-            if isinstance(bot_command, app_commands.Group) and bot_command.commands:
-                self.assign_ids_to_app_groups(
-                    bot_command, cast(list[app_commands.AppCommandGroup], synced_command.options)
-                )
-
-    async def load_cache(self):
-        table = Table(box=box.SIMPLE)
-        table.add_column("Model", style="cyan")
-        table.add_column("Count", justify="right", style="green")
-
-        balls.clear()
-        for ball in await Ball.all():
-            balls[ball.pk] = ball
-        table.add_row(settings.collectible_name.title() + "s", str(len(balls)))
-
-        regimes.clear()
-        for regime in await Regime.all():
-            regimes[regime.pk] = regime
-        table.add_row("Regimes", str(len(regimes)))
-
-        economies.clear()
-        for economy in await Economy.all():
-            economies[economy.pk] = economy
-        table.add_row("Economies", str(len(economies)))
-
-        specials.clear()
-        for special in await Special.all():
-            specials[special.pk] = special
-        table.add_row("Special events", str(len(specials)))
-
-        self.blacklist = set()
-        for blacklisted_id in await BlacklistedID.all().only("discord_id"):
-            self.blacklist.add(blacklisted_id.discord_id)
-        table.add_row("Blacklisted users", str(len(self.blacklist)))
-
-        self.blacklist_guild = set()
-        for blacklisted_id in await BlacklistedGuild.all().only("discord_id"):
-            self.blacklist_guild.add(blacklisted_id.discord_id)
-        table.add_row("Blacklisted guilds", str(len(self.blacklist_guild)))
-
-        log.info("Cache loaded, summary displayed below")
-        console = Console()
-        console.print(table)
-
-    async def gateway_healthy(self) -> bool:
-        """Check whether or not the gateway proxy is ready and healthy."""
-        if settings.gateway_url is None:
-            raise RuntimeError("This is only available on the production bot instance.")
-
-        try:
-            base_url = str(discord.gateway.DiscordWebSocket.DEFAULT_GATEWAY).replace(
-                "ws://", "http://"
-            )
-            async with aiohttp.ClientSession() as session:
-                async with session.get(f"{base_url}/health", timeout=10) as resp:
-                    return resp.status == 200
-        except (aiohttp.ClientConnectionError, asyncio.TimeoutError):
-            return False
-
-    async def setup_hook(self) -> None:
-        pool = aioredis.ConnectionPool.from_url(
-            f"{os.getenv('BALLSDEXBOT_REDIS_URL')}/{settings.redis_db}",
-            max_connections=20,
-        )
-        self.redis = aioredis.Redis(connection_pool=pool)
-        await self.tree.set_translator(Translator())
-        log.info("Starting up with %s shards...", self.shard_count)
-        if settings.gateway_url is None:
-            return
-
-        while True:
-            response = await self.gateway_healthy()
-            if response is True:
-                log.info("Gateway proxy is ready!")
-                break
-
-            log.warning("Gateway proxy is not ready yet, waiting 30 more seconds...")
-            await asyncio.sleep(30)
-
-    async def on_ready(self):
-        if self.cogs != {}:
-            return  # bot is reconnecting, no need to setup again
-
-        assert self.user
-        log.info(f"Successfully logged in as {self.user} ({self.user.id})!")
-
-        # set bot owners
-        assert self.application
-        if self.application.team:
-            if settings.team_owners:
-                self.owner_ids.update(m.id for m in self.application.team.members)
-            else:
-                self.owner_ids.add(self.application.team.owner_id)
-        else:
-            self.owner_ids.add(self.application.owner.id)
-        if settings.co_owners:
-            self.owner_ids.update(settings.co_owners)
-        if len(self.owner_ids) > 1:
-            log.info(f"{len(self.owner_ids)} users are set as bot owner.")
-        else:
-            log.info(
-                f"{await self.fetch_user(next(iter(self.owner_ids)))} is the owner of this bot."
-            )
-
-        await self.load_cache()
-        if self.blacklist:
-            log.info(f"{len(self.blacklist)} blacklisted users.")
-
-        log.info("Loading packages...")
-        await self.add_cog(Core(self))
-        if self.dev:
-            await self.add_cog(Dev(self))
-
-        loaded_packages = []
-        for package in PACKAGES:
-            try:
-                await self.load_extension("ballsdex.packages." + package)
-            except Exception:
-                log.error(f"Failed to load package {package}", exc_info=True)
-            else:
-                loaded_packages.append(package)
-        if loaded_packages:
-            log.info(f"Packages loaded: {', '.join(loaded_packages)}")
-        else:
-            log.info("No package loaded.")
-
-        synced_commands = await self.tree.sync()
-        if synced_commands:
-            log.info(f"Synced {len(synced_commands)} commands.")
-            try:
-                self.assign_ids_to_app_commands(synced_commands)
-            except Exception:
-                log.error("Failed to assign IDs to app commands", exc_info=True)
-        else:
-            log.info("No command to sync.")
-
-        if "admin" in PACKAGES:
-            for guild_id in settings.admin_guild_ids:
-                guild = self.get_guild(guild_id)
-                if not guild:
-                    continue
-                synced_commands = await self.tree.sync(guild=guild)
-                log.info(f"Synced {len(synced_commands)} admin commands for guild {guild.id}.")
-
-        if settings.prometheus_enabled:
-            try:
-                await self.start_prometheus_server()
-            except Exception:
-                log.exception("Failed to start Prometheus server, stats will be unavailable.")
-
-        print(
-            f"\n    [bold][red]{settings.bot_name} bot[/red] [green]"
-            "is now operational![/green][/bold]\n"
-        )
-
-    async def blacklist_check(self, interaction: discord.Interaction) -> bool:
-        if interaction.user.id in self.blacklist:
-            if interaction.type != discord.InteractionType.autocomplete:
-                await interaction.response.send_message(
-                    "You are blacklisted from the bot."
-                    "\nYou can appeal this blacklist in our support server: {}".format(
-                        settings.discord_invite
-                    ),
-                    ephemeral=True,
-                )
-            return False
-        if interaction.guild_id and interaction.guild_id in self.blacklist_guild:
-            if interaction.type != discord.InteractionType.autocomplete:
-                await interaction.response.send_message(
-                    "This server is blacklisted from the bot."
-                    "\nYou can appeal this blacklist in our support server: {}".format(
-                        settings.discord_invite
-                    ),
-                    ephemeral=True,
-                )
-            return False
-        if interaction.command and interaction.user.id in self.command_log:
-            log.info(
-                f'{interaction.user} ({interaction.user.id}) used "{interaction.command.name}" in '
-                f"{interaction.guild} ({interaction.guild_id})"
-            )
-        return True
-
-    async def on_command_error(
-        self, context: commands.Context, exception: commands.errors.CommandError
-    ):
-        if isinstance(
-            exception, (commands.CommandNotFound, commands.CheckFailure, commands.DisabledCommand)
-        ):
-            return
-
-        assert context.command
-        if isinstance(exception, (commands.ConversionError, commands.UserInputError)):
-            # in case we need to know what happened
-            log.debug("Silenced command exception", exc_info=exception)
-            await context.send_help(context.command)
-            return
-
-        if isinstance(exception, commands.MissingRequiredAttachment):
-            await context.send("An attachment is missing.")
-            return
-
-        if isinstance(exception, commands.CommandInvokeError):
-            if isinstance(exception.original, discord.Forbidden):
-                await context.send("The bot does not have the permission to do something.")
-                # log to know where permissions are lacking
-                log.warning(
-                    f"Missing permissions for text command {context.command.name}",
-                    exc_info=exception.original,
-                )
-                return
-
-            log.error(f"Error in text command {context.command.name}", exc_info=exception.original)
-            await context.send(
-                "An error occured when running the command. Contact support if this persists."
-            )
-            return
-
-        await context.send(
-            "An error occured when running the command. Contact support if this persists."
-        )
-        log.error(f"Unknown error in text command {context.command.name}", exc_info=exception)
-
-    async def on_application_command_error(
-        self, interaction: discord.Interaction, error: app_commands.AppCommandError
-    ):
-        async def send(content: str):
-            if interaction.response.is_done():
-                await interaction.followup.send(content, ephemeral=True)
-            else:
-                await interaction.response.send_message(content, ephemeral=True)
-
-        if isinstance(error, app_commands.CheckFailure):
-            if isinstance(error, app_commands.CommandOnCooldown):
-                await send(
-                    "This command is on cooldown. Please retry "
-                    f"<t:{math.ceil(time.time() + error.retry_after)}:R>."
-                )
-                return
-            await send("You are not allowed to use that command.")
-            return
-
-        if isinstance(error, app_commands.TransformerError):
-            await send("One of the arguments provided cannot be parsed.")
-            log.debug("Failed running converter", exc_info=error)
-            return
-
-        if isinstance(error, app_commands.CommandInvokeError):
-            assert interaction.command
-
-            if isinstance(error.original, discord.Forbidden):
-                await send("The bot does not have the permission to do something.")
-                # log to know where permissions are lacking
-                log.warning(
-                    f"Missing permissions for app command {interaction.command.name}",
-                    exc_info=error.original,
-                )
-                return
-
-            if isinstance(error.original, discord.InteractionResponded):
-                # most likely an interaction received twice (happens sometimes),
-                # or two instances are running on the same token.
-                log.warning(
-                    f"Tried invoking command {interaction.command.name}, but the "
-                    "interaction was already responded to.",
-                    exc_info=error.original,
-                )
-                # still including traceback because it may be a programming error
-
-            log.error(
-                f"Error in slash command {interaction.command.name}", exc_info=error.original
-            )
-            await send(
-                "An error occured when running the command. Contact support if this persists."
-            )
-            return
-
-        await send("An error occured when running the command. Contact support if this persists.")
-        log.error("Unknown error in interaction", exc_info=error)
-
-    async def on_error(self, event_method: str, /, *args, **kwargs):
-        formatted_args = ", ".join(args)
-        formatted_kwargs = " ".join(f"{x}={y}" for x, y in kwargs.items())
-        log.error(
-            f"Error in event {event_method}. Args: {formatted_args}. Kwargs: {formatted_kwargs}",
-            exc_info=True,
-        )
-        self.tree.interaction_check
+from __future__ import annotations
+
+import asyncio
+import inspect
+import logging
+import math
+import os
+import time
+import types
+from datetime import datetime
+from typing import TYPE_CHECKING, cast
+
+import aiohttp
+import discord
+import discord.gateway
+from cachetools import TTLCache
+from discord import app_commands
+from discord.app_commands.translator import TranslationContextTypes, locale_str
+from discord.enums import Locale
+from discord.ext import commands
+from prometheus_client import Histogram
+from redis import asyncio as aioredis
+from rich import box, print
+from rich.console import Console
+from rich.table import Table
+
+from ballsdex.core.commands import Core
+from ballsdex.core.dev import Dev
+from ballsdex.core.metrics import PrometheusServer
+from ballsdex.core.models import (
+    Ball,
+    BlacklistedGuild,
+    BlacklistedID,
+    Economy,
+    Regime,
+    Special,
+    balls,
+    economies,
+    regimes,
+    specials,
+)
+from ballsdex.settings import settings
+
+if TYPE_CHECKING:
+    from discord.ext.commands.bot import PrefixType
+
+log = logging.getLogger("ballsdex.core.bot")
+http_counter = Histogram("discord_http_requests", "HTTP requests", ["key", "code"])
+
+PACKAGES = ["config", "players", "countryballs", "info", "admin", "trade", "balls", "ipc"]
+
+
+def owner_check(ctx: commands.Context[BallsDexBot]):
+    return ctx.bot.is_owner(ctx.author)
+
+
+class Translator(app_commands.Translator):
+    async def translate(
+        self, string: locale_str, locale: Locale, context: TranslationContextTypes
+    ) -> str | None:
+        return string.message.replace("countryball", settings.collectible_name).replace(
+            "BallsDex", settings.bot_name
+        )
+
+
+# observing the duration and status code of HTTP requests through aiohttp TraceConfig
+async def on_request_start(
+    session: aiohttp.ClientSession,
+    trace_ctx: types.SimpleNamespace,
+    params: aiohttp.TraceRequestStartParams,
+):
+    # register t1 before sending request
+    trace_ctx.start = session.loop.time()
+
+
+async def on_request_end(
+    session: aiohttp.ClientSession,
+    trace_ctx: types.SimpleNamespace,
+    params: aiohttp.TraceRequestEndParams,
+):
+    time = session.loop.time() - trace_ctx.start
+
+    # to categorize HTTP calls per path, we need to access the corresponding discord.http.Route
+    # object, which is not available in the context of an aiohttp TraceConfig, therefore it's
+    # obtained by accessing the locals() from the calling function HTTPConfig.request
+    # "params.url.path" is not usable as it contains raw IDs and tokens, breaking categories
+    frame = inspect.currentframe()
+    _locals = frame.f_back.f_back.f_back.f_back.f_back.f_locals  # type: ignore
+    if route := _locals.get("route"):
+        route_key = route.key
+    else:
+        # calling function is HTTPConfig.static_login which has no Route object
+        route_key = f"{params.response.method} {params.url.path}"
+
+    http_counter.labels(route_key, params.response.status).observe(time)
+
+
+class CommandTree(app_commands.CommandTree):
+    async def interaction_check(self, interaction: discord.Interaction[BallsDexBot], /) -> bool:
+        # checking if the moment we receive this interaction isn't too late already
+        # there is a 3 seconds limit for initial response, taking a little margin into account
+        # https://discord.com/developers/docs/interactions/receiving-and-responding#responding-to-an-interaction
+        delta = datetime.now(tz=interaction.created_at.tzinfo) - interaction.created_at
+        if delta.total_seconds() >= 2.8:
+            log.warning(
+                f"Skipping interaction {interaction.id}, running {delta.total_seconds()}s late."
+            )
+            return False
+
+        bot = interaction.client
+        if not bot.is_ready():
+            if interaction.type != discord.InteractionType.autocomplete:
+                await interaction.response.send_message(
+                    "The bot is currently starting, please wait for a few minutes... "
+                    f"({round((len(bot.shards)/bot.shard_count)*100)}%)",
+                    ephemeral=True,
+                )
+            return False  # wait for all shards to be connected
+        return await bot.blacklist_check(interaction)
+
+
+class BallsDexBot(commands.AutoShardedBot):
+    """
+    BallsDex Discord bot
+    """
+
+    def __init__(self, command_prefix: PrefixType[BallsDexBot], dev: bool = False, **options):
+        # An explaination for the used intents
+        # guilds: needed for basically anything, the bot needs to know what guilds it has
+        # and accordingly enable automatic spawning in the enabled ones
+        # guild_messages: spawning is based on messages sent, content is not necessary
+        # emojis_and_stickers: DB holds emoji IDs for the balls which are fetched from 3 servers
+        intents = discord.Intents(
+            guilds=True, guild_messages=True, emojis_and_stickers=True, message_content=True
+        )
+
+        if settings.prometheus_enabled:
+            trace = aiohttp.TraceConfig()
+            trace.on_request_start.append(on_request_start)
+            trace.on_request_end.append(on_request_end)
+            options["http_trace"] = trace
+
+        super().__init__(command_prefix, intents=intents, tree_cls=CommandTree, **options)
+
+        self.dev = dev
+        self.prometheus_server: PrometheusServer | None = None
+
+        self.tree.error(self.on_application_command_error)
+        self.add_check(owner_check)  # Only owners are able to use text commands
+
+        self._shutdown = 0
+        self.blacklist: set[int] = set()
+        self.blacklist_guild: set[int] = set()
+        self.catch_log: set[int] = set()
+        self.command_log: set[int] = set()
+        self.locked_balls = TTLCache(maxsize=99999, ttl=60 * 30)
+
+        self.owner_ids: set
+        self.redis: aioredis.Redis
+        self.cluster_id = options.get("cluster_id", 0)
+        self.cluster_name = options.get("cluster_name", "main")
+        self.cluster_count = options.get("cluster_count", 1)
+
+    async def start_prometheus_server(self):
+        self.prometheus_server = PrometheusServer(
+            self, settings.prometheus_host, settings.prometheus_port
+        )
+        await self.prometheus_server.run()
+
+    def assign_ids_to_app_groups(
+        self, group: app_commands.Group, synced_commands: list[app_commands.AppCommandGroup]
+    ):
+        for synced_command in synced_commands:
+            bot_command = group.get_command(synced_command.name)
+            if not bot_command:
+                continue
+            bot_command.extras["mention"] = synced_command.mention
+            if isinstance(bot_command, app_commands.Group) and bot_command.commands:
+                self.assign_ids_to_app_groups(
+                    bot_command, cast(list[app_commands.AppCommandGroup], synced_command.options)
+                )
+
+    def assign_ids_to_app_commands(self, synced_commands: list[app_commands.AppCommand]):
+        for synced_command in synced_commands:
+            bot_command = self.tree.get_command(synced_command.name, type=synced_command.type)
+            if not bot_command:
+                continue
+            bot_command.extras["mention"] = synced_command.mention
+            if isinstance(bot_command, app_commands.Group) and bot_command.commands:
+                self.assign_ids_to_app_groups(
+                    bot_command, cast(list[app_commands.AppCommandGroup], synced_command.options)
+                )
+
+    async def load_cache(self):
+        table = Table(box=box.SIMPLE)
+        table.add_column("Model", style="cyan")
+        table.add_column("Count", justify="right", style="green")
+
+        balls.clear()
+        for ball in await Ball.all():
+            balls[ball.pk] = ball
+        table.add_row(settings.collectible_name.title() + "s", str(len(balls)))
+
+        regimes.clear()
+        for regime in await Regime.all():
+            regimes[regime.pk] = regime
+        table.add_row("Regimes", str(len(regimes)))
+
+        economies.clear()
+        for economy in await Economy.all():
+            economies[economy.pk] = economy
+        table.add_row("Economies", str(len(economies)))
+
+        specials.clear()
+        for special in await Special.all():
+            specials[special.pk] = special
+        table.add_row("Special events", str(len(specials)))
+
+        self.blacklist = set()
+        for blacklisted_id in await BlacklistedID.all().only("discord_id"):
+            self.blacklist.add(blacklisted_id.discord_id)
+        table.add_row("Blacklisted users", str(len(self.blacklist)))
+
+        self.blacklist_guild = set()
+        for blacklisted_id in await BlacklistedGuild.all().only("discord_id"):
+            self.blacklist_guild.add(blacklisted_id.discord_id)
+        table.add_row("Blacklisted guilds", str(len(self.blacklist_guild)))
+
+        log.info("Cache loaded, summary displayed below")
+        console = Console()
+        console.print(table)
+
+    async def gateway_healthy(self) -> bool:
+        """Check whether or not the gateway proxy is ready and healthy."""
+        if settings.gateway_url is None:
+            raise RuntimeError("This is only available on the production bot instance.")
+
+        try:
+            base_url = str(discord.gateway.DiscordWebSocket.DEFAULT_GATEWAY).replace(
+                "ws://", "http://"
+            )
+            async with aiohttp.ClientSession() as session:
+                async with session.get(f"{base_url}/health", timeout=10) as resp:
+                    return resp.status == 200
+        except (aiohttp.ClientConnectionError, asyncio.TimeoutError):
+            return False
+
+    async def setup_hook(self) -> None:
+        pool = aioredis.ConnectionPool.from_url(
+            f"{os.getenv('BALLSDEXBOT_REDIS_URL')}/{settings.redis_db}",
+            max_connections=20,
+        )
+        self.redis = aioredis.Redis(connection_pool=pool)
+        await self.tree.set_translator(Translator())
+        log.info("Starting up with %s shards...", self.shard_count)
+        if settings.gateway_url is None:
+            return
+
+        while True:
+            response = await self.gateway_healthy()
+            if response is True:
+                log.info("Gateway proxy is ready!")
+                break
+
+            log.warning("Gateway proxy is not ready yet, waiting 30 more seconds...")
+            await asyncio.sleep(30)
+
+    async def on_ready(self):
+        if self.cogs != {}:
+            return  # bot is reconnecting, no need to setup again
+
+        assert self.user
+        log.info(f"Successfully logged in as {self.user} ({self.user.id})!")
+
+        # set bot owners
+        assert self.application
+        if self.application.team:
+            if settings.team_owners:
+                self.owner_ids.update(m.id for m in self.application.team.members)
+            else:
+                self.owner_ids.add(self.application.team.owner_id)
+        else:
+            self.owner_ids.add(self.application.owner.id)
+        if settings.co_owners:
+            self.owner_ids.update(settings.co_owners)
+        if len(self.owner_ids) > 1:
+            log.info(f"{len(self.owner_ids)} users are set as bot owner.")
+        else:
+            log.info(
+                f"{await self.fetch_user(next(iter(self.owner_ids)))} is the owner of this bot."
+            )
+
+        await self.load_cache()
+        if self.blacklist:
+            log.info(f"{len(self.blacklist)} blacklisted users.")
+
+        log.info("Loading packages...")
+        await self.add_cog(Core(self))
+        if self.dev:
+            await self.add_cog(Dev(self))
+
+        loaded_packages = []
+        for package in PACKAGES:
+            try:
+                await self.load_extension("ballsdex.packages." + package)
+            except Exception:
+                log.error(f"Failed to load package {package}", exc_info=True)
+            else:
+                loaded_packages.append(package)
+        if loaded_packages:
+            log.info(f"Packages loaded: {', '.join(loaded_packages)}")
+        else:
+            log.info("No package loaded.")
+
+        synced_commands = await self.tree.sync()
+        if synced_commands:
+            log.info(f"Synced {len(synced_commands)} commands.")
+            try:
+                self.assign_ids_to_app_commands(synced_commands)
+            except Exception:
+                log.error("Failed to assign IDs to app commands", exc_info=True)
+        else:
+            log.info("No command to sync.")
+
+        if "admin" in PACKAGES:
+            for guild_id in settings.admin_guild_ids:
+                guild = self.get_guild(guild_id)
+                if not guild:
+                    continue
+                synced_commands = await self.tree.sync(guild=guild)
+                log.info(f"Synced {len(synced_commands)} admin commands for guild {guild.id}.")
+
+        if settings.prometheus_enabled:
+            try:
+                await self.start_prometheus_server()
+            except Exception:
+                log.exception("Failed to start Prometheus server, stats will be unavailable.")
+
+        print(
+            f"\n    [bold][red]{settings.bot_name} bot[/red] [green]"
+            "is now operational![/green][/bold]\n"
+        )
+
+    async def blacklist_check(self, interaction: discord.Interaction) -> bool:
+        if interaction.user.id in self.blacklist:
+            if interaction.type != discord.InteractionType.autocomplete:
+                await interaction.response.send_message(
+                    "You are blacklisted from the bot."
+                    "\nYou can appeal this blacklist in our support server: {}".format(
+                        settings.discord_invite
+                    ),
+                    ephemeral=True,
+                )
+            return False
+        if interaction.guild_id and interaction.guild_id in self.blacklist_guild:
+            if interaction.type != discord.InteractionType.autocomplete:
+                await interaction.response.send_message(
+                    "This server is blacklisted from the bot."
+                    "\nYou can appeal this blacklist in our support server: {}".format(
+                        settings.discord_invite
+                    ),
+                    ephemeral=True,
+                )
+            return False
+        if interaction.command and interaction.user.id in self.command_log:
+            log.info(
+                f'{interaction.user} ({interaction.user.id}) used "{interaction.command.name}" in '
+                f"{interaction.guild} ({interaction.guild_id})"
+            )
+        return True
+
+    async def on_command_error(
+        self, context: commands.Context, exception: commands.errors.CommandError
+    ):
+        if isinstance(
+            exception, (commands.CommandNotFound, commands.CheckFailure, commands.DisabledCommand)
+        ):
+            return
+
+        assert context.command
+        if isinstance(exception, (commands.ConversionError, commands.UserInputError)):
+            # in case we need to know what happened
+            log.debug("Silenced command exception", exc_info=exception)
+            await context.send_help(context.command)
+            return
+
+        if isinstance(exception, commands.MissingRequiredAttachment):
+            await context.send("An attachment is missing.")
+            return
+
+        if isinstance(exception, commands.CommandInvokeError):
+            if isinstance(exception.original, discord.Forbidden):
+                await context.send("The bot does not have the permission to do something.")
+                # log to know where permissions are lacking
+                log.warning(
+                    f"Missing permissions for text command {context.command.name}",
+                    exc_info=exception.original,
+                )
+                return
+
+            log.error(f"Error in text command {context.command.name}", exc_info=exception.original)
+            await context.send(
+                "An error occured when running the command. Contact support if this persists."
+            )
+            return
+
+        await context.send(
+            "An error occured when running the command. Contact support if this persists."
+        )
+        log.error(f"Unknown error in text command {context.command.name}", exc_info=exception)
+
+    async def on_application_command_error(
+        self, interaction: discord.Interaction, error: app_commands.AppCommandError
+    ):
+        async def send(content: str):
+            if interaction.response.is_done():
+                await interaction.followup.send(content, ephemeral=True)
+            else:
+                await interaction.response.send_message(content, ephemeral=True)
+
+        if isinstance(error, app_commands.CheckFailure):
+            if isinstance(error, app_commands.CommandOnCooldown):
+                await send(
+                    "This command is on cooldown. Please retry "
+                    f"<t:{math.ceil(time.time() + error.retry_after)}:R>."
+                )
+                return
+            await send("You are not allowed to use that command.")
+            return
+
+        if isinstance(error, app_commands.TransformerError):
+            await send("One of the arguments provided cannot be parsed.")
+            log.debug("Failed running converter", exc_info=error)
+            return
+
+        if isinstance(error, app_commands.CommandInvokeError):
+            assert interaction.command
+
+            if isinstance(error.original, discord.Forbidden):
+                await send("The bot does not have the permission to do something.")
+                # log to know where permissions are lacking
+                log.warning(
+                    f"Missing permissions for app command {interaction.command.name}",
+                    exc_info=error.original,
+                )
+                return
+
+            if isinstance(error.original, discord.InteractionResponded):
+                # most likely an interaction received twice (happens sometimes),
+                # or two instances are running on the same token.
+                log.warning(
+                    f"Tried invoking command {interaction.command.name}, but the "
+                    "interaction was already responded to.",
+                    exc_info=error.original,
+                )
+                # still including traceback because it may be a programming error
+
+            log.error(
+                f"Error in slash command {interaction.command.name}", exc_info=error.original
+            )
+            await send(
+                "An error occured when running the command. Contact support if this persists."
+            )
+            return
+
+        await send("An error occured when running the command. Contact support if this persists.")
+        log.error("Unknown error in interaction", exc_info=error)
+
+    async def on_error(self, event_method: str, /, *args, **kwargs):
+        formatted_args = ", ".join(args)
+        formatted_kwargs = " ".join(f"{x}={y}" for x, y in kwargs.items())
+        log.error(
+            f"Error in event {event_method}. Args: {formatted_args}. Kwargs: {formatted_kwargs}",
+            exc_info=True,
+        )
+        self.tree.interaction_check