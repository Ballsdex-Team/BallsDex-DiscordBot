--- conflicted
+++ resolved
@@ -10,13 +10,13 @@
 from contextlib import redirect_stdout
 from copy import copy
 from io import BytesIO
-from typing import TYPE_CHECKING, Iterable, cast
+from typing import TYPE_CHECKING, Any, Iterable
 
 import aiohttp
-import asyncpg.exceptions
 import discord
+import psycopg
 from discord.ext import commands
-from tortoise import connections
+from django.db import connection
 
 from ballsdex.core.utils.formatting import pagify
 from bd_models import models
@@ -39,9 +39,6 @@
 )
 
 if TYPE_CHECKING:
-    import asyncpg.connection
-    from tortoise.backends.asyncpg.client import AsyncpgDBClient
-
     from ballsdex.core.bot import BallsDexBot
 
 """
@@ -124,12 +121,7 @@
         else:
             text = page
         if time_taken and idx == len(messages):
-<<<<<<< HEAD
-            time = f"{round(time_taken * 1000)}ms" if time_taken < 1 else f"{round(time_taken, 3)}s"
-            text += f"\n-# Took {time}"
-=======
             text += f"\n-# Took {format_duration(time_taken)}"
->>>>>>> 1ecab6b8
         msg = await ctx.channel.send(text)
         ret.append(msg)
         n_remaining = len(messages) - idx
@@ -382,30 +374,52 @@
         Execute the given SQL query and return the result.
         """
         body = self.cleanup_code(content)
-        connection = cast("AsyncpgDBClient", connections.get("default"))
+
+        # To achieve a proper psql prompt, we want to use "COPY" and send the output, without processing it.
+        # However, we have two problems
+        # - Django ORM doesn't expose COPY methods, so we need to get the low-end psycopg cursor
+        # - The query must be made async, but Django still uses the synchronous API of psycopg
+        # For that reason, we will just instanciate our own async psycopg connection
+        #
+        # Sources:
+        # https://www.psycopg.org/psycopg3/docs/advanced/async.html#async
+        # https://www.psycopg.org/psycopg3/docs/basic/copy.html
+
+        # get the connection parameters from django
+        db_params: dict[str, Any] = connection.get_connection_params()
+        # remove django's custom objects
+        db_params.pop("cursor_factory", None)
+        db_params.pop("context", None)
+
         t1 = time.time()
         try:
-            conn: "asyncpg.connection.Connection"
-            async with connection.acquire_connection() as conn:
-                buffer = io.BytesIO()
-                await conn.copy_from_query(body, output=buffer, header=True)
-                buffer.seek(0)
-            t2 = time.time()
-        except asyncpg.exceptions.FeatureNotSupportedError:
-            async with connection.acquire_connection() as conn:
-                res = await conn.execute(body)
-            t2 = time.time()
-            time_taken = format_duration(t2 - t1)
-            await ctx.send(f"```\n{res}\n```\n-# Took {time_taken}")
-            return
-        except Exception as e:
-            t2 = time.time()
-            await send_interactive(
-                ctx, self.get_pages("{}: {!s}".format(type(e).__name__, e)), time_taken=t2 - t1
-            )
-            return
+            async with await psycopg.AsyncConnection.connect(**db_params) as conn:
+                async with conn.cursor() as cursor:
+                    try:
+                        async with cursor.copy(f"COPY ({body}) TO STDOUT HEADER") as copy:  # pyright: ignore[reportArgumentType]
+                            buffer = BytesIO()
+                            # it's important to iterate the query to avoid unfinished commands
+                            async for row in copy:
+                                buffer.write(row)
+                            buffer.seek(0)
+                    except psycopg.errors.FeatureNotSupported:
+                        # the command is not a SELECT and does not have a RETURNING instruction
+                        # in that case, we just execute the query and return the status (number of rows affected)
+                        await conn.rollback()  # required to avoid InFailedSqlTransaction error
+                        await cursor.execute(body)  # pyright: ignore[reportArgumentType]
+                        t2 = time.time()
+                        time_taken = format_duration(t2 - t1)
+                        await ctx.send(f"```sql\n{cursor.statusmessage}\n```\n-# Took {time_taken}")
+                        return
+            t2 = time.time()
+        except psycopg.errors.Error as e:
+            t2 = time.time()
+            await send_interactive(ctx, self.get_pages("{}: {!s}".format(type(e).__name__, e)), time_taken=t2 - t1)
+            raise e
         time_taken = format_duration(t2 - t1)
-        await ctx.send(f"\n-# Took {time_taken}", file=discord.File(buffer, filename="output.txt"))
+        # always send the result as a file to allow horizontal scrolling in Discord
+        # using a code block creates wrapping, which looks horrible on psql output
+        await ctx.send(f"-# Took {time_taken}", file=discord.File(buffer, filename="output.txt"))
 
     @commands.command()
     @commands.is_owner()
