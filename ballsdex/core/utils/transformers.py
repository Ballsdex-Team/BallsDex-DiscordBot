import logging
import time
from enum import Enum
from typing import TYPE_CHECKING, Generic, Iterable, TypeVar

import discord
from discord import app_commands
from discord.interactions import Interaction
from tortoise.exceptions import DoesNotExist
from tortoise.expressions import RawSQL
from tortoise.models import Model

from ballsdex.core.models import (
    Ball,
    BallInstance,
    Economy,
    Regime,
    Special,
    balls,
    economies,
    regimes,
)
from ballsdex.settings import settings

if TYPE_CHECKING:
    from ballsdex.core.bot import BallsDexBot

log = logging.getLogger("ballsdex.core.utils.transformers")
T = TypeVar("T", bound=Model)

__all__ = (
    "BallTransform",
    "BallInstanceTransform",
    "SpecialTransform",
    "RegimeTransform",
    "EconomyTransform",
)


class TradeCommandType(Enum):
    """
    If a command is using `BallInstanceTransformer` for trading purposes, it should define this
    enum to filter out values.
    """

    PICK = 0
    REMOVE = 1


class ValidationError(Exception):
    """
    Raised when an autocomplete result is forbidden and should raise a user message.
    """

    def __init__(self, message: str):
        self.message = message


class ModelTransformer(app_commands.Transformer, Generic[T]):
    """
    Base abstract class for autocompletion from on Tortoise models

    Attributes
    ----------
    name: str
        Name to qualify the object being listed
    model: T
        The Tortoise model associated to the class derivation
    """

    name: str
    model: T

    def key(self, model: T) -> str:
        """
        Return a string used for searching while sending autocompletion suggestions.
        """
        raise NotImplementedError()

    async def validate(self, interaction: discord.Interaction["BallsDexBot"], item: T):
        """
        A function to validate the fetched item before calling back the command.

        Raises
        ------
        ValidationError
            Raised if the item does not pass validation with the message to be displayed
        """
        pass

    async def get_from_pk(self, value: int) -> T:
        """
        Return a Tortoise model instance from a primary key.

        Raises
        ------
        KeyError | tortoise.exceptions.DoesNotExist
            Entry does not exist
        """
        return await self.model.get(pk=value)

    async def get_options(
        self, interaction: discord.Interaction["BallsDexBot"], value: str
    ) -> list[app_commands.Choice[int]]:
        """
        Generate the list of options for autocompletion
        """
        raise NotImplementedError()

    async def autocomplete(
        self, interaction: Interaction["BallsDexBot"], value: str
    ) -> list[app_commands.Choice[int]]:
        t1 = time.time()
        choices: list[app_commands.Choice[int]] = []
        for option in await self.get_options(interaction, value):
            choices.append(option)
        t2 = time.time()
        log.debug(
            f"{self.name.title()} autocompletion took "
            f"{round((t2-t1)*1000)}ms, {len(choices)} results"
        )
        return choices

    async def transform(self, interaction: Interaction["BallsDexBot"], value: str) -> T | None:
        if not value:
            await interaction.response.send_message(
                "You need to use the autocomplete function for the economy selection."
            )
            return None
        try:
            instance = await self.get_from_pk(int(value))
            await self.validate(interaction, instance)
        except (DoesNotExist, KeyError, ValueError):
            await interaction.response.send_message(
                f"The {self.name} could not be found. Make sure to use the autocomplete "
                "function on this command.",
                ephemeral=True,
            )
            return None
        except ValidationError as e:
            await interaction.response.send_message(e.message, ephemeral=True)
            return None
        else:
            return instance


class BallInstanceTransformer(ModelTransformer[BallInstance]):
    name = settings.collectible_name
    model = BallInstance  # type: ignore

    async def get_from_pk(self, value: int) -> BallInstance:
        return await self.model.get(pk=value).prefetch_related("player")

    async def validate(self, interaction: discord.Interaction["BallsDexBot"], item: BallInstance):
        # checking if the ball does belong to user, and a custom ID wasn't forced
        if item.player.discord_id != interaction.user.id:
            raise ValidationError(f"That {settings.collectible_name} doesn't belong to you.")

    async def get_options(
        self, interaction: Interaction["BallsDexBot"], value: str
    ) -> list[app_commands.Choice[int]]:
        balls_queryset = BallInstance.filter(player__discord_id=interaction.user.id)

        if interaction.command and (trade_type := interaction.command.extras.get("trade", None)):
            if trade_type == TradeCommandType.PICK:
                balls_queryset = balls_queryset.exclude(id__in=interaction.client.locked_balls)
            else:
                balls_queryset = balls_queryset.filter(id__in=interaction.client.locked_balls)
        balls_queryset = (
            balls_queryset.select_related("ball")
            .annotate(
                searchable=RawSQL(
                    "to_hex(ballinstance.ball_id) || ballinstance__ball.country || "
                    "ballinstance__ball.catch_names"
                )
            )
<<<<<<< HEAD
            cached = []
            for ball in balls:
                searchable = " ".join(
                    (
                        ball.countryball.country.lower(),
                        "{:0x}".format(ball.pk),
                        *(
                            ball.countryball.catch_names.split(";")
                            if ball.countryball.catch_names
                            else []
                        ),
                    )
                )
                cached.append(
                    CachedBallInstance(
                        ball.pk, searchable, ball.description(bot=interaction.client)
                    )
                )
            self.cache[interaction.user.id] = cached
=======
            .filter(searchable__icontains=value)
            .limit(25)
        )
>>>>>>> 306b9443

        choices: list[app_commands.Choice] = [
            app_commands.Choice(name=x.description(), value=str(x.pk))
            for x in await balls_queryset
        ]
        return choices


class TTLModelTransformer(ModelTransformer[T]):
    """
    Base class for simple Tortoise model autocompletion with TTL cache.

    This is used in most cases except for BallInstance which requires special handling depending
    on the interaction passed.

    Attributes
    ----------
    ttl: float
        Delay in seconds for `items` to live until refreshed with `load_items`, defaults to 300
    """

    ttl: float = 300

    def __init__(self):
        self.items: dict[int, T] = {}
        self.search_map: dict[T, str] = {}
        self.last_refresh: float = 0
        log.debug(f"Inited transformer for {self.name}")

    async def load_items(self) -> Iterable[T]:
        """
        Query values to fill `items` with.
        """
        return await self.model.all()

    async def maybe_refresh(self):
        t = time.time()
        if t - self.last_refresh > self.ttl:
            self.items = {x.pk: x for x in await self.load_items()}
            self.last_refresh = t
            self.search_map = {x: self.key(x).lower() for x in self.items.values()}

    async def get_options(
        self, interaction: Interaction["BallsDexBot"], value: str
    ) -> list[app_commands.Choice[str]]:
        await self.maybe_refresh()

        i = 0
        choices: list[app_commands.Choice] = []
        for item in self.items.values():
            if value.lower() in self.search_map[item]:
                choices.append(app_commands.Choice(name=self.key(item), value=str(item.pk)))
                i += 1
                if i == 25:
                    break
        return choices


class BallTransformer(TTLModelTransformer[Ball]):
    name = settings.collectible_name
    model = Ball()

    def key(self, model: Ball) -> str:
        return model.country

    async def load_items(self) -> Iterable[Ball]:
        return balls.values()


class BallEnabledTransformer(BallTransformer):
    async def load_items(self) -> Iterable[Ball]:
        return {k: v for k, v in balls.items() if v.enabled}.values()


class SpecialTransformer(TTLModelTransformer[Special]):
    name = "special event"
    model = Special()

    def key(self, model: Special) -> str:
        return model.name


class SpecialEnabledTransformer(SpecialTransformer):
    async def load_items(self) -> Iterable[Special]:
        return await Special.filter(hidden=False).all()


class RegimeTransformer(TTLModelTransformer[Regime]):
    name = "regime"
    model = Regime()

    def key(self, model: Regime) -> str:
        return model.name

    async def load_items(self) -> Iterable[Regime]:
        return regimes.values()


class EconomyTransformer(TTLModelTransformer[Economy]):
    name = "economy"
    model = Economy()

    def key(self, model: Economy) -> str:
        return model.name

    async def load_items(self) -> Iterable[Economy]:
        return economies.values()


BallTransform = app_commands.Transform[Ball, BallTransformer]
BallInstanceTransform = app_commands.Transform[BallInstance, BallInstanceTransformer]
SpecialTransform = app_commands.Transform[Special, SpecialTransformer]
RegimeTransform = app_commands.Transform[Regime, RegimeTransformer]
EconomyTransform = app_commands.Transform[Economy, EconomyTransformer]
SpecialEnabledTransform = app_commands.Transform[Special, SpecialEnabledTransformer]
BallEnabledTransform = app_commands.Transform[Ball, BallEnabledTransformer]<|MERGE_RESOLUTION|>--- conflicted
+++ resolved
@@ -174,34 +174,12 @@
                     "ballinstance__ball.catch_names"
                 )
             )
-<<<<<<< HEAD
-            cached = []
-            for ball in balls:
-                searchable = " ".join(
-                    (
-                        ball.countryball.country.lower(),
-                        "{:0x}".format(ball.pk),
-                        *(
-                            ball.countryball.catch_names.split(";")
-                            if ball.countryball.catch_names
-                            else []
-                        ),
-                    )
-                )
-                cached.append(
-                    CachedBallInstance(
-                        ball.pk, searchable, ball.description(bot=interaction.client)
-                    )
-                )
-            self.cache[interaction.user.id] = cached
-=======
             .filter(searchable__icontains=value)
             .limit(25)
         )
->>>>>>> 306b9443
 
         choices: list[app_commands.Choice] = [
-            app_commands.Choice(name=x.description(), value=str(x.pk))
+            app_commands.Choice(name=x.description(bot=interaction.client), value=str(x.pk))
             for x in await balls_queryset
         ]
         return choices
