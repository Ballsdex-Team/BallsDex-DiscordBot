--- conflicted
+++ resolved
@@ -53,17 +53,14 @@
         Column of the model to use for matching text-based conversions. Defaults to "name".
     model: T
         The Tortoise model associated to the class derivation
-<<<<<<< HEAD
+    base: int
+        The base in which database IDs are converted. Defaults to decimal (10).
 
 
     Parameters
     ----------
     **filters: Any
         Filters to apply on the model before providing options.
-=======
-    base: int
-        The base in which database IDs are converted. Defaults to decimal (10).
->>>>>>> 8f203067
     """
 
     name: str
@@ -139,13 +136,8 @@
         if not value:
             raise commands.BadArgument("You need to use the autocomplete function for the economy selection.")
         try:
-<<<<<<< HEAD
-            instance = await self.get_from_pk(int(value))
+            instance = await self.get_from_pk(int(value, self.base))
             await self.validate(await commands.Context.from_interaction(interaction), instance)
-=======
-            instance = await self.get_from_pk(int(value, self.base))
-            await self.validate(interaction, instance)
->>>>>>> 8f203067
         except (self.model.DoesNotExist, KeyError, ValueError):
             raise commands.BadArgument(
                 f"The {self.name} could not be found. Make sure to use the autocomplete function on this command."
